#!/usr/bin/env python2
import numpy as np
import cv2
from silx.image import sift
import math
from functools import partial


class VisualCompass:
    """
    Interface for an Visual compass, that gets new images and calculates an horizontal angle with a corresponding
    confidence.
    """
    def process_image(self, image, resultCB=None, debugCB=None):
        # type: (np.array, func, func) -> None
        """
        Processes an image and updates the internal state
        Calls Callbacks with updated state if callback is supplied

        :param image: 2D numpy Array with RGB channels
        :param resultCB: Callback called with updated state (angle: float [0:2*pi], confidence: float [0,1])
        :param debugCB: Callback called with debug image (image: numpy Array)
        :return: void
        """
        pass

    def set_config(self, config):
        # type: (dict) -> None
        """
        Updates the configuration
        config content TBD

        :param config: Dictionary with new config
        :return: void
        """
        pass

    def set_truth(self, angle, image):
        # type: (float, np.array) -> None
        """
        set a truth-image for specific angle.

        :param angle: float [0:2*pi]
        :param image: 2D numpy Array
        :return: void
        """
        pass

    def get_side(self):
        # type: () -> (float, float)
        """
        :return: current internal state (angle: [0:2*pi], confidence: [0,1])
        """
        pass

class BinaryCompass(VisualCompass):
    """
    This compass only compares two sides, hence two base images.
    """

    def __init__(self, config):
        self.set_config(config)
        self.groundTruth = [None, None]
        self.siftPlan = None
        self.state = (None, None)
        self.debugger = Debug()

    def _init_sift(self, shape, dtype):
        self.siftPlan = sift.SiftPlan(shape, dtype, devicetype="CPU")
        self.matchPlan = sift.MatchPlan()

    def process_image(self, image, resultCB=None, debugCB=None):
        if None in self.groundTruth:
            return

        keypoints = self._get_keypoints(image)
        matches = self._compare(keypoints)
        self.state = self._compute_state(matches)
        if resultCB is not None:
            resultCB(*self.state)

        if debugCB is not None:
            self.debugger.print_debug_info(image, matches, keypoints, self.state, debugCB)

    def set_config(self, config):
        pass

    def set_truth(self, angle, image):
        if angle == 0:
            self.groundTruth[0] = self._get_keypoints(image)
        elif angle == math.pi:
            self.groundTruth[1] = self._get_keypoints(image)

    def get_side(self):
        return self.state

    def _compare(self, keypoints):
        # only process if keypoints are found in image
        if not keypoints.shape[0]:
            return 0, 0

<<<<<<< HEAD
        matches = map(lambda x: self.matchPlan(keypoints, x), self.groundTruth)
=======
        matches = map(lambda gt: self.matchPlan(keypoints, gt), self.groundTruth)
>>>>>>> 18845c3f
        return matches

    def _get_keypoints(self, image):
        if self.siftPlan is None:
            self._init_sift(image.shape, image.dtype)

        return self.siftPlan.keypoints(image)

    def _compute_state(self, matches):
        match_counts = [x.shape[0] for x in matches]
        angle = 0 if match_counts[0] > match_counts[1] else math.pi

        confidence = abs(match_counts[0] - match_counts[1])/(float(sum(match_counts) + 1))
        return angle, confidence


class Debug:

    def __init__(self):
        pass

    def print_debug_info(self, image, matches, keypoints, state, callback):
        image_with_matches = self.plot(image, self.convert_match(matches[0][:, 0]), (255, 0, 0), 6)
        image_with_matches = self.plot(image_with_matches, self.convert_match(matches[1][:, 0]), (0, 255, 0), 4)

        font = cv2.FONT_HERSHEY_SIMPLEX
        bottom_left_corner_of_text = (10, 35)
        font_scale = 1
        font_color = (255, 255, 255)
        line_type = 2

        cv2.putText(image_with_matches, "SIDE {}".format(state),
                    bottom_left_corner_of_text,
                    font,
                    font_scale,
                    font_color,
                    line_type)

        callback(self.plot(image_with_matches, keypoints, (0, 0, 255), 2))

    def convert_match(self, kps):
        d = np.dtype((np.record, [('x', '<f4'), ('y', '<f4'), ('scale', '<f4'), ('angle', '<f4'), ('desc', 'u1', (128,))]))
        return kps.astype(d)

    def plot(self, image, kp, color, size):
        for i in range(kp.shape[0]):
            cv2.circle(image, (kp[i].x, kp[i].y), size + int(kp[i].scale), color, thickness=2)
        return image<|MERGE_RESOLUTION|>--- conflicted
+++ resolved
@@ -99,11 +99,7 @@
         if not keypoints.shape[0]:
             return 0, 0
 
-<<<<<<< HEAD
-        matches = map(lambda x: self.matchPlan(keypoints, x), self.groundTruth)
-=======
         matches = map(lambda gt: self.matchPlan(keypoints, gt), self.groundTruth)
->>>>>>> 18845c3f
         return matches
 
     def _get_keypoints(self, image):
