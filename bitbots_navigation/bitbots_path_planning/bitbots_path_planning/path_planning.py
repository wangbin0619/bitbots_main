import rclpy
import soccer_vision_3d_msgs.msg as sv3dm
from bitbots_tf_buffer import Buffer
from geometry_msgs.msg import PointStamped, PoseStamped, PoseWithCovarianceStamped, Twist
from nav_msgs.msg import OccupancyGrid, Path
from rclpy.callback_groups import MutuallyExclusiveCallbackGroup
from rclpy.duration import Duration
from rclpy.executors import MultiThreadedExecutor
from rclpy.node import Node
from std_msgs.msg import Empty

from bitbots_path_planning.controller import Controller
from bitbots_path_planning.map import Map
from bitbots_path_planning.path_planning_parameters import bitbots_path_planning as parameters
from bitbots_path_planning.planner import Planner


class PathPlanning(Node):
    """
    A minimal python path planning.
    """

    def __init__(self) -> None:
        super().__init__("bitbots_path_planning")
        self.param_listener = parameters.ParamListener(self)
        self.config = self.param_listener.get_params()

        # We need to create a tf buffer
        self.tf_buffer = Buffer(self, Duration(seconds=self.config.tf_buffer_duration))

        # Create submodules
        self.map = Map(node=self, buffer=self.tf_buffer)
        self.planner = Planner(node=self, buffer=self.tf_buffer, map=self.map)
        self.controller = Controller(node=self, buffer=self.tf_buffer)

        # Subscriber
        self.create_subscription(
<<<<<<< HEAD
            PoseWithCertaintyStamped,
            self.config.map.ball_update_topic,
=======
            PoseWithCovarianceStamped,
            self.declare_parameter("map.ball_update_topic", "ball_position_relative_filtered").value,
>>>>>>> 961f2d91
            self.map.set_ball,
            5,
            callback_group=MutuallyExclusiveCallbackGroup(),
        )
        self.create_subscription(
            sv3dm.RobotArray,
            self.config.map.robot_update_topic,
            self.map.set_robots,
            5,
            callback_group=MutuallyExclusiveCallbackGroup(),
        )
        self.goal_sub = self.create_subscription(
            PoseStamped, "goal_pose", self.planner.set_goal, 5, callback_group=MutuallyExclusiveCallbackGroup()
        )
        self.create_subscription(
            Empty,
            "pathfinding/cancel",
            lambda _: self.planner.cancel(),
            5,
            callback_group=MutuallyExclusiveCallbackGroup(),
        )

        # Publisher
        self.cmd_vel_pub = self.create_publisher(Twist, "cmd_vel", 1)
        self.costmap_pub = self.create_publisher(OccupancyGrid, "costmap", 1)
        self.path_pub = self.create_publisher(Path, "path", 1)
        self.carrot_pub = self.create_publisher(PointStamped, "carrot", 1)

        # Timer that updates the path and command velocity at a given rate
        self.create_timer(
            1 / self.config.rate,
            self.step,
            clock=self.get_clock(),
            callback_group=MutuallyExclusiveCallbackGroup(),
        )

    def step(self) -> None:
        """
        Performs a single step of the path planning
        """
        if self.param_listener.is_old(self.config):
            self.param_listener.refresh_dynamic_parameters()
            self.config = self.param_listener.get_params()
        try:
            # Update the map with the latest ball and robot positions
            self.map.update()
            # Publish the costmap for visualization
            self.costmap_pub.publish(self.map.to_msg())

            if self.planner.active():
                # Calculate the path to the goal pose considering the current map
                path = self.planner.step()
                # Publish the path for visualization
                self.path_pub.publish(path)
                # Calculate the command velocity to follow the given path
                cmd_vel, carrot_point = self.controller.step(path)
                # Publish the walk command to control the robot
                self.cmd_vel_pub.publish(cmd_vel)
                # Publish the carrot point for visualization
                self.carrot_pub.publish(carrot_point)
        except Exception as e:
            self.get_logger().error(f"Caught exception during calculation of path planning step: {e}")


def main(args=None):
    rclpy.init(args=args)
    node = PathPlanning()

    # choose number of threads by number of callback_groups + 1 for simulation time
    ex = MultiThreadedExecutor(num_threads=7)
    ex.add_node(node)
    ex.spin()

    node.destroy_node()
    rclpy.shutdown()<|MERGE_RESOLUTION|>--- conflicted
+++ resolved
@@ -35,13 +35,8 @@
 
         # Subscriber
         self.create_subscription(
-<<<<<<< HEAD
             PoseWithCertaintyStamped,
             self.config.map.ball_update_topic,
-=======
-            PoseWithCovarianceStamped,
-            self.declare_parameter("map.ball_update_topic", "ball_position_relative_filtered").value,
->>>>>>> 961f2d91
             self.map.set_ball,
             5,
             callback_group=MutuallyExclusiveCallbackGroup(),
