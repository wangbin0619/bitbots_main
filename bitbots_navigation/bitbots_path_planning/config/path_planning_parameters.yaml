--- conflicted
+++ resolved
@@ -86,11 +86,7 @@
 
     max_vel_x:
       type: double
-<<<<<<< HEAD
-      default_value: 0.05
-=======
       default_value: 0.12
->>>>>>> c3adec76
       description: 'Maximum velocity we want to reach in different directions (base_footprint coordinate system)'
       validation:
         bounds<>: [0.0, 1.0]
