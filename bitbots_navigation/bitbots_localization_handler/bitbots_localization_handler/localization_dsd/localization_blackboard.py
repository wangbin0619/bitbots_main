--- conflicted
+++ resolved
@@ -64,7 +64,7 @@
 
     def _callback_robot_control_state(self, msg: RobotControlState):
         self.robot_control_state = msg.state
-        
+
         # Reset pickup buffer if we fall down
         if self.robot_control_state in [
             RobotControlState.FALLEN,
@@ -95,15 +95,8 @@
             return False
         buffer = np.array(self.pickup_accel_buffer)
         mean = np.mean(buffer[..., 2])
-<<<<<<< HEAD
         buffer_long = np.array(self.pickup_accel_buffer_long)
         mean_long = np.mean(buffer_long[..., 2])
         absolute_diff = abs(mean_long - mean)
-        
-        return absolute_diff > 1.0
-=======
-        g = 9.81
-        absolute_diff = abs(g - mean)
 
-        return absolute_diff > 0.9
->>>>>>> 4d76802d
+        return absolute_diff > 1.0