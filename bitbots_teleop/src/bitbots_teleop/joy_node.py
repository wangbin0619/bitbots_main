#!/usr/bin/env python3
# -*- coding:utf-8 -*-
import rospy
import actionlib
import copy

from sensor_msgs.msg import Joy
from geometry_msgs.msg import Twist
from humanoid_league_msgs.msg import Audio, HeadMode
import humanoid_league_msgs.msg
from sensor_msgs.msg import JointState
from bitbots_msgs.msg import JointCommand


class JoyNode(object):
    """ This node controls the roboter via Gamepad.
    """

    #TODO read max values from config

    def __init__(self):
        log_level = rospy.DEBUG if rospy.get_param("/debug_active", False) else rospy.INFO
        rospy.init_node("joy_to_twist", log_level=log_level, anonymous=False)

        self.head_pan_pos = 0
        self.head_tilt_pos = 0

        # --- Initialize Topics ---
        rospy.Subscriber("/joy", Joy, self.joy_cb, queue_size=1)
        rospy.Subscriber("joint_states", JointState, self.joint_state_cb, queue_size=1)
        self.speak_pub = rospy.Publisher('speak', Audio, queue_size=1)
        self.speak_msg = Audio()
<<<<<<< HEAD
        self.speak_msg.priority = 25
=======
        self.speak_msg.priority = 1
>>>>>>> aeb038b2

        self.walk_publisher = rospy.Publisher('/cmd_vel', Twist, queue_size=1)

        self.walk_msg = Twist()
        self.last_walk_msg = Twist()

        self.walk_msg.linear.x = 0.0
        self.walk_msg.linear.y = 0.0
        self.walk_msg.linear.z = 0.0

        self.walk_msg.angular.x = 0.0
        self.walk_msg.angular.y = 0.0
        self.walk_msg.angular.z = 0.0

        self.head_pub = rospy.Publisher("/head_motor_goals", JointCommand, queue_size=1)

        self.head_mode_pub = rospy.Publisher("/head_mode", HeadMode, queue_size=1)

        self.head_msg = JointCommand()
        self.head_msg.max_currents = [-1] * 2
        self.head_msg.velocities = [5] * 2
        self.head_msg.accelerations = [40] * 2

        self.head_modes = HeadMode()

        # --- init animation action ---
        self.anim_client = actionlib.SimpleActionClient('animation', humanoid_league_msgs.msg.PlayAnimationAction)
        self.anim_goal = humanoid_league_msgs.msg.PlayAnimationGoal()
        self.anim_goal.hcm = False

        first_try = self.anim_client.wait_for_server(rospy.Duration(1))

        if not first_try:
            rospy.logerr(
                "Animation Action Server not running! Teleop can not work without animation action server. "
                "Will now wait until server is accessible!")
        self.anim_client.wait_for_server()
        rospy.logwarn("Animation server running, will go on.")


        rospy.spin()

    def play_animation(self, name):
        self.anim_goal.animation = name
        self.anim_client.send_goal(self.anim_goal)
        self.anim_client.wait_for_result()

    def send_text(self, text):
        self.speak_msg.text = text
        self.speak_pub.publish(self.speak_msg)
        # don't send it multiple times
        rospy.sleep(0.1)

    def joint_state_cb(self, msg):
        i = 0
        for joint_name in msg.name:
            if joint_name == "HeadTilt":
                tilt_number = i
            elif joint_name == "HeadPan":
                pan_number = i
            i+=1
        self.head_pan_pos = msg.position[pan_number]
        self.head_tilt_pos = msg.position[tilt_number]

    def set_head_mode(self, mode):
        msg = HeadMode()
        msg.headMode = mode
        self.head_mode_pub.publish(msg)

    def joy_cb(self, msg):
        # forward and sideward walking with left joystick
        if msg.axes[1] > 0:
            self.walk_msg.linear.x = 0.08 * msg.axes[1]
        elif msg.axes[1] < 0:
            self.walk_msg.linear.x = 0.08 * msg.axes[1]
        else:
            self.walk_msg.linear.x = 0

        if msg.axes[0] == 0:
            # to prevent sending a -0
            self.walk_msg.linear.y = 0
        else:
            self.walk_msg.linear.y = 0.08 * msg.axes[0]

        # angular walking with shoulder buttons
        if msg.buttons[6]:
            self.walk_msg.angular.z = 0.5
        elif msg.buttons[7]:
            self.walk_msg.angular.z = -0.5
        else:
            self.walk_msg.angular.z = 0.0

        if msg.axes[2] > 0:
            self.walk_msg.angular.z = 0.6
        elif msg.axes[2] < 0:
            self.walk_msg.angular.z = -0.6

        # only publish changes
        if self.walk_msg != self.last_walk_msg:
            self.walk_publisher.publish(self.walk_msg)
        self.last_walk_msg = copy.deepcopy(self.walk_msg)

        # head movement with right joystick
        """
        joint_names = []
        positions = []
        if pan_goal:
            joint_names.append("HeadPan")
            positions.append(pan_goal)
        if tilt_goal:
            joint_names.append("HeadTilt")
            positions.append(tilt_goal)

        self.head_msg.joint_names = joint_names
        self.head_msg.positions = positions
        if len(joint_names) > 0:
            self.head_pub.publish(self.head_msg)

        """
        # kicking with upper shoulder buttons
        if msg.buttons[4]:
            # L1
            self.play_animation("kick_left")
        elif msg.buttons[5]:
            # R1
            self.play_animation("kick_right")
        # animations with right buttons
        elif msg.buttons[0]:
            # 1
            self.play_animation("cheering")
        elif msg.buttons[1]:
            # 2
            self.set_head_mode(self.head_modes.BALL_MODE)
        elif msg.buttons[2]:
            # 3
            self.set_head_mode(self.head_modes.FIELD_FEATURES)
        elif msg.buttons[3]:
            # 4
            self.send_text("Button not in use")

        # espeak with left buttons
        if msg.axes[5] > 0:
            # up arrow
            self.send_text("Bit Bots four!")
        elif msg.axes[5] < 0:
            # down arrow
            self.send_text("Yaaaaaaaay!")
        elif msg.axes[4] > 0:
            # left arrow
            self.send_text("Goal!")
        elif msg.axes[4] < 0:
            # right arrow
            self.send_text("Thank you university hamburg for funding.")

if __name__ == "__main__":
    joy = JoyNode()
    rospy.spin()<|MERGE_RESOLUTION|>--- conflicted
+++ resolved
@@ -30,11 +30,8 @@
         rospy.Subscriber("joint_states", JointState, self.joint_state_cb, queue_size=1)
         self.speak_pub = rospy.Publisher('speak', Audio, queue_size=1)
         self.speak_msg = Audio()
-<<<<<<< HEAD
-        self.speak_msg.priority = 25
-=======
+
         self.speak_msg.priority = 1
->>>>>>> aeb038b2
 
         self.walk_publisher = rospy.Publisher('/cmd_vel', Twist, queue_size=1)
 
