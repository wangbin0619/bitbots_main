<?xml version="1.0"?>
<package format="2">
  <name>wolfgang_webots_sim</name>
<<<<<<< HEAD
  <version>1.0.1</version>
=======
  <version>1.1.0</version>
>>>>>>> e9e30394
  <description>Simulation environment using Webots for Wolfgang robot.</description>
  
  <maintainer email="bestmann@informatik.uni-hamburg.de">Marc Bestmann </maintainer>
  <maintainer email="info@bit-bots.de">Hamburg Bit-Bots</maintainer>

  <author email="bestmann@informatik.uni-hamburg.de">Marc Bestmann</author>
  <author email="info@bit-bots.de">Hamburg Bit-Bots</author>

  
  <license>MIT</license>

  <buildtool_depend>catkin</buildtool_depend>
  <depend>rospy</depend>
  <depend>sensor_msgs</depend>
  <depend>urdf</depend>
  <depend>bitbots_msgs</depend>
  <depend>nav_msgs</depend>
  <depend>rosgraph_msgs</depend>
  <depend>std_msgs</depend>

  <export>
      <bitbots_documentation>
        <status>unknown</status>
        <language>python</language>
      </bitbots_documentation>
  </export>
</package><|MERGE_RESOLUTION|>--- conflicted
+++ resolved
@@ -1,11 +1,7 @@
 <?xml version="1.0"?>
 <package format="2">
   <name>wolfgang_webots_sim</name>
-<<<<<<< HEAD
-  <version>1.0.1</version>
-=======
-  <version>1.1.0</version>
->>>>>>> e9e30394
+  <version>1.1.1</version>
   <description>Simulation environment using Webots for Wolfgang robot.</description>
   
   <maintainer email="bestmann@informatik.uni-hamburg.de">Marc Bestmann </maintainer>
