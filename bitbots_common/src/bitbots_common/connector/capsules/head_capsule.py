import time

import math

import rospy
from humanoid_league_msgs.msg import HeadMode, BallInImage
import rosparam
from sensor_msgs.msg import JointState, CameraInfo
from trajectory_msgs.msg import JointTrajectory, JointTrajectoryPoint


class HeadCapsule:
    def __init__(self):

        self.config = rosparam.get_param("Behaviour/Head")
        self.delta = self.config["Search"]["headTurnPrecision"]
        self.wait_time = self.config["Search"]["headTurnTime"]
        self.pan_speed_max = self.config["Search"]["maxPanSpeedSearch"]
        self.tilt_speed_max = self.config["Search"]["maxTiltSpeedSearch"]

        # class variables
        self._headmode = 0
        self.confirmedBall = 0
        self.startedconfirmingball = 0
        self.confirmedGoal = 0
        self.startedconfirminggoal = 0
        self.current_pan_pos = 0
        self.current_tilt_pos = 0
        self.is_ball_tracking_still_active = False
        self.bestball_in_image = None, None
        self.cam_info = 800, 600

        # preparing message for more performance
        self.pos_msg = JointTrajectory()
        self.pos_msg.joint_names = ["HeadPan", "HeadTilt"]
        self.point_msg = JointTrajectoryPoint()
        self.pos_msg.points = [self.point_msg]

        self.position_publisher = None  # type: rospy.Publisher

    def send_motor_goals(self, pan_position: float, pan_speed: float, tilt_position: float, tilt_speed: float):
<<<<<<< HEAD
        point = self.pos_msg.points[0]
        posnew = list(point.positions[:-2]) + [math.radians(pan_position), math.radians(tilt_position)]
        velnew = list(point.velocities[:-2]) + [pan_speed, tilt_speed]
        self.pos_msg.points[0].positions = posnew
        self.pos_msg.points[0].velocities = velnew
        self.pos_msg.header.stamp = rospy.Time.from_sec(time.time())
=======
        rospy.loginfo("Move Head: %f, %f" % (pan_position, tilt_position))
        self.point_msg.positions = [math.radians(pan_position), math.radians(tilt_position)]
        self.point_msg.velocities = [pan_speed, tilt_speed]
        self.point_msg.time_from_start = rospy.Duration.from_sec(0.04)
>>>>>>> 260c7942
        self.position_publisher.publish(self.pos_msg)

    def get_current_head_pos(self):
        return self.current_pan_pos, self.current_tilt_pos

    def get_headmode(self):
        return self._headmode

    def get_confirmed_ball(self):
        return self.confirmedBall

    def cb_headmode(self, headmode: HeadMode):
        self._headmode = headmode.headMode

    def joint_state_cb(self, msg: JointState):
        i = 0
        for joint in msg.name:
            if joint == "HeadPan":
                self.current_pan_pos = math.degrees(msg.position[i])
            elif joint == "HeadTilt":
                self.current_tilt_pos = math.degrees(msg.position[i])
            i += 1

    def cb_ballinimage(self, ball: BallInImage):
        self.bestball_in_image = ball.center.x, ball.center.y

    def get_started_confirm_ball(self):
        return self.startedconfirmingball

    def set_started_confirm_ball(self, t=time.time()):
        self.startedconfirmingball = t

    def unset_started_confirm_ball(self):
        rospy
        self.startedconfirmingball = 0

    def set_confirmed_ball(self):
        self.startedconfirmingball = time.time()
        
    def get_started_confirm_goal(self):
        return self.startedconfirminggoal

    def set_started_confirm_goal(self, t=time.time()):
        self.startedconfirminggoal = t

    def unset_started_confirm_goal(self):
        self.startedconfirminggoal = 0

    def set_confirmed_goal(self):
        self.startedconfirminggoal = time.time()

    def cb_motor_postions(self, msg: JointTrajectory):
        self.pos_msg = msg

    def cb_cam_info(self, msg: CameraInfo):
        self.cam_info = msg.width, msg.height<|MERGE_RESOLUTION|>--- conflicted
+++ resolved
@@ -39,19 +39,12 @@
         self.position_publisher = None  # type: rospy.Publisher
 
     def send_motor_goals(self, pan_position: float, pan_speed: float, tilt_position: float, tilt_speed: float):
-<<<<<<< HEAD
         point = self.pos_msg.points[0]
         posnew = list(point.positions[:-2]) + [math.radians(pan_position), math.radians(tilt_position)]
         velnew = list(point.velocities[:-2]) + [pan_speed, tilt_speed]
         self.pos_msg.points[0].positions = posnew
         self.pos_msg.points[0].velocities = velnew
         self.pos_msg.header.stamp = rospy.Time.from_sec(time.time())
-=======
-        rospy.loginfo("Move Head: %f, %f" % (pan_position, tilt_position))
-        self.point_msg.positions = [math.radians(pan_position), math.radians(tilt_position)]
-        self.point_msg.velocities = [pan_speed, tilt_speed]
-        self.point_msg.time_from_start = rospy.Duration.from_sec(0.04)
->>>>>>> 260c7942
         self.position_publisher.publish(self.pos_msg)
 
     def get_current_head_pos(self):
