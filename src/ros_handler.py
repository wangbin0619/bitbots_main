#! /usr/bin/env python2

import rospy
import rospkg
from cv_bridge import CvBridge
from sensor_msgs.msg import Image
from dynamic_reconfigure.server import Server
from humanoid_league_msgs.msg import VisualCompassRotation
from bitbots_visual_compass.cfg import VisualCompassConfig
from worker import VisualCompass

<<<<<<< HEAD
# TODO adapt import paths
# TODO define message and trigger
# TODO use compass.set_truth

class VisualCompassROSHandler():
# type: () -> None
"""
TODO docs
Subscribes to 'vision_config'-message
Subscribes to raw image

Trigger: 'trigger_visual_compass'-trigger
    Gets triggered e.i. while looking at a goal side
    Returns side

Publish: 'visual_compass'-messages
    Returns side
"""
=======
# TODO define message for behavior
# TODO use set truth
# TODO type ENUM

class VisualCompassROSHandler():
    """
    TODO docs
    Subscribes to 'vision_config'-message
    Subscribes to raw image

    Trigger: 'trigger_visual_compass'-trigger
        Gets triggered e.i. while looking at a goal side
        Returns side

    Publish: 'visual_compass'-messages
        Returns side
    """

>>>>>>> 2c189e31
    def __init__(self):
        # type: () -> None
        """
        Initiate VisualCompassHandler

        return: None
        """
        # Init ROS package
        rospack = rospkg.RosPack()
        # self.package_path = rospack.get_path('bitbots_visual_compass')

        rospy.init_node('bitbots_visual_compass')
        rospy.loginfo('Initializing visual compass')

        self.bridge = CvBridge()

        self.config = {}
        self.compass = None

        # Register publisher of 'visual_compass'-messages
        self.pub_compass = rospy.Publisher(
            'visual_compass',
            VisualCompassRotation,
            queue_size=1)

        # Register VisualCompassConfig server for dynamic reconfigure and set callback
        Server(VisualCompassConfig, self._dynamic_reconfigure_callback)

        rospy.spin

    def _dynamic_reconfigure_callback(self, config, level):
<<<<<<< HEAD
        # type: (dict, TODO) -> None
        """
        TODO docs
        """
        self.debug_printer = debug.DebugPrinter(
            debug_classes=debug.DebugPrinter.generate_debug_class_list_from_string(
                config['visual_compass_debug_printer_classes']))

        if self.compass == None:
            # Create compass
            self.compass = VisualCompass(config)
        else:
            # Set config
            self.compass.config_callback(config)
=======
        self.compass = VisualCompass(config)
>>>>>>> 2c189e31

        # Subscribe to Image-message
        if 'ROS_handler_img_msg_topic' not in self.config or \
                self.config['ROS_handler_img_msg_topic'] != config['ROS_handler_img_msg_topic']:
            if hasattr(self, 'sub_image_msg'):
                self.sub_image_msg.unregister()
            self.sub_image_msg = rospy.Subscriber(
                config['ROS_handler_img_msg_topic'],
                Image,
                self.image_callback,
                queue_size=config['ROS_handler_img_queue_size'],
                tcp_nodelay=True,
                buff_size=60000000)
            # https://github.com/ros/ros_comm/issues/536

        self.config = config
        return self.config

    def image_callback(self, image_msg):
        # type: (Image) -> None
        """
        TODO docs
        """
        # Drops old images
        image_age = rospy.get_rostime() - image_msg.header.stamp 
        if image_age.to_sec() > 0.1:
            print("Visual Compass: Dropped Image-message")  # TODO debug printer
            return

        self.handle_image(image_msg)

    def handle_image(self, image_msg):
        # type: (Image) -> None
        """
        TODO docs
        """
        # Converting the ROS image message to CV2-image
        image = self.bridge.imgmsg_to_cv2(image_msg, 'bgr8')

        # Set image
        self.compass.image_callback(image)

        # Get angle and certainty from compass
        result = self.compass.get_side()

        # Publishes the 'visual_compass'-message
        self.publish(image_msg, result[0], result[1])
    
<<<<<<< HEAD
    def publish(self, image_msg, angle, certainty):
        # type: (Image, float, float) -> None
        """
        TODO docs
        """
        msg = VisualCompassMsg()
=======
    def publish(self, image_msg, orientation, confidence):
        msg = VisualCompassRotation()
>>>>>>> 2c189e31

        # Create VisualCompassRotation-message
        msg.header.frame_id = image_msg.header.frame_id
        msg.header.stamp = image_msg.header.stamp

        msg.orientation = orientation
        msg.confidence = confidence

        # Publish VisualCompassMsg-message
        self.pub_compass.publish(msg)


if __name__ == '__main__':
    VisualCompassROSHandler()<|MERGE_RESOLUTION|>--- conflicted
+++ resolved
@@ -9,10 +9,9 @@
 from bitbots_visual_compass.cfg import VisualCompassConfig
 from worker import VisualCompass
 
-<<<<<<< HEAD
-# TODO adapt import paths
-# TODO define message and trigger
-# TODO use compass.set_truth
+# TODO define message for behavior
+# TODO use set truth
+# TODO type ENUM
 
 class VisualCompassROSHandler():
 # type: () -> None
@@ -28,26 +27,6 @@
 Publish: 'visual_compass'-messages
     Returns side
 """
-=======
-# TODO define message for behavior
-# TODO use set truth
-# TODO type ENUM
-
-class VisualCompassROSHandler():
-    """
-    TODO docs
-    Subscribes to 'vision_config'-message
-    Subscribes to raw image
-
-    Trigger: 'trigger_visual_compass'-trigger
-        Gets triggered e.i. while looking at a goal side
-        Returns side
-
-    Publish: 'visual_compass'-messages
-        Returns side
-    """
-
->>>>>>> 2c189e31
     def __init__(self):
         # type: () -> None
         """
@@ -79,24 +58,11 @@
         rospy.spin
 
     def _dynamic_reconfigure_callback(self, config, level):
-<<<<<<< HEAD
         # type: (dict, TODO) -> None
         """
         TODO docs
         """
-        self.debug_printer = debug.DebugPrinter(
-            debug_classes=debug.DebugPrinter.generate_debug_class_list_from_string(
-                config['visual_compass_debug_printer_classes']))
-
-        if self.compass == None:
-            # Create compass
-            self.compass = VisualCompass(config)
-        else:
-            # Set config
-            self.compass.config_callback(config)
-=======
         self.compass = VisualCompass(config)
->>>>>>> 2c189e31
 
         # Subscribe to Image-message
         if 'ROS_handler_img_msg_topic' not in self.config or \
@@ -145,17 +111,12 @@
         # Publishes the 'visual_compass'-message
         self.publish(image_msg, result[0], result[1])
     
-<<<<<<< HEAD
-    def publish(self, image_msg, angle, certainty):
+    def publish(self, image_msg, orientation, confidence):
         # type: (Image, float, float) -> None
         """
         TODO docs
         """
-        msg = VisualCompassMsg()
-=======
-    def publish(self, image_msg, orientation, confidence):
         msg = VisualCompassRotation()
->>>>>>> 2c189e31
 
         # Create VisualCompassRotation-message
         msg.header.frame_id = image_msg.header.frame_id
