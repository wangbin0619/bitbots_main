import abc
import math

import rospy

from dynamic_stack_decider.abstract_action_element import AbstractActionElement


class AbstractSearchPattern(AbstractActionElement):
    """
    Executes the configured search_pattern repeatingly in order to try and and see as much
    space as possible and hopefully see the ball.
    """

    def __init__(self, blackboard, dsd, parameters=None):
        super(AbstractSearchPattern, self).__init__(blackboard, dsd, parameters)

        pattern_config = self.get_search_pattern()

        self.pan_speed = pattern_config['pan_speed']
        self.tilt_speed = pattern_config['tilt_speed']

        # Generate a search pattern with the min/max values from the config.
        # The min/max statements are used to ensure that the values aren't switched in the config.
        self.pattern = self.blackboard.head_capsule.generate_pattern(pattern_config['scan_lines'],
                                                                     max(pattern_config['pan_max']),
                                                                     min(pattern_config['pan_max']),
                                                                     max(pattern_config['tilt_max']),
                                                                     min(pattern_config['tilt_max']))
        
        self.threshold = self.blackboard.config['position_reached_threshold']

    @abc.abstractmethod
    def get_search_pattern(self):
        """Get the respective search pattern from the child class"""

    def perform(self, reevaluate=False):
        """
        Look at motor_goals from search_pattern and increment index so that we look somewhere else next

        :param reevaluate:  No effect here
        """
        index = self.blackboard.head_capsule.pattern_index % len(self.pattern)

        head_pan, head_tilt = self.pattern[int(index)]

        # Convert to radians
        head_pan = math.radians(head_pan)
        head_tilt = math.radians(head_tilt)
        rospy.logdebug("Searching at {}, {}".format(head_pan, head_tilt))

        self.blackboard.head_capsule.send_motor_goals(head_pan, head_tilt, pan_speed=self.pan_speed, tilt_speed=self.tilt_speed)

        current_head_pan, current_head_tilt = self.blackboard.head_capsule.get_head_position()
        distance = math.sqrt((current_head_pan - head_pan) ** 2 + (current_head_tilt - head_tilt) ** 2)

        # Increment index when position is reached
        if distance < math.radians(self.threshold):
<<<<<<< HEAD
            self.index = (self.index + 1) % len(self.pattern)
=======
            self.blackboard.head_capsule.pattern_index = index + 1
>>>>>>> 942038a0


class BallSearchPattern(AbstractSearchPattern):
    def get_search_pattern(self):
        return self.blackboard.config['search_pattern']


class PenaltySearchPattern(AbstractSearchPattern):
    def get_search_pattern(self):
        return self.blackboard.config['search_pattern_penalty']


class GoalSearchPattern(AbstractSearchPattern):
    def get_search_pattern(self):
        return self.blackboard.config['search_pattern_goal']


class FieldFeaturesSearchPattern(AbstractSearchPattern):
    def get_search_pattern(self):
        return self.blackboard.config['search_pattern']


class VisualCompassSearchPattern(AbstractSearchPattern):
    """Search for features that are recognized by the visual compass"""
    def get_search_pattern(self):
        return self.blackboard.config['visual_compass_features_pattern']<|MERGE_RESOLUTION|>--- conflicted
+++ resolved
@@ -56,11 +56,7 @@
 
         # Increment index when position is reached
         if distance < math.radians(self.threshold):
-<<<<<<< HEAD
-            self.index = (self.index + 1) % len(self.pattern)
-=======
             self.blackboard.head_capsule.pattern_index = index + 1
->>>>>>> 942038a0
 
 
 class BallSearchPattern(AbstractSearchPattern):
