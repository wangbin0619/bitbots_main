#!/usr/bin/env python3

import cv2
import numpy as np
from scipy import ndimage
import math
import os
import rospkg


# Generates .png files for localization
# Default color scheme: black on white background
# Scale: 1 px = 1 cm.

lines = False
posts = False
fieldboundary = False
features = True

# 2019 field WM
field_length = 900
field_width = 600
goal_width = 260
goal_area_length = 100
<<<<<<< HEAD
goal_area_width = 300
penalty_area_length = 200
penalty_area_width = 500
=======
goal_area_width = 500
>>>>>>> 9e45773f
penalty_mark_distance = 150
center_circle_diameter = 150
border_strip_width = 100
line_width = 5

# Path to store generated models
path = os.path.join(rospkg.RosPack().get_path('humanoid_league_localization'), 'models')

# Invert image image to get black on white background
invert = True

# Choose mark style
# mark_type = 'point'
mark_type = 'cross'

# Line color
color = (255, 255, 255) #white

# Size of complete turf field (field with outside borders)
image_size = (field_width + border_strip_width * 2, field_length + border_strip_width * 2, 3)

# Calculate important points on the field
field_outline_start = (border_strip_width, border_strip_width)
field_outline_end = (field_length + border_strip_width, field_width + border_strip_width)

middle_line_start = (field_length/2 + border_strip_width, border_strip_width)
middle_line_end = (field_length/2 + border_strip_width, field_width + border_strip_width)

middle_point = (field_length/2 + border_strip_width, field_width/2 + border_strip_width)

penalty_mark_left = (penalty_mark_distance + border_strip_width, field_width/2 + border_strip_width)
penalty_mark_right = (image_size[1] - border_strip_width - penalty_mark_distance, field_width/2 + border_strip_width)

goal_area_left_start = (border_strip_width,  border_strip_width + field_width/2 - goal_area_width/2)
goal_area_left_end = (border_strip_width + goal_area_length, field_width/2 + border_strip_width + goal_area_width/2)

goal_area_right_start = (image_size[1] - goal_area_left_start[0], goal_area_left_start[1])
goal_area_right_end = (image_size[1] - goal_area_left_end[0], goal_area_left_end[1])

penalty_area_left_start = (border_strip_width,  border_strip_width + field_width/2 - penalty_area_width/2)
penalty_area_left_end = (border_strip_width + penalty_area_length, field_width/2 + border_strip_width + penalty_area_width/2)

penalty_area_right_start = (image_size[1] - penalty_area_left_start[0], penalty_area_left_start[1])
penalty_area_right_end = (image_size[1] - penalty_area_left_end[0], penalty_area_left_end[1])

goalpost_left_1 = (border_strip_width, border_strip_width+field_width/2 + goal_width/2)
goalpost_left_2 = (border_strip_width, border_strip_width+field_width/2 - goal_width/2)

goalpost_right_1 = (image_size[1] - goalpost_left_1[0], goalpost_left_1[1])
goalpost_right_2 = (image_size[1] - goalpost_left_2[0], goalpost_left_2[1])


def drawCross(img, point, width=5, length=10):
    # Might need some fine tuning
    vertical_start = (point[0]-width, point[1] - length)
    vertical_end = (point[0] + width, point[1] + length)
    horizontal_start = (point[0] - length, point[1] - width)
    horizontal_end = (point[0] + length, point[1] + width)
    img = cv2.rectangle(img, vertical_start, vertical_end, color, -1)
    img = cv2.rectangle(img, horizontal_start, horizontal_end, color, -1)

def blurDistance(image, b=5):

	# Calc distances
	distance_map = 255 - ndimage.morphology.distance_transform_edt(255 - image) #todo weniger hin und her rechnen

	# Maximum field distance
	maximum_size = math.sqrt(image.shape[0]**2 + image.shape[1]**2)

	# Get the value to a value from 0 to 1
	distance_map = (distance_map / maximum_size)

	# Magic value please change it
	beta = b

	# Activation function
	distance_map = distance_map ** (2*beta)

	# Scale up
	distance_map = cv2.normalize(distance_map, None, alpha=0, beta=100, norm_type=cv2.NORM_MINMAX, dtype=cv2.CV_32F)

	# To img
	out_img = 100 - distance_map.astype(np.uint8)
	return out_img

def blurGaussian(image):
	out_img = cv2.GaussianBlur(image, (99, 99), cv2.BORDER_DEFAULT)
	out_img = cv2.normalize(out_img, None, alpha=0, beta=100, norm_type=cv2.NORM_MINMAX, dtype=cv2.CV_32F)
	out_img = 100 - out_img
	return out_img


################################################################################
#lines
################################################################################

if lines:

	# Create black image in correct size for lines
	img_lines = np.zeros(image_size, np.uint8)

	# Draw outline
	img_lines = cv2.rectangle(img_lines, field_outline_start, field_outline_end, color, line_width)

	# Draw middle line
	img_lines = cv2.line(img_lines, middle_line_start, middle_line_end, color, line_width)

	# Draw center circle
	img_lines = cv2.circle(img_lines, middle_point, center_circle_diameter / 2, color, line_width)

	# Draw center mark
	if mark_type == 'point':
		img_lines = cv2.circle(img_lines, middle_point, line_width * 2, color, -1)
	else:
		drawCross(img_lines, middle_point)

	# Draw penalty marks
	if mark_type == 'point':
		img_lines = cv2.circle(img_lines, penalty_mark_left, line_width * 2, color, -1)
		img_lines = cv2.circle(img_lines, penalty_mark_right, line_width * 2, color, -1)
	else:
		drawCross(img_lines, penalty_mark_left)
		drawCross(img_lines, penalty_mark_right)

	# Draw goal area
	img_lines = cv2.rectangle(img_lines, goal_area_left_start, goal_area_left_end, color, line_width)
	img_lines = cv2.rectangle(img_lines, goal_area_right_start, goal_area_right_end, color, line_width)

	# blur and write
	cv2.imwrite(os.path.join(path, 'lines.png'), blurDistance(img_lines, 5))

#############################################################################
#goalposts
#############################################################################

if posts:
	# Create black image in correct size for goalposts
	img_posts = np.zeros(image_size, np.uint8)

	# Draw goalposts
	img_posts = cv2.circle(img_posts, goalpost_left_1, line_width*2, color, -1)
	img_posts = cv2.circle(img_posts, goalpost_left_2, line_width*2, color, -1)
	img_posts = cv2.circle(img_posts, goalpost_right_1, line_width*2, color, -1)
	img_posts = cv2.circle(img_posts, goalpost_right_2, line_width*2, color, -1)
	
	# blur and write
	cv2.imwrite(os.path.join(path, 'posts.png'), blurGaussian(img_posts))


############################################################################
#field boundary
############################################################################

if fieldboundary:
	# Create black image in correct size (1m padding)
	img_fieldboundary = np.zeros((image_size[0]+200, image_size[1] +200), np.uint8)

	# Draw fieldboundary
	img_fieldboundary = cv2.rectangle(img_fieldboundary, (100, 100), (image_size[1] + 100, image_size[0] + 100), color, line_width)

	# blur and write
	cv2.imwrite('/home/judith/robocup/bitbots_meta/humanoid_league_localization/models/fieldboundary.png', blurDistance(img_fieldboundary, 5)) #TODO oder gaussian?

############################################################################
#features
############################################################################
corners_exact = False
corners_blobs = False
tcrossings = False
tcrossings_blobs = False
crosses_blobs = True

if features:
	size = 30

	############### corners #######################

	if corners_exact:
		# Create black image
		img_corners = np.zeros(image_size, np.uint8)

		#draw outline corners
		#top left
		img_corners = cv2.line(img_corners, field_outline_start,
							   (field_outline_start[0], field_outline_start[1] + size),
							   color, line_width)
		img_corners = cv2.line(img_corners, field_outline_start,
							   (field_outline_start[0] + size, field_outline_start[1]),
							   color, line_width)

		#bottom left
		img_corners = cv2.line(img_corners, (field_outline_start[0], field_outline_end[1]),
							   (field_outline_start[0], field_outline_end[1] - size),
							   color, line_width)
		img_corners = cv2.line(img_corners, (field_outline_start[0], field_outline_end[1]),
							   (field_outline_start[0] + size, field_outline_end[1]),
							   color, line_width)

		#top right
		img_corners = cv2.line(img_corners, (field_outline_end[0], field_outline_start[1]),
							   (field_outline_end[0], field_outline_start[1] + size),
							   color, line_width)
		img_corners = cv2.line(img_corners, (field_outline_end[0], field_outline_start[1]),
							   (field_outline_end[0] - size, field_outline_start[1]),
							   color, line_width)

		#bottom right
		img_corners = cv2.line(img_corners, field_outline_end,
							   (field_outline_end[0], field_outline_end[1] - size),
							   color, line_width)
		img_corners = cv2.line(img_corners, field_outline_end,
							   (field_outline_end[0] - size, field_outline_end[1]),
							   color, line_width)


		# draw left goal area corners
		#top
		img_corners = cv2.line(img_corners, (goal_area_left_end[0], goal_area_left_start[1]),
							   (goal_area_left_end[0], goal_area_left_start[1] + size),
							   color, line_width)
		img_corners = cv2.line(img_corners, (goal_area_left_end[0], goal_area_left_start[1]),
							   (goal_area_left_end[0] - size, goal_area_left_start[1]),
							   color, line_width)

		#bottom


		img_corners = cv2.line(img_corners, goal_area_left_end,
							   (goal_area_left_end[0], goal_area_left_end[1] - size),
							   color, line_width)
		img_corners = cv2.line(img_corners, goal_area_left_end,
							   (goal_area_left_end[0] - size, goal_area_left_end[1]),
							   color, line_width)

		#draw right goal aera corners

		#top

		img_corners = cv2.line(img_corners, (goal_area_right_end[0], goal_area_right_start[1]),
							   (goal_area_right_end[0], goal_area_right_start[1] + size),
							   color, line_width)
		img_corners = cv2.line(img_corners, (goal_area_right_end[0], goal_area_right_start[1]),
							   (goal_area_right_end[0] + size, goal_area_right_start[1]),
							   color, line_width)


		#bottom

		img_corners = cv2.line(img_corners, goal_area_right_end,
							   (goal_area_right_end[0], goal_area_right_end[1] - size),
							   color, line_width)
		img_corners = cv2.line(img_corners, goal_area_right_end,
							   (goal_area_right_end[0] + size, goal_area_right_end[1]),
							   color, line_width)


		# blur and write
		cv2.imwrite(os.path.join(path, 'corners.png'), blurDistance(img_corners))


	if corners_blobs:

		# Create black image
		img_corners = np.zeros(image_size, np.uint8)

		#field corners
		img_corners = cv2.circle(img_corners, field_outline_start, size, color, -1)
		img_corners = cv2.circle(img_corners, (field_outline_start[0], field_outline_end[1]), size, color, -1)
		img_corners = cv2.circle(img_corners, (field_outline_end[0], field_outline_start[1]), size, color, -1)
		img_corners = cv2.circle(img_corners, field_outline_end, size, color, -1)


		#goal area corners
		img_corners = cv2.circle(img_corners, (goal_area_left_end[0], goal_area_left_start[1]), size, color, -1)
		img_corners = cv2.circle(img_corners, goal_area_left_end, size, color, -1)
		img_corners = cv2.circle(img_corners, (goal_area_right_end[0], goal_area_right_start[1]), size, color, -1)
		img_corners = cv2.circle(img_corners, goal_area_right_end, size, color, -1)

		cv2.imwrite(os.path.join(path, 'corners.png'), blurGaussian(img_corners))




	############### tcrossings #######################

	if tcrossings:
		# Create black image
		img_tcrossings = np.zeros(image_size, np.uint8)

		#draw left goal area

		#top
		img_tcrossings = cv2.line(img_tcrossings, (goal_area_left_start[0], goal_area_left_start[1]-size/2),
								  (goal_area_left_start[0], goal_area_left_start[1] + size / 2),
								  color, line_width)
		img_tcrossings = cv2.line(img_tcrossings, goal_area_left_start,
								  (goal_area_left_start[0] + size, goal_area_left_start[1]),
								  color, line_width)

		#bottom
		img_tcrossings = cv2.line(img_tcrossings, (goal_area_left_start[0], goal_area_left_end[1] - size / 2),
								  (goal_area_left_start[0], goal_area_left_end[1] + size / 2),
								  color, line_width)
		img_tcrossings = cv2.line(img_tcrossings, (goal_area_left_start[0], goal_area_left_end[1]),
								  (goal_area_left_start[0] + size, goal_area_left_end[1]),
								  color, line_width)

		# blur and write
		cv2.imwrite(os.path.join(path, 'tcrossings.png'), img_tcrossings)

	if tcrossings_blobs:
		# Create black image
		img_tcrossings = np.zeros(image_size, np.uint8)

		#draw blobs for goal areas
		img_tcrossings = cv2.circle(img_tcrossings, goal_area_left_start, size, color, -1)
		img_tcrossings = cv2.circle(img_tcrossings, (goal_area_left_start[0], goal_area_left_end[1]), size, color, -1)
		img_tcrossings = cv2.circle(img_tcrossings, goal_area_right_start, size, color, -1)
		img_tcrossings = cv2.circle(img_tcrossings, (goal_area_right_start[0], goal_area_right_end[1]), size, color, -1)

<<<<<<< HEAD
# Draw penalty area
img_lines = cv2.rectangle(img_lines, penalty_area_left_start, penalty_area_left_end, color, line_width)
img_lines = cv2.rectangle(img_lines, penalty_area_right_start, penalty_area_right_end, color, line_width)

# Create black image in correct size for goalposts
img_posts = np.zeros(image_size, np.uint8)
=======
		# middle line
		img_tcrossings = cv2.circle(img_tcrossings, middle_line_start, size, color, -1)
		img_tcrossings = cv2.circle(img_tcrossings, middle_line_end, size, color, -1)
>>>>>>> 9e45773f

		# blur and write
		cv2.imwrite(os.path.join(path, 'tcrossings.png'), blurGaussian(img_tcrossings))



	############### crosses #######################

<<<<<<< HEAD
# Save images (to directory where script is executed)
cv2.imwrite('robocup2019.png', img_lines)
#cv2.imwrite('spl.png', img_posts)
=======
	if crosses_blobs:
		# Create black image
		img_crosses = np.zeros(image_size, np.uint8)
>>>>>>> 9e45773f

		# penalty marks
		img_crosses = cv2.circle(img_crosses, penalty_mark_left, size, color, -1)
		img_crosses = cv2.circle(img_crosses, penalty_mark_right, size, color, -1)

		# middle point
		img_crosses = cv2.circle(img_crosses, middle_point, size, color, -1)

		# center circle middle line crossings
		img_crosses = cv2.circle(img_crosses, (middle_point[0], middle_point[1] - center_circle_diameter), size, color, -1)
		img_crosses = cv2.circle(img_crosses, (middle_point[0], middle_point[1] + center_circle_diameter), size, color, -1)

		# blur and write
		cv2.imwrite(os.path.join(path, 'crosses.png'), blurGaussian(img_crosses))<|MERGE_RESOLUTION|>--- conflicted
+++ resolved
@@ -22,13 +22,9 @@
 field_width = 600
 goal_width = 260
 goal_area_length = 100
-<<<<<<< HEAD
 goal_area_width = 300
 penalty_area_length = 200
 penalty_area_width = 500
-=======
-goal_area_width = 500
->>>>>>> 9e45773f
 penalty_mark_distance = 150
 center_circle_diameter = 150
 border_strip_width = 100
@@ -156,6 +152,11 @@
 	# Draw goal area
 	img_lines = cv2.rectangle(img_lines, goal_area_left_start, goal_area_left_end, color, line_width)
 	img_lines = cv2.rectangle(img_lines, goal_area_right_start, goal_area_right_end, color, line_width)
+  
+  # Draw penalty area
+  img_lines = cv2.rectangle(img_lines, penalty_area_left_start, penalty_area_left_end, color, line_width)
+  img_lines = cv2.rectangle(img_lines, penalty_area_right_start, penalty_area_right_end, color, line_width)
+
 
 	# blur and write
 	cv2.imwrite(os.path.join(path, 'lines.png'), blurDistance(img_lines, 5))
@@ -343,41 +344,29 @@
 		# Create black image
 		img_tcrossings = np.zeros(image_size, np.uint8)
 
+
 		#draw blobs for goal areas
 		img_tcrossings = cv2.circle(img_tcrossings, goal_area_left_start, size, color, -1)
 		img_tcrossings = cv2.circle(img_tcrossings, (goal_area_left_start[0], goal_area_left_end[1]), size, color, -1)
 		img_tcrossings = cv2.circle(img_tcrossings, goal_area_right_start, size, color, -1)
 		img_tcrossings = cv2.circle(img_tcrossings, (goal_area_right_start[0], goal_area_right_end[1]), size, color, -1)
 
-<<<<<<< HEAD
-# Draw penalty area
-img_lines = cv2.rectangle(img_lines, penalty_area_left_start, penalty_area_left_end, color, line_width)
-img_lines = cv2.rectangle(img_lines, penalty_area_right_start, penalty_area_right_end, color, line_width)
-
-# Create black image in correct size for goalposts
-img_posts = np.zeros(image_size, np.uint8)
-=======
 		# middle line
 		img_tcrossings = cv2.circle(img_tcrossings, middle_line_start, size, color, -1)
 		img_tcrossings = cv2.circle(img_tcrossings, middle_line_end, size, color, -1)
->>>>>>> 9e45773f
 
 		# blur and write
 		cv2.imwrite(os.path.join(path, 'tcrossings.png'), blurGaussian(img_tcrossings))
 
 
 
+
 	############### crosses #######################
 
-<<<<<<< HEAD
-# Save images (to directory where script is executed)
-cv2.imwrite('robocup2019.png', img_lines)
-#cv2.imwrite('spl.png', img_posts)
-=======
+
 	if crosses_blobs:
 		# Create black image
 		img_crosses = np.zeros(image_size, np.uint8)
->>>>>>> 9e45773f
 
 		# penalty marks
 		img_crosses = cv2.circle(img_crosses, penalty_mark_left, size, color, -1)
