<launch>
<<<<<<< HEAD
  <let name="tf_prefix" value="$(eval '\'$(env ROS_NAMESPACE not_defined)\' if \'$(env ROS_NAMESPACE not_defined)\' != \'not_defined\' else \'\'')"/>
=======
  <arg name="sim" default="false"/>
  <arg name="viz" default="false"/>
  <arg name="tf_prefix" value="$(eval env('ROS_NAMESPACE') + '/' if env('ROS_NAMESPACE') !=  '' else '')"/>
>>>>>>> a5406c5a
  <arg if="$(env IS_ROBOT false)" name="taskset" default="taskset -c 3"/>
  <arg unless="$(env IS_ROBOT false)" name="taskset" default=""/>

  <node pkg="bitbots_dynamic_kick" exec="KickNode" output="screen" launch-prefix="$(var taskset)">
    <param from="$(find-pkg-share bitbots_dynamic_kick)/config/kick_config.yaml" />

    <!--param name="base_link_frame" value="$(var tf_prefix)base_link"/>
    <param name="base_footprint_frame" value="$(var tf_prefix)base_footprint"/>
    <param name="r_sole_frame" value="$(var tf_prefix)r_sole"/>
    <param name="l_sole_frame" value="$(var tf_prefix)l_sole"/-->
  </node>
</launch><|MERGE_RESOLUTION|>--- conflicted
+++ resolved
@@ -1,11 +1,8 @@
 <launch>
-<<<<<<< HEAD
-  <let name="tf_prefix" value="$(eval '\'$(env ROS_NAMESPACE not_defined)\' if \'$(env ROS_NAMESPACE not_defined)\' != \'not_defined\' else \'\'')"/>
-=======
   <arg name="sim" default="false"/>
   <arg name="viz" default="false"/>
-  <arg name="tf_prefix" value="$(eval env('ROS_NAMESPACE') + '/' if env('ROS_NAMESPACE') !=  '' else '')"/>
->>>>>>> a5406c5a
+  <let name="tf_prefix" value="$(eval '\'$(env ROS_NAMESPACE not_defined)\' if \'$(env ROS_NAMESPACE not_defined)\' != \'not_defined\' else \'\'')"/>
+
   <arg if="$(env IS_ROBOT false)" name="taskset" default="taskset -c 3"/>
   <arg unless="$(env IS_ROBOT false)" name="taskset" default=""/>
 
