--- conflicted
+++ resolved
@@ -97,11 +97,8 @@
     int get_percent_done() const;
 
     void set_params(KickParams params);
-<<<<<<< HEAD
 
-=======
     Stabilizer m_stabilizer;
->>>>>>> a65e20a8
 private:
     double m_time;
     geometry_msgs::Vector3 m_ball_position;
