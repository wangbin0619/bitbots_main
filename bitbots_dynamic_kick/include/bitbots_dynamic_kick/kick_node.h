#ifndef BITBOTS_DYNAMIC_KICK_INCLUDE_BITBOTS_DYNAMIC_KICK_KICK_NODE_H_
#define BITBOTS_DYNAMIC_KICK_INCLUDE_BITBOTS_DYNAMIC_KICK_KICK_NODE_H_

#include <string>
#include <optional>
#include <Eigen/Geometry>
#include <ros/ros.h>
#include <ros/console.h>
#include <dynamic_reconfigure/server.h>
#include <actionlib/server/simple_action_server.h>
#include <geometry_msgs/PointStamped.h>
#include <geometry_msgs/TransformStamped.h>
#include <sensor_msgs/JointState.h>
#include <std_msgs/Char.h>
#include <tf2_eigen/tf2_eigen.h>
#include <tf2/convert.h>
#include <bitbots_msgs/KickAction.h>
#include <bitbots_msgs/JointCommand.h>
#include <bitbots_dynamic_kick/DynamicKickConfig.h>
#include <bitbots_dynamic_kick/kick_engine.h>
#include <bitbots_dynamic_kick/visualizer.h>
#include <bitbots_dynamic_kick/kick_ik.h>
#include <bitbots_dynamic_kick/kick_utils.h>
#include <bitbots_msgs/SupportState.h>

namespace bitbots_dynamic_kick {

typedef actionlib::SimpleActionServer<bitbots_msgs::KickAction> ActionServer;

/**
 * KickNode is that part of bitbots_dynamic_kick which takes care of interacting with ROS and utilizes a KickEngine
 * to calculate actual kick behavior.
 *
 * It provides an ActionServer for the bitbots_msgs::KickAction.
 * This actionServer accepts new goals in any tf frame, and sets up the KickEngines to work towards this new goal
 *
 * Additionally it publishes the KickEngines motor-goals back into ROS
 */
class KickNode {
 public:
  explicit KickNode(const std::string &ns = std::string());

  /** Callback for dynamic reconfigure */
  void reconfigureCallback(bitbots_dynamic_kick::DynamicKickConfig &config, uint32_t level);

  /**
   * Callback that gets executed whenever #server_ receives a new goal.
   * @param goal New goal to process
   */
  void executeCb(const bitbots_msgs::KickGoalConstPtr &goal);

  /**
   * This wrapper is used in the python wrapper for a single step of the kick
   * @param dt the time difference since the last call of this method
   * @return the JointCommand representing the next step or an empty JointCommand if the kick is done
   */
  bitbots_msgs::JointCommand stepWrapper(double dt);

  /**
   * Get the current progress of the kick, from 0 to 1
   */
  double getProgress();

  /**
   * Initialize the node
   * @param goal_msg The goal_msg of the kick
   * @param error_string when the return value is false, this will contain details about the error
   * @param trunk_to_base_footprint transform from trunk to base_footprint
   * @return whether the setup was successful
   */
  bool init(const bitbots_msgs::KickGoal &goal_msg, std::string &error_string);

  /**
   * Set the current joint state of the robot
   */
  void jointStateCallback(const sensor_msgs::JointState &joint_states);

  /**
   * Get the current pose of the trunk, relative to the support foot
   */
  geometry_msgs::Pose getTrunkPose();
<<<<<<< HEAD
=======

  /**
   * Whether the left foot is the current kicking foot
   */
  bool isLeftKick();
>>>>>>> 2b061786
 private:
  ros::NodeHandle node_handle_;
  ros::Publisher joint_goal_publisher_;
  ros::Publisher support_foot_publisher_;
  ros::Subscriber cop_l_subscriber_;
  ros::Subscriber cop_r_subscriber_;
  ros::Subscriber joint_state_subscriber_;
  ActionServer server_;
  KickEngine engine_;
  Stabilizer stabilizer_;
  Visualizer visualizer_;
  KickIK ik_;
  int engine_rate_;
  double last_ros_update_time_;
  tf2_ros::Buffer tf_buffer_;
  tf2_ros::TransformListener listener_;
  robot_model_loader::RobotModelLoader robot_model_loader_;
  bool was_support_foot_published_;
  robot_state::RobotStatePtr goal_state_;
  robot_state::RobotStatePtr current_state_;

  std::string base_link_frame_, base_footprint_frame_, l_sole_frame_, r_sole_frame_;

    /**
   * Do main loop in which KickEngine::update() gets called repeatedly.
   * The ActionServer's state is taken into account meaning that a cancelled goal no longer gets processed.
   */
  void loopEngine(ros::Rate loop_rate);

  /**
   * Execute one step of engine-stabilize-ik
   * @return the motor goals
   */
  bitbots_splines::JointGoals kickStep(double dt);

  /**
   * Publish the current support_foot so that a correct base_footprint can be calculated
   * @param is_left_kick Whether the left foot is the current kicking foot, meaning it is in the air
   */
  void publishSupportFoot(bool is_left_kick);

  /**
   * Helper method to achieve correctly sampled rate
   */
  double getTimeDelta();

  /**
   * Get JointCommand message for JointGoals
   */
  bitbots_msgs::JointCommand getJointCommand(const bitbots_splines::JointGoals &goals);
  void copLCallback(const geometry_msgs::PointStamped &cop);
  void copRCallback(const geometry_msgs::PointStamped &cop);
};
}

#endif  //BITBOTS_DYNAMIC_KICK_INCLUDE_BITBOTS_DYNAMIC_KICK_KICK_NODE_H_<|MERGE_RESOLUTION|>--- conflicted
+++ resolved
@@ -79,14 +79,11 @@
    * Get the current pose of the trunk, relative to the support foot
    */
   geometry_msgs::Pose getTrunkPose();
-<<<<<<< HEAD
-=======
 
   /**
    * Whether the left foot is the current kicking foot
    */
   bool isLeftKick();
->>>>>>> 2b061786
  private:
   ros::NodeHandle node_handle_;
   ros::Publisher joint_goal_publisher_;
