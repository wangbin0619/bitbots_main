#!/usr/bin/env python

PACKAGE = 'bitbots_dynamic_kick'
import roslib

roslib.load_manifest(PACKAGE)

from dynamic_reconfigure.parameter_generator_catkin import *

gen = ParameterGenerator()

group_engine = gen.add_group("Engine", type="tab")
group_engine_distances = group_engine.add_group("Distances and Positions")
group_engine.add("engine_rate", int_t, 1,
                 "How often the engine updates motor goals [Hz]",
                 100, min=1, max=500)
group_engine_distances.add("foot_rise", double_t, 2,
                           "Rise of the foot [m]",
                           0.08, min=0, max=2)
group_engine_distances.add("foot_distance", double_t, 2,
                           "How far apart the feet should be from each other. This is only relevant during the initial phase "
                           "when the foot is not yet moving towards the ball [m]",
                           0.18, min=0, max=3)
group_engine_distances.add("kick_windup_distance", double_t, 2,
                           "How far away from the ball to stop and perform the actual (fast) kick movement [m]",
                           0.2, min=0, max=2)

group_engine_timings = group_engine.add_group("Timings")
group_engine_timings.add("move_trunk_time", double_t, 3,
                         "How long it should take to move the trunk above the support foot before raising the flying foot [s]",
                         0.8, min=0)
group_engine_timings.add("raise_foot_time", double_t, 3,
                         "How long it should take to raise the flying foot from the ground [s]",
                         0.1, min=0)
group_engine_timings.add("move_to_ball_time", double_t, 3,
                         "How long it should take to move the raised foot to the windup point [s]",
                         1, min=0)
group_engine_timings.add("kick_time", double_t, 3,  # TODO replace this with dynamic calculation
                         "This will be removed in the future [s]",
                         0.1, min=0)
group_engine_timings.add("move_back_time", double_t, 3,
                         "How long it should take to move the flying foot back after kicking [s]",
                         0.2, min=0)
group_engine_timings.add("lower_foot_time", double_t, 3,
                         "How long it should take to lower the foot [s]",
                         0.8, min=0)
group_engine_timings.add("move_trunk_back_time", double_t, 3,
                         "How long it should take to move the flying foot back after kicking [s]",
                         0.3, min=0)

group_engine_decisions = group_engine.add_group("Decisions")
group_engine_decisions.add("choose_foot_corridor_width", double_t, 3,
                           "How wide the corridor should be in which advanced foot-choosing calculations take place."
                           "If kick goal is placed outside this corridor, the foot on that side will automatically be assigned [m]"
                           "the flying foot.",
                           0.4, min=0)

group_stabilizing = gen.add_group("Stabilizer", type="tab")
group_stabilizing.add("stabilizing", bool_t, 4,
                      "Whether to use automatic stabilizing or not",
                      True)

group_stabilizing_bioik = group_stabilizing.add_group("BioIk weights")
group_stabilizing_bioik.add("minimal_displacement", bool_t, 4,
                            "Try to stabilize with as little movement as possible",
                            True)
group_stabilizing_bioik.add("trunk_height", double_t, 4,
                            "Height of the trunk [m]",
                            0.4, min=0, max=0.6)
group_stabilizing_bioik.add("stabilizing_weight", double_t, 4,
                            "How important bio_ik should regard keeping the robot in a stable position [0:1]",
                            1.0, min=0, max=1)
group_stabilizing_bioik.add("flying_weight", double_t, 4,
                            "How important bio_ik should regard the flying foots position [0:1]",
                            0.85, min=0, max=1)
group_stabilizing_bioik.add("trunk_orientation_weight", double_t, 4,
                            "How important bio_ik should regard keeping the trunk orientation [0:1]",
                            0.24, min=0, max=1)
group_stabilizing_bioik.add("trunk_height_weight", double_t, 4,
                            "How important bio_ik should regard keeping the trunk height [0:1]",
                            0.3, min=0, max=1)

group_stabilizing_cop = group_stabilizing.add_group("CenterOfPressure regulation")
group_stabilizing_cop.add("use_center_of_pressure", bool_t, 4,
                          "Use the center of pressure for stabilizing",
                          True)
group_stabilizing_cop.add("stabilizing_point_x", double_t, 4,
                          "Where to stabilize over in x direction. Measured from the support foots *_sole frame [m]",
                          0.0, min=-0.5, max=0.5)
group_stabilizing_cop.add("stabilizing_point_y", double_t, 4,
                          "Where to stabilize over in y direction. Measured from the support foots *_sole frame. "
                          "Be aware that - always represents the direction towards base_footprint [m]",
                          -0.021, min=-0.5, max=0.5)
group_stabilizing_cop.add("stabilizing_p_x", double_t, 4,
                          "How strong the stabilizing point should be influenced by the center of pressure in x direction. "
                          "This is the value of a P-Controller for the COP based stabilizing",
                          0.2, min=0, max=3)
group_stabilizing_cop.add("stabilizing_p_y", double_t, 4,
                          "How strong the stabilizing point should be influenced by the center of pressure in y direction. "
                          "This is the value of a P-Controller for the COP based stabilizing",
                          0.5, min=0, max=3)
group_stabilizing_cop.add("stabilizing_i_x", double_t, 4,
                          "How strong the stabilizing point should be influenced by the integral of the center of pressure error in x direction. "
                          "This is the value of a I-Controller for the COP based stabilizing",
                          0.0, min=0.001, max=0.1)
group_stabilizing_cop.add("stabilizing_i_y", double_t, 4,
                          "How strong the stabilizing point should be influenced by the integral of the center of pressure error in y direction. "
                          "This is the value of a I-Controller for the COP based stabilizing",
                          0.0015, min=0.0001, max=0.1)
group_stabilizing_cop.add("stabilizing_d_x", double_t, 4,
                          "How strong the stabilizing point should be influenced by the difference of the center of pressure error in x direction. "
                          "This is the value of a D-Controller for the COP based stabilizing",
                          0.0, min=-20, max=20)
group_stabilizing_cop.add("stabilizing_d_y", double_t, 4,
                          "How strong the stabilizing point should be influenced by the difference of the center of pressure error in y direction. "
                          "This is the value of a D-Controller for the COP based stabilizing",
                          1.5, min=-20, max=20)

group_visualization = gen.add_group("Visualization", type="tab")
group_visualization.add("force_enable", bool_t, 9,
                        "force publishing of visualization topics event though the rosparam /debug_active is not true",
                        False)
group_visualization.add("spline_smoothness", int_t, 8,
                        "how many points to extract from splines for visualization",
<<<<<<< HEAD
                        50, min=10)
=======
                        100, min=1, max=200)
>>>>>>> 400d7652

exit(gen.generate(PACKAGE, 'dynamic_kick', 'DynamicKick'))<|MERGE_RESOLUTION|>--- conflicted
+++ resolved
@@ -122,10 +122,6 @@
                         False)
 group_visualization.add("spline_smoothness", int_t, 8,
                         "how many points to extract from splines for visualization",
-<<<<<<< HEAD
-                        50, min=10)
-=======
                         100, min=1, max=200)
->>>>>>> 400d7652
 
 exit(gen.generate(PACKAGE, 'dynamic_kick', 'DynamicKick'))