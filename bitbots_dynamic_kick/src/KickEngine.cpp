--- conflicted
+++ resolved
@@ -1,14 +1,8 @@
 #include "bitbots_dynamic_kick/KickEngine.h"
 
-<<<<<<< HEAD
-KickEngine::KickEngine(Visualizer &visualizer) :
-        m_listener(m_tf_buffer),
-        m_visualizer(visualizer) {
-}
-=======
 KickEngine::KickEngine() :
-        m_listener(m_tf_buffer) {}
->>>>>>> d5466ef2
+        m_listener(m_tf_buffer)  {
+}
 
 void KickEngine::reset() {
     m_time = 0;
@@ -23,8 +17,7 @@
                           const geometry_msgs::Pose &r_foot_pose,
                           const geometry_msgs::Pose &l_foot_pose) {
 
-    m_is_left_kick = calc_is_left_foot_kicking(header, ball_position,
-                                               kick_direction); // TODO Internal state is dirty when goal transformation fails
+    m_is_left_kick = calc_is_left_foot_kicking(header, ball_position, kick_direction); // TODO Internal state is dirty when goal transformation fails
 
     /* Save given goals because we reuse them later */
     auto transformed_goal = transform_goal((m_is_left_kick) ? "r_sole" : "l_sole", header, ball_position,
@@ -58,11 +51,13 @@
         support_point.x = m_support_point_trajectories.value().get("pos_x").pos(m_time);
         support_point.y = m_support_point_trajectories.value().get("pos_y").pos(m_time);
         geometry_msgs::PoseStamped flying_foot_pose = get_current_pose(m_flying_trajectories.value());
+
+        /* calculate if we want to use center-of-pressure in the current phase */
         bool cop_support_point;
-        /* use COP based support point only when the weight is on the support foot */
+        /* use COP based support point only when the weight is on the support foot
+         * while raising/lowering the foot, the weight is not completely on the support foot (that's why /2.0)*/
         if (m_time > m_params.move_trunk_time + m_params.raise_foot_time / 2.0 &&
-            m_time < m_params.move_trunk_time + m_params.raise_foot_time + m_params.move_to_ball_time +
-                     m_params.kick_time + m_params.move_back_time + m_params.lower_foot_time) {
+            m_time < m_phase_timings.move_back + m_params.lower_foot_time / 2.0) {
             cop_support_point = true;
         } else {
             cop_support_point = false;
@@ -130,7 +125,6 @@
     tf2::Vector3 kick_windup_point = calc_kick_windup_point();
 
     /* Flying foot position */
-<<<<<<< HEAD
     m_flying_trajectories->get("pos_x").addPoint(0, flying_foot_pose.position.x);
     m_flying_trajectories->get("pos_x").addPoint(m_phase_timings.move_trunk, 0);
     m_flying_trajectories->get("pos_x").addPoint(m_phase_timings.raise_foot, 0);
@@ -156,36 +150,8 @@
     m_flying_trajectories->get("pos_z").addPoint(m_phase_timings.windup, m_params.foot_rise);
     m_flying_trajectories->get("pos_z").addPoint(m_phase_timings.kick, m_params.foot_rise);
     m_flying_trajectories->get("pos_z").addPoint(m_phase_timings.move_back, m_params.foot_rise);
-    m_flying_trajectories->get("pos_z").addPoint(m_phase_timings.lower_foot, 0);
+    m_flying_trajectories->get("pos_z").addPoint(m_phase_timings.lower_foot, 0.4 * m_params.foot_rise);
     m_flying_trajectories->get("pos_z").addPoint(m_phase_timings.move_trunk_back, 0);
-=======
-    m_flying_trajectories->get("pos_x").addPoint(fix0, flying_foot_pose.position.x);
-    m_flying_trajectories->get("pos_x").addPoint(fix1, 0);
-    m_flying_trajectories->get("pos_x").addPoint(fix2, 0);
-    m_flying_trajectories->get("pos_x").addPoint(fix3, kick_windup_point.x(), 0, 0);
-    m_flying_trajectories->get("pos_x").addPoint(fix4, m_ball_position.x(), m_kick_direction.x() * m_kick_speed, 0);
-    m_flying_trajectories->get("pos_x").addPoint(fix5, 0);
-    m_flying_trajectories->get("pos_x").addPoint(fix6, 0);
-    m_flying_trajectories->get("pos_x").addPoint(fix7, 0);
-
-    m_flying_trajectories->get("pos_y").addPoint(fix0, flying_foot_pose.position.y);
-    m_flying_trajectories->get("pos_y").addPoint(fix1, kick_foot_sign * m_params.foot_distance);
-    m_flying_trajectories->get("pos_y").addPoint(fix2, kick_foot_sign * m_params.foot_distance);
-    m_flying_trajectories->get("pos_y").addPoint(fix3, kick_windup_point.y(), 0, 0);
-    m_flying_trajectories->get("pos_y").addPoint(fix4, m_ball_position.y(), m_kick_direction.y() * m_kick_speed, 0);
-    m_flying_trajectories->get("pos_y").addPoint(fix5, kick_foot_sign * m_params.foot_distance);
-    m_flying_trajectories->get("pos_y").addPoint(fix6, kick_foot_sign * m_params.foot_distance);
-    m_flying_trajectories->get("pos_y").addPoint(fix7, kick_foot_sign * m_params.foot_distance);
-
-    m_flying_trajectories->get("pos_z").addPoint(fix0, flying_foot_pose.position.z);
-    m_flying_trajectories->get("pos_z").addPoint(fix1, 0);
-    m_flying_trajectories->get("pos_z").addPoint(fix2, m_params.foot_rise);
-    m_flying_trajectories->get("pos_z").addPoint(fix3, m_params.foot_rise);
-    m_flying_trajectories->get("pos_z").addPoint(fix4, m_params.foot_rise);
-    m_flying_trajectories->get("pos_z").addPoint(fix5, m_params.foot_rise);
-    m_flying_trajectories->get("pos_z").addPoint(fix6, 0.4 * m_params.foot_rise);
-    m_flying_trajectories->get("pos_z").addPoint(fix7, 0);
->>>>>>> d5466ef2
 
     /* Flying foot orientation */
     /* Construct a start_rotation as quaternion from Pose msg */
@@ -362,10 +328,7 @@
 }
 
 int KickEngine::get_percent_done() const {
-    double duration = m_params.move_trunk_time + m_params.raise_foot_time + m_params.move_to_ball_time +
-                      m_params.kick_time + m_params.move_back_time + m_params.lower_foot_time +
-                      m_params.move_trunk_back_time;
-    return int(m_time / duration * 100);
+    return int(m_time / m_phase_timings.move_trunk_back * 100);
 }
 
 const KickPhase KickEngine::getPhase() {
