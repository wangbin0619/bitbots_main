#!/usr/bin/env python3

"""
This script publishes dummy values for ball, goalpost, position and obstacles for testing the team communication.
"""

import rospy
from geometry_msgs.msg import PoseWithCovarianceStamped, PoseWithCovariance
from humanoid_league_msgs.msg import ObstacleRelativeArray, ObstacleRelative, PoseWithCertaintyArray, PoseWithCertainty


if __name__ == '__main__':
    rospy.init_node("TeamCommTest")
<<<<<<< HEAD
    ball_pub = rospy.Publisher("/balls_relative", PoseWithCertaintyArray, queue_size=1)
    goal_post_pub = rospy.Publisher("/goal_post_relative", PoseWithCertaintyArray, queue_size=1)
    position_pub = rospy.Publisher("/position", PoseWithCovarianceStamped, queue_size=1)
    obstacle_pub = rospy.Publisher("/obstacle_relative", ObstacleRelativeArray, queue_size=1)
    position_msg = PoseWithCovarianceStamped()
    position_msg.pose.pose.position.x = 2
=======
    ball_pub = rospy.Publisher("ball_relative", PoseWithCovarianceStamped, queue_size=1)
    goal_post_pub = rospy.Publisher("goal_post_relative", PoseWithCovarianceStamped, queue_size=1)
    position_pub = rospy.Publisher("position", PoseWithCovarianceStamped, queue_size=1)
    obstacle_pub = rospy.Publisher("obstacle_relative", ObstacleRelativeArray, queue_size=1)
    msg = PoseWithCovarianceStamped()
    msg.pose.pose.position.x = 2
>>>>>>> 12d39e0c
    obstacle_msg = ObstacleRelativeArray()
    obstacle = ObstacleRelative()
    obstacle.pose.pose.pose.position.x = 4
    obstacle.type = 2
    obstacle_msg.obstacles.append(obstacle)
    ball_msg = PoseWithCertaintyArray()
    ball = PoseWithCertainty()
    ball.confidence = 1.0
    ball_position = PoseWithCovariance()
    ball_position.pose.position.x = 3
    ball.pose = ball_position
    ball_msg.poses.append(ball)
    goal_msg = PoseWithCertaintyArray()
    goalpost = PoseWithCertainty()
    goalpost.confidence = 1.0
    goalpost_position = PoseWithCovariance()
    goalpost_position.pose.position.x = 10
    goalpost.pose = goalpost_position
    goal_msg.poses.append(goalpost)

    while not rospy.is_shutdown():
        position_msg.header.stamp = rospy.Time.now()
        obstacle_msg.header.stamp = rospy.Time.now()
        ball_msg.header.stamp = rospy.Time.now()
        goal_msg.header.stamp = rospy.Time.now()
        ball_pub.publish(ball_msg)
        goal_post_pub.publish(goal_msg)
        position_pub.publish(position_msg)
        obstacle_pub.publish(obstacle_msg)<|MERGE_RESOLUTION|>--- conflicted
+++ resolved
@@ -11,21 +11,12 @@
 
 if __name__ == '__main__':
     rospy.init_node("TeamCommTest")
-<<<<<<< HEAD
-    ball_pub = rospy.Publisher("/balls_relative", PoseWithCertaintyArray, queue_size=1)
-    goal_post_pub = rospy.Publisher("/goal_post_relative", PoseWithCertaintyArray, queue_size=1)
-    position_pub = rospy.Publisher("/position", PoseWithCovarianceStamped, queue_size=1)
-    obstacle_pub = rospy.Publisher("/obstacle_relative", ObstacleRelativeArray, queue_size=1)
+    ball_pub = rospy.Publisher("balls_relative", PoseWithCertaintyArray, queue_size=1)
+    goal_post_pub = rospy.Publisher("goal_post_relative", PoseWithCertaintyArray, queue_size=1)
+    position_pub = rospy.Publisher("position", PoseWithCovarianceStamped, queue_size=1)
+    obstacle_pub = rospy.Publisher("obstacle_relative", ObstacleRelativeArray, queue_size=1)
     position_msg = PoseWithCovarianceStamped()
     position_msg.pose.pose.position.x = 2
-=======
-    ball_pub = rospy.Publisher("ball_relative", PoseWithCovarianceStamped, queue_size=1)
-    goal_post_pub = rospy.Publisher("goal_post_relative", PoseWithCovarianceStamped, queue_size=1)
-    position_pub = rospy.Publisher("position", PoseWithCovarianceStamped, queue_size=1)
-    obstacle_pub = rospy.Publisher("obstacle_relative", ObstacleRelativeArray, queue_size=1)
-    msg = PoseWithCovarianceStamped()
-    msg.pose.pose.position.x = 2
->>>>>>> 12d39e0c
     obstacle_msg = ObstacleRelativeArray()
     obstacle = ObstacleRelative()
     obstacle.pose.pose.pose.position.x = 4
