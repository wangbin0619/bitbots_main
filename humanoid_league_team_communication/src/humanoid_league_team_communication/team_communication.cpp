--- conflicted
+++ resolved
@@ -4,33 +4,34 @@
 using namespace humanoid;
 
 TeamCommunication::TeamCommunication() : nh_() {
-<<<<<<< HEAD
     // --- Params ---
-    int port;
+    ros::NodeHandle pnh("~");
     int team;
     int player;
-    nh_.getParam("team_communication/port", port);
     nh_.getParam("team_id", team);
     nh_.getParam("bot_id", player);
+
+    int port;
+    pnh.getParam("port", port);
     //publishing rate in Hz
-    nh_.getParam("team_communication/rate", frequency_);
-    nh_.getParam("team_communication/avg_walking_speed", avg_walking_speed_);
-    nh_.getParam("team_communication/max_kicking_distance", max_kicking_distance_);
+    pnh.getParam("rate", frequency_);
+    pnh.getParam("avg_walking_speed", avg_walking_speed_);
+    pnh.getParam("max_kicking_distance", max_kicking_distance_);
     int teamcolor;
-    nh_.getParam("team_communication/team_color", teamcolor);
+    pnh.getParam("team_color", teamcolor);
     team_color_ = teamcolor;
-    //nh_.getParam("team_communication/world_model", world_model_);
-    nh_.getParam("team_communication/lifetime", lifetime_);
-    nh_.getParam("team_communication/belief_threshold", belief_threshold_);
-
-    nh_.getParam("team_communication/team_data", teamdata_topic_);
-    nh_.getParam("team_communication/strategy", strategy_topic_);
-    nh_.getParam("team_communication/robot_state", robot_state_topic_);
-    nh_.getParam("team_communication/goal", goal_topic_);
-    //nh_.getParam("team_communication/world_model_node", world_model_topic_);
-    nh_.getParam("team_communication/position", position_topic_);
-    nh_.getParam("team_communication/ball", ball_topic_);
-    nh_.getParam("team_communication/obstacles", obstacles_topic_);
+    //pnh.getParam("world_model", world_model_);
+    pnh.getParam("lifetime", lifetime_);
+    pnh.getParam("belief_threshold", belief_threshold_);
+
+    pnh.getParam("team_data", teamdata_topic_);
+    pnh.getParam("strategy", strategy_topic_);
+    pnh.getParam("robot_state", robot_state_topic_);
+    pnh.getParam("goal", goal_topic_);
+    //pnh.getParam("world_model_node", world_model_topic_);
+    pnh.getParam("position", position_topic_);
+    pnh.getParam("ball", ball_topic_);
+    pnh.getParam("obstacles", obstacles_topic_);
 
     // --- Init UDP Connection ---
     udp_connection = new UdpConnection(port);
@@ -51,58 +52,6 @@
     //}
     //else{
     sub_position_ = nh_.subscribe(position_topic_, 1, &TeamCommunication::positionCallback, this,
-=======
-  //--- Params ---
-  ros::NodeHandle pnh("~");
-  int team;
-  int player;
-  nh_.getParam("team_id", team);
-  nh_.getParam("bot_id", player);
-
-  int port;
-  pnh.getParam("port", port);
-  //publishing rate in Hz
-  pnh.getParam("rate", frequency_);
-  pnh.getParam("avg_walking_speed", avg_walking_speed_);
-  pnh.getParam("max_kicking_distance", max_kicking_distance_);
-  int teamcolor;
-  pnh.getParam("team_color", teamcolor);
-  team_color_ = teamcolor;
-  //pnh.getParam("world_model", world_model_);
-  pnh.getParam("lifetime", lifetime_);
-  pnh.getParam("belief_threshold", belief_threshold_);
-
-  pnh.getParam("team_data", teamdata_topic_);
-  pnh.getParam("strategy", strategy_topic_);
-  pnh.getParam("robot_state", robot_state_topic_);
-  pnh.getParam("goal", goal_topic_);
-  //pnh.getParam("world_model_node", world_model_topic_);
-  pnh.getParam("position", position_topic_);
-  pnh.getParam("ball", ball_topic_);
-  pnh.getParam("obstacles", obstacles_topic_);
-
-  //init mitecom
-  mitecom_.set_team_id(team);
-  mitecom_.open_socket(port);
-  mitecom_.set_robot_id(player);
-
-  // --- Initialize Topics ---
-  publisher_ = nh_.advertise<humanoid_league_msgs::TeamData>(teamdata_topic_, 10);
-
-  sub_role_ = nh_.subscribe(strategy_topic_, 1, &TeamCommunication::strategyCallback, this,
-                            ros::TransportHints().tcpNoDelay());
-  sub_robot_state_ = nh_.subscribe(robot_state_topic_, 1, &TeamCommunication::robotStateCallback,
-                                   this, ros::TransportHints().tcpNoDelay());
-  sub_goal_ = nh_.subscribe(goal_topic_, 1, &TeamCommunication::goalCallback, this,
-                            ros::TransportHints().tcpNoDelay());
-
-  //if(world_model_){
-  //  sub_world_ = nh_.subscribe(world_model_topic_, 1, &TeamCommunication::worldCallback, this,
-  //                            ros::TransportHints().tcpNoDelay());
-  //}
-  //else{
-  sub_position_ = nh_.subscribe(position_topic_, 1, &TeamCommunication::positionCallback, this,
->>>>>>> 12d39e0c
                                   ros::TransportHints().tcpNoDelay());
     sub_ball_ = nh_.subscribe(ball_topic_, 1, &TeamCommunication::ballsCallback, this,
                               ros::TransportHints().tcpNoDelay());
