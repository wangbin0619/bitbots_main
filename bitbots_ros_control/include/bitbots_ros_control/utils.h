#ifndef BITBOTS_ROS_CONTROL_INCLUDE_BITBOTS_ROS_CONTROL_UTILS_H_
#define BITBOTS_ROS_CONTROL_INCLUDE_BITBOTS_ROS_CONTROL_UTILS_H_

#include "ros/ros.h"
#include "humanoid_league_msgs/Speak.h"

namespace bitbots_ros_control {
<<<<<<< HEAD

enum ControlMode {
  POSITION_CONTROL,
  VELOCITY_CONTROL,
  EFFORT_CONTROL,
  CURRENT_BASED_POSITION_CONTROL
};

bool stringToControlMode(std::string _control_modestr, ControlMode &control_mode);
void speakError(const ros::Publisher &speak_pub, std::string text);
uint16_t dxlMakeword(uint64_t a, uint64_t b);
uint32_t dxlMakedword(uint64_t a, uint64_t b);
=======
    void speakError(const ros::Publisher &speak_pub, std::string text);
    uint16_t dxlMakeword(uint64_t a, uint64_t b);
    uint32_t dxlMakedword(uint64_t a, uint64_t b);
    float dxlMakeFloat(uint8_t *data);
    std::string gyroRangeToString(uint8_t range);
    std::string accelRangeToString(uint8_t range);
>>>>>>> 55f0ef51
}

#endif  //BITBOTS_ROS_CONTROL_INCLUDE_BITBOTS_ROS_CONTROL_UTILS_H_<|MERGE_RESOLUTION|>--- conflicted
+++ resolved
@@ -5,7 +5,6 @@
 #include "humanoid_league_msgs/Speak.h"
 
 namespace bitbots_ros_control {
-<<<<<<< HEAD
 
 enum ControlMode {
   POSITION_CONTROL,
@@ -16,16 +15,13 @@
 
 bool stringToControlMode(std::string _control_modestr, ControlMode &control_mode);
 void speakError(const ros::Publisher &speak_pub, std::string text);
+
 uint16_t dxlMakeword(uint64_t a, uint64_t b);
 uint32_t dxlMakedword(uint64_t a, uint64_t b);
-=======
-    void speakError(const ros::Publisher &speak_pub, std::string text);
-    uint16_t dxlMakeword(uint64_t a, uint64_t b);
-    uint32_t dxlMakedword(uint64_t a, uint64_t b);
-    float dxlMakeFloat(uint8_t *data);
-    std::string gyroRangeToString(uint8_t range);
-    std::string accelRangeToString(uint8_t range);
->>>>>>> 55f0ef51
+float dxlMakeFloat(uint8_t *data);
+
+std::string gyroRangeToString(uint8_t range);
+std::string accelRangeToString(uint8_t range);
 }
 
 #endif  //BITBOTS_ROS_CONTROL_INCLUDE_BITBOTS_ROS_CONTROL_UTILS_H_