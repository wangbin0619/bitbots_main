#ifndef BITBOTS_ROS_CONTROL_INCLUDE_BITBOTS_ROS_CONTROL_IMU_HARDWARE_INTERFACE_H_
#define BITBOTS_ROS_CONTROL_INCLUDE_BITBOTS_ROS_CONTROL_IMU_HARDWARE_INTERFACE_H_

#include <ros/ros.h>
#include <string>

#include <diagnostic_msgs/DiagnosticStatus.h>
#include <diagnostic_msgs/DiagnosticArray.h>

#include <hardware_interface/imu_sensor_interface.h>
#include <hardware_interface/robot_hw.h>

#include <dynamixel_workbench/dynamixel_driver.h>

#include <bitbots_msgs/IMURanges.h>
#include <bitbots_msgs/ComplementaryFilterParams.h>
#include <bitbots_msgs/AccelerometerCalibration.h>
#include <bitbots_msgs/SetAccelerometerCalibrationThreshold.h>
#include <std_srvs/Empty.h>


namespace bitbots_ros_control
{

class ImuHardwareInterface : public hardware_interface::RobotHW{
public:
<<<<<<< HEAD
  explicit ImuHardwareInterface(std::shared_ptr<DynamixelDriver>& driver, int id, std::string topic, std::string frame, std::string name);
=======
  ImuHardwareInterface();
  explicit ImuHardwareInterface(std::shared_ptr<DynamixelDriver>& driver, uint8_t id);
>>>>>>> 55f0ef51

  bool init(ros::NodeHandle& nh, ros::NodeHandle &hw_nh);
  void read(const ros::Time& t, const ros::Duration& dt);
  void write(const ros::Time& t, const ros::Duration& dt);
  void setParent(hardware_interface::RobotHW* parent);

private:
  ros::NodeHandle nh_;
  std::shared_ptr<DynamixelDriver> driver_;
<<<<<<< HEAD
  int id_;
  std::string topic_;
  std::string frame_;
  std::string name_;
=======
  uint8_t id_;
>>>>>>> 55f0ef51
  hardware_interface::ImuSensorInterface imu_interface_;
  hardware_interface::RobotHW* parent_;
  uint8_t *data_;
  uint8_t *accel_calib_data_;

  uint32_t last_seq_number_{};
  double* orientation_{}; //quaternion (x,y,z,w)
  double* orientation_covariance_{};
  double* angular_velocity_{};
  double* angular_velocity_covariance_{};
  double* linear_acceleration_{};
  double* linear_acceleration_covariance_{};

  diagnostic_msgs::DiagnosticStatus status_imu_;

  bool write_ranges_ = false;
  uint8_t gyro_range_, accel_range_;

  bool calibrate_gyro_ = false; 
  bool reset_gyro_calibration_ = false;

  bool write_complementary_filter_params_ = false;
  bool do_adaptive_gain_, do_bias_estimation_;
  float accel_gain_, bias_alpha_;

  bool calibrate_accel_ = false;
  bool reset_accel_calibration_ = false;

  bool read_accel_calibration_ = false;
  float accel_calib_threshold_read_;
  float accel_calib_bias_[3];
  float accel_calib_scale_[3];
  
  bool set_accel_calib_threshold_ = false;
  float accel_calib_threshold_;

  ros::ServiceServer imu_ranges_service_, calibrate_gyro_service_, reset_gyro_calibration_service_,
                     complementary_filter_params_service_, calibrate_accel_service_, reset_accel_calibration_service_,
                     read_accel_calibration_service_, set_accel_calib_threshold_service_;

  bool setIMURanges(bitbots_msgs::IMURangesRequest& req, bitbots_msgs::IMURangesResponse& resp);
  bool calibrateGyro(std_srvs::EmptyRequest& req, std_srvs::EmptyResponse& resp);
  bool resetGyroCalibration(std_srvs::EmptyRequest& req, std_srvs::EmptyResponse& resp);
  bool setComplementaryFilterParams(bitbots_msgs::ComplementaryFilterParamsRequest& req,
                                    bitbots_msgs::ComplementaryFilterParamsResponse& resp);
  bool calibrateAccel(std_srvs::EmptyRequest& req, std_srvs::EmptyResponse& resp);
  bool resetAccelCalibraton(std_srvs::EmptyRequest& req, std_srvs::EmptyResponse& resp);
  bool readAccelCalibration(bitbots_msgs::AccelerometerCalibrationRequest& req, bitbots_msgs::AccelerometerCalibrationResponse& resp);
  bool setAccelCalibrationThreshold(bitbots_msgs::SetAccelerometerCalibrationThresholdRequest& req,
                                    bitbots_msgs::SetAccelerometerCalibrationThresholdResponse& resp);
};
}
#endif<|MERGE_RESOLUTION|>--- conflicted
+++ resolved
@@ -24,12 +24,8 @@
 
 class ImuHardwareInterface : public hardware_interface::RobotHW{
 public:
-<<<<<<< HEAD
   explicit ImuHardwareInterface(std::shared_ptr<DynamixelDriver>& driver, int id, std::string topic, std::string frame, std::string name);
-=======
-  ImuHardwareInterface();
-  explicit ImuHardwareInterface(std::shared_ptr<DynamixelDriver>& driver, uint8_t id);
->>>>>>> 55f0ef51
+
 
   bool init(ros::NodeHandle& nh, ros::NodeHandle &hw_nh);
   void read(const ros::Time& t, const ros::Duration& dt);
@@ -39,14 +35,10 @@
 private:
   ros::NodeHandle nh_;
   std::shared_ptr<DynamixelDriver> driver_;
-<<<<<<< HEAD
   int id_;
   std::string topic_;
   std::string frame_;
   std::string name_;
-=======
-  uint8_t id_;
->>>>>>> 55f0ef51
   hardware_interface::ImuSensorInterface imu_interface_;
   hardware_interface::RobotHW* parent_;
   uint8_t *data_;
