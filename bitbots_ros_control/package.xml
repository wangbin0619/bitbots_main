--- conflicted
+++ resolved
@@ -1,11 +1,7 @@
 <?xml version="1.0"?>
 <package format="2">
   <name>bitbots_ros_control</name>
-<<<<<<< HEAD
-  <version>2.1.0</version>
-=======
-  <version>2.0.4</version>
->>>>>>> f81d800b
+  <version>2.1.1</version>
   <description>Hardware interface based the "dynamixel_workbench_ros_control" by Martin Oehler. It uses a modified version of the dynamixel_workbench to provide a higher update rate on the servo bus by using sync reads of multiple values. </description>
 
 
