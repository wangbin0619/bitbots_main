--- conflicted
+++ resolved
@@ -1,11 +1,7 @@
 <?xml version="1.0"?>
 <package format="2">
   <name>bitbots_ros_control</name>
-<<<<<<< HEAD
-  <version>2.2.3</version>
-=======
   <version>2.2.4</version>
->>>>>>> 8ffd6a88
   <description>Hardware interface based the "dynamixel_workbench_ros_control" by Martin Oehler. It uses a modified version of the dynamixel_workbench to provide a higher update rate on the servo bus by using sync reads of multiple values. </description>
 
 
