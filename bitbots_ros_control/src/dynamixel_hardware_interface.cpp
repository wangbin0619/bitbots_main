--- conflicted
+++ resolved
@@ -19,7 +19,7 @@
 
   // Init subscriber / publisher
   _set_torque_sub = nh.subscribe<std_msgs::BoolConstPtr>("set_torque", 1, &DynamixelHardwareInterface::setTorque, this);
-<<<<<<< HEAD
+  _set_torque_indiv_sub = nh.subscribe<std_msgs::Int32MultiArray>("set_torque_individual", 1, &DynamixelHardwareInterface::setTorqueForServos, this);
   _diagnostic_pub = nh.advertise<diagnostic_msgs::DiagnosticArray>("/diagnostics", 1, this);
   _speak_pub = nh.advertise<humanoid_league_msgs::Speak>("/speak", 1, this);
   _status_board.name = "DXL_board";
@@ -74,9 +74,6 @@
     ROS_WARN("Ignoring servo errors since only IMU is set to true!");
     return true;
   }
-=======
-  _set_torque_indiv_sub = nh.subscribe<std_msgs::Int32MultiArray>("set_torque_individual", 1, &DynamixelHardwareInterface::setTorqueForServos, this);
->>>>>>> ed78de4c
 
   // Load dynamixel config from parameter server
   if (!loadDynamixels(nh))
