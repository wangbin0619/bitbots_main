--- conflicted
+++ resolved
@@ -21,8 +21,6 @@
   _status_board.hardware_id = 1;
   _status_IMU.name = "IMU";
   _status_IMU.hardware_id = 2;
-<<<<<<< HEAD
-=======
 
   // init driver
   ROS_INFO_STREAM("Loading parameters from namespace " << nh.getNamespace());
@@ -65,7 +63,6 @@
     ROS_WARN("ignoring servo errors since only IMU is set to true!");
     return true;
   }
->>>>>>> b28017e8
 
   // Load dynamixel config from parameter server
   bool onlyImu = false;
@@ -201,19 +198,6 @@
   _status_board.message = "DXL board started";
   array.push_back(_status_board);
   array_msg.status = array;
-<<<<<<< HEAD
-
-  _driver->setPacketHandler(protocol_version);
-  _driver->addSyncWrite("Torque_Enable");
-  _driver->addSyncWrite("Goal_Position");
-  _driver->addSyncWrite("Goal_Velocity");
-  _driver->addSyncWrite("Goal_Current");
-  _driver->addSyncWrite("Operating_Mode");
-  _driver->addSyncRead("Present_Current");
-  _driver->addSyncRead("Present_Velocity");
-  _driver->addSyncRead("Present_Position");
-=======
->>>>>>> b28017e8
 
   return success;
 }
