#include <bitbots_ros_control/dynamixel_hardware_interface.h>
#define DXL_MAKEWORD(a, b)  ((uint16_t)(((uint8_t)(((uint64_t)(a)) & 0xff)) | ((uint16_t)((uint8_t)(((uint64_t)(b)) & 0xff))) << 8))
#define DXL_MAKEDWORD(a, b) ((uint32_t)(((uint16_t)(((uint64_t)(a)) & 0xffff)) | ((uint32_t)((uint16_t)(((uint64_t)(b)) & 0xffff))) << 16))

#define gravity 9.80665

namespace bitbots_ros_control
{

DynamixelHardwareInterface::DynamixelHardwareInterface()
  : first_cycle_(true), _read_position(true), _read_velocity(false), _read_effort(true), _driver(new DynamixelDriver())
{}

bool DynamixelHardwareInterface::init(ros::NodeHandle& nh)
{

<<<<<<< HEAD
  // Init subscriber / publisher
  _set_torque_sub = nh.subscribe<std_msgs::BoolConstPtr>("set_torque", 1, &DynamixelHardwareInterface::setTorque, this);
  _diagnostic_pub = nh.advertise<diagnostic_msgs::DiagnosticArray>("/diagnostics", 1, this);
  _status_board.name = "DXL_board";
  _status_board.hardware_id = 1;
  _status_IMU.name = "IMU";
  _status_IMU.hardware_id = 2;
=======
  //reset tty port
  system("tput reset > /dev/ttyACM0");

  _nh = nh;
  _update_pid = false;
  // Init subscriber / publisher
  _switch_individual_torque = false;
  _set_torque_sub = nh.subscribe<std_msgs::BoolConstPtr>("set_torque", 1, &DynamixelHardwareInterface::setTorque, this, ros::TransportHints().tcpNoDelay());
  _set_torque_indiv_sub = nh.subscribe<bitbots_ros_control::JointTorque>("set_torque_individual", 1, &DynamixelHardwareInterface::setTorqueForServos, this, ros::TransportHints().tcpNoDelay());
  _update_pid_sub = nh.subscribe<std_msgs::BoolConstPtr>("update_pid", 1, &DynamixelHardwareInterface::update_pid, this, ros::TransportHints().tcpNoDelay());
  _diagnostic_pub = nh.advertise<diagnostic_msgs::DiagnosticArray>("/diagnostics", 1, this);
  _speak_pub = nh.advertise<humanoid_league_msgs::Speak>("/speak", 1, this);
  _status_board.name = "DXL_board";
  _status_board.hardware_id = std::to_string(1);
  _status_IMU.name = "IMU";
  _status_IMU.hardware_id = std::to_string(2);
>>>>>>> 268f1905

  // init driver
  ROS_INFO_STREAM("Loading parameters from namespace " << nh.getNamespace());
  std::string port_name;
  nh.getParam("dynamixels/port_info/port_name", port_name);
  int baudrate;
  nh.getParam("dynamixels/port_info/baudrate", baudrate);
<<<<<<< HEAD
  _driver->init(port_name.c_str(), uint32_t(baudrate));
  float protocol_version;
  nh.getParam("dynamixels/port_info/protocol_version", protocol_version);
  
  _driver->setPacketHandler(protocol_version);
  
=======
  if(!_driver->init(port_name.c_str(), uint32_t(baudrate))){
    ROS_ERROR("Error opening serial port %s", port_name.c_str());
    speak("Error opening serial port");
    sleep(1);
    exit(1);
  }
  float protocol_version;
  nh.getParam("dynamixels/port_info/protocol_version", protocol_version);
  _driver->setPacketHandler(protocol_version);
  

>>>>>>> 268f1905
  // alloc memory for imu values
  _orientation = (double*) malloc(4 * sizeof(double));
  std::fill(_orientation, _orientation+4, 0);
  _orientation_covariance = (double*) malloc(9 * sizeof(double));
  std::fill(_orientation_covariance, _orientation_covariance+9, 0);
  _angular_velocity = (double*) malloc(3 * sizeof(double));
  std::fill(_angular_velocity, _angular_velocity+3, 0);
  _angular_velocity_covariance = (double*) malloc(9 * sizeof(double));
  std::fill(_angular_velocity_covariance, _angular_velocity_covariance+9, 0);
  _linear_acceleration = (double*) malloc(3 * sizeof(double));
  std::fill(_linear_acceleration, _linear_acceleration+3, 0);
  _linear_acceleration_covariance = (double*) malloc(9 * sizeof(double));
  std::fill(_linear_acceleration_covariance, _linear_acceleration_covariance+9, 0);
<<<<<<< HEAD
  ROS_INFO("3");

=======

  // init IMU
>>>>>>> 268f1905
  std::string imu_name;
  std::string imu_frame;
  nh.getParam("IMU/name", imu_name);
  nh.getParam("IMU/frame", imu_frame);
  nh.getParam("read_imu", _read_imu);
  hardware_interface::ImuSensorHandle imu_handle(imu_name, imu_frame, _orientation, _orientation_covariance, _angular_velocity, _angular_velocity_covariance, _linear_acceleration, _linear_acceleration_covariance);
  _imu_interface.registerHandle(imu_handle);
  registerInterface(&_imu_interface);

<<<<<<< HEAD
  _onlyIMU = nh.param("onlyIMU", false);
  if(_onlyIMU){
    ROS_WARN("ignoring servo errors since only IMU is set to true!");
=======
  // ignore rest of the code if we are running in special "only IMU" mode
  _onlyIMU = nh.param("onlyIMU", false);
  if(_onlyIMU){
    ROS_WARN("Ignoring servo errors since only IMU is set to true!");
>>>>>>> 268f1905
    return true;
  }

  // Load dynamixel config from parameter server
  if (!loadDynamixels(nh))
  {
    ROS_ERROR_STREAM("Failed to ping all motors.");
    speak("Failed to ping all motors.");
    return false;
  }  

  // todo reboot all dynamixels to prevent old error bytes
  // this need a possibility of setting the motor power off and on

  _driver->addSyncWrite("Torque_Enable");
  _driver->addSyncWrite("Goal_Position");
  _driver->addSyncWrite("Goal_Velocity");
  _driver->addSyncWrite("Profile_Velocity");
  _driver->addSyncWrite("Profile_Acceleration");
  _driver->addSyncWrite("Goal_Current");
  _driver->addSyncWrite("Goal_PWM");
  _driver->addSyncWrite("Operating_Mode");
  _driver->addSyncRead("Present_Current");
  _driver->addSyncRead("Present_Velocity");
  _driver->addSyncRead("Present_Position");
  _driver->addSyncRead("Hardware_Error_Status");

  // Switch dynamixels to correct control mode (position, velocity, effort)
  switchDynamixelControlMode();
  _joint_count = _joint_names.size();
  _current_position.resize(_joint_count, 0);
  _current_velocity.resize(_joint_count, 0);
  _current_effort.resize(_joint_count, 0);
  _current_input_voltage.resize(_joint_count, 0);
  _current_temperature.resize(_joint_count, 0);
  _current_error.resize(_joint_count, 0);
  _goal_position.resize(_joint_count, 0);
  _goal_velocity.resize(_joint_count, 0);
  _goal_acceleration.resize(_joint_count, 0);
  _goal_effort.resize(_joint_count, 0);
  _goal_torque_individual.resize(_joint_count, 0);

  // write ROM and RAM values if wanted
  if(nh.param("dynamixels/set_ROM_RAM", false)){
    if (!writeROMRAM(nh)){
        ROS_WARN("Couldn't write ROM and RAM values to all servos.");
    }
    //magic sleep preventing problems after setting ROM values
    // not sure if still needed for newer firmware, but better keep it to be save
    sleep(1);
  }

  // register interfaces
  for (unsigned int i = 0; i < _joint_names.size(); i++)
  {
    hardware_interface::JointStateHandle state_handle(_joint_names[i], &_current_position[i], &_current_velocity[i], &_current_effort[i]);
    _jnt_state_interface.registerHandle(state_handle);

    hardware_interface::JointHandle pos_handle(state_handle, &_goal_position[i]);
    _jnt_pos_interface.registerHandle(pos_handle);

    hardware_interface::JointHandle vel_handle(state_handle, &_goal_velocity[i]);
    _jnt_vel_interface.registerHandle(vel_handle);

    hardware_interface::JointHandle eff_handle(state_handle, &_goal_effort[i]);
    _jnt_eff_interface.registerHandle(eff_handle);

    hardware_interface::PosVelAccCurJointHandle posvelacccur_handle(state_handle, &_goal_position[i], &_goal_velocity[i], &_goal_acceleration[i], &_goal_effort[i]);
    _jnt_posvelacccur_interface.registerHandle(posvelacccur_handle);

  }
  registerInterface(&_jnt_state_interface);
  if (_control_mode == PositionControl)
  {
    //registerInterface(&_jnt_pos_interface);
    //todo hack
    registerInterface(&_jnt_posvelacccur_interface);
  } else if (_control_mode == VelocityControl)
  {
    registerInterface(&_jnt_vel_interface);
  } else if (_control_mode == EffortControl)
  {
    registerInterface(&_jnt_eff_interface);
  } else if(_control_mode == CurrentBasedPositionControl ){
    registerInterface(&_jnt_posvelacccur_interface);
  }
<<<<<<< HEAD
  setTorque(nh.param("dynamixels/auto_torque", false));

  _driver->addSyncWrite("Torque_Enable");
  _driver->addSyncWrite("Goal_Position");
  _driver->addSyncWrite("Goal_Velocity");
  _driver->addSyncWrite("Goal_Current");
  _driver->addSyncWrite("Operating_Mode");
  _driver->addSyncRead("Present_Current");
  _driver->addSyncRead("Present_Velocity");
  _driver->addSyncRead("Present_Position");
=======

  setTorque(nh.param("dynamixels/auto_torque", false));
>>>>>>> 268f1905

  ROS_INFO("Hardware interface init finished.");
  speak("ross control startup successfull");
  return true;
}

void DynamixelHardwareInterface::update_pid(std_msgs::BoolConstPtr msg){
  _update_pid = true;
}

bool DynamixelHardwareInterface::loadDynamixels(ros::NodeHandle& nh)
{
  /*
  Load config and try to ping servos to test if everything is correct.
  Adds all dynamixel to the driver if they are pingable.
  */
  bool success = true;

<<<<<<< HEAD

=======
>>>>>>> 268f1905
  // prepare diagnostic msg
  diagnostic_msgs::DiagnosticArray array_msg = diagnostic_msgs::DiagnosticArray();
  std::vector<diagnostic_msgs::DiagnosticStatus> array = std::vector<diagnostic_msgs::DiagnosticStatus>();
  array_msg.header.stamp = ros::Time::now();

  // get control mode
  std::string control_mode;
  nh.getParam("dynamixels/control_mode", control_mode);
  ROS_INFO("Control mode: %s", control_mode.c_str() );
  if (!stringToControlMode(control_mode, _control_mode)) {
    ROS_ERROR_STREAM("Unknown control mode'" << control_mode << "'.");
    speak("Wrong control mode specified");
    return false;
  }

  // get values to read
  nh.param("read_position", _read_position, true);
  nh.param("read_velocity", _read_velocity, false);
  nh.param("read_effort", _read_effort, false);


  XmlRpc::XmlRpcValue dxls;
  nh.getParam("dynamixels/device_info", dxls);
  ROS_ASSERT(dxls.getType() == XmlRpc::XmlRpcValue::TypeStruct);
  int i = 0;
  for(XmlRpc::XmlRpcValue::ValueStruct::const_iterator it = dxls.begin(); it != dxls.end(); ++it)
  {

    std::string dxl_name = (std::string)(it->first);
    _joint_names.push_back(dxl_name);
    ros::NodeHandle dxl_nh(nh, "dynamixels/device_info/" + dxl_name);

    _joint_mounting_offsets.push_back(dxl_nh.param("mounting_offset", 0.0));
    _joint_offsets.push_back(dxl_nh.param("offset", 0.0));

    int motor_id;
    dxl_nh.getParam("id", motor_id);

    int model_number;
    dxl_nh.getParam("model_number", model_number);
    uint16_t model_number_16 = uint16_t(model_number);
    uint16_t* model_number_16p = &model_number_16;
    
    std::map<std::string, std::string> map;
    map.insert(std::make_pair("Joint Name", dxl_name));

    //ping it to very that it's there and to add it to the driver
    if(!_driver->ping(uint8_t(motor_id), model_number_16p)){
      ROS_ERROR("Was not able to ping motor with id %d", motor_id);
      success = false;
      array.push_back(createServoDiagMsg(motor_id, diagnostic_msgs::DiagnosticStatus::STALE, "No ping response", map));
    }
    array.push_back(createServoDiagMsg(motor_id, diagnostic_msgs::DiagnosticStatus::OK, "Ping sucessful", map));
    _joint_ids.push_back(uint8_t(motor_id));
    i++;
  }

<<<<<<< HEAD
  if(!success){
    return false;
  }
  _status_board.level = diagnostic_msgs::DiagnosticStatus::OK;
  _status_board.message = "DXL board started";
  array.push_back(_status_board);
  array_msg.status = array;
=======
  _status_board.level = diagnostic_msgs::DiagnosticStatus::OK;
  _status_board.message = "DXL board started";
  array.push_back(_status_board);
  _status_IMU.level = diagnostic_msgs::DiagnosticStatus::OK;
  _status_IMU.message = "IMU started";
  array.push_back(_status_IMU);
  array_msg.status = array;
  _diagnostic_pub.publish(array_msg);
>>>>>>> 268f1905

  return success;
}

<<<<<<< HEAD
diagnostic_msgs::DiagnosticStatus createServoDiagMsg(int id, char level, char* message, std::map<std::string, std::string> map){
    diagnostic_msgs::DiagnosticStatus servo_status = diagnostic_msgs::DiagnosticStatus();
    servo_status.level = level;
    servo_status.name = ("Servo %f", id);
    servo_status.message = message;
    servo_status.hardware_id = 100 + id;
=======
bool DynamixelHardwareInterface::writeROMRAM(ros::NodeHandle& nh){
  ROS_INFO("Writing ROM and RAM values");
  XmlRpc::XmlRpcValue dxls;
  nh.getParam("dynamixels/ROM_RAM", dxls);
  ROS_ASSERT(dxls.getType() == XmlRpc::XmlRpcValue::TypeStruct);
  bool sucess = true;
  int i = 0;  
  for(XmlRpc::XmlRpcValue::ValueStruct::const_iterator it = dxls.begin(); it != dxls.end(); ++it)
  {
    std::string register_name = (std::string)(it->first);
    int register_value;
    nh.getParam(("dynamixels/ROM_RAM/" + register_name).c_str(), register_value);
    ROS_INFO("Setting %s on all servos to %d", register_name.c_str(), register_value);

    int* values = (int*)malloc(_joint_names.size() * sizeof(int));
    for (size_t num = 0; num < _joint_names.size(); num++) {
      values[num] = register_value;      
    }
    _driver->addSyncWrite(register_name.c_str());
    sucess = sucess && _driver->syncWrite(register_name.c_str(), values);
    free(values);
  }
  return sucess;
}


diagnostic_msgs::DiagnosticStatus DynamixelHardwareInterface::createServoDiagMsg(int id, char level, std::string message, std::map<std::string, std::string> map){
  /**
   * Create a single Diagnostic message for one servo. This is used to build the array message which is then published.
   */
    diagnostic_msgs::DiagnosticStatus servo_status = diagnostic_msgs::DiagnosticStatus();
    servo_status.level = level;
    servo_status.name = "Servo " + std::to_string(id);
    servo_status.message = message;
    servo_status.hardware_id = "" + std::to_string(100 + id);
>>>>>>> 268f1905
    std::vector<diagnostic_msgs::KeyValue> keyValues = std::vector<diagnostic_msgs::KeyValue>();
    // itarate through map and save it into values
    for(auto const &ent1 : map) {
      diagnostic_msgs::KeyValue key_value = diagnostic_msgs::KeyValue();
      key_value.key = ent1.first;
      key_value.value = ent1.second;
      keyValues.push_back(key_value);
    }
    servo_status.values = keyValues;
    return servo_status;
}

<<<<<<< HEAD
=======
void DynamixelHardwareInterface::processVTE(bool success){
  /**
   *  This processses the data for voltage, temperature and error
   */
  // prepare diagnostic msg
  diagnostic_msgs::DiagnosticArray array_msg = diagnostic_msgs::DiagnosticArray();
  std::vector<diagnostic_msgs::DiagnosticStatus> array = std::vector<diagnostic_msgs::DiagnosticStatus>();
  array_msg.header.stamp = ros::Time::now();

  for (int i = 0; i < _joint_names.size(); i++){
    char level = diagnostic_msgs::DiagnosticStatus::OK;
    std::string message = "OK";
    std::map<std::string, std::string> map;
    map.insert(std::make_pair("Joint Name", _joint_names[i]));
    if(!success){
      // the read of VT or error failed, we will publish this and not the values
      message = "No response";
      level = diagnostic_msgs::DiagnosticStatus::STALE;
      array.push_back(createServoDiagMsg(_joint_ids[i], level, message, map));
      continue;
    }
    map.insert(std::make_pair("Input Voltage", std::to_string(_current_input_voltage[i])));
    if(_current_input_voltage[i] > _warn_volt){
      message = "Power getting low";
      level = diagnostic_msgs::DiagnosticStatus::WARN;
    }
    map.insert(std::make_pair("Temperature", std::to_string(_current_temperature[i])));    
    if(_current_temperature[i] > _warn_temp){
      message = "Getting hot";
      level = diagnostic_msgs::DiagnosticStatus::WARN;
    }
    map.insert(std::make_pair("Error Byte", std::to_string(_current_error[i])));
    if(_current_error[i] != 0 ){
      // some error is detected
      level = diagnostic_msgs::DiagnosticStatus::ERROR;
      message = "Error(s): ";
      // check which one. Values taken from dynamixel documentation
      char voltage_error = 0x1;
      char overheat_error = 0x4;
      char encoder_error = 0x8;
      char shock_error = 0x10;
      char overload_error = 0x20;
      if((_current_error[i] & voltage_error) != 0){
        message = message + "Voltage ";        
      }
      if((_current_error[i] & overheat_error) != 0){
        message = message + "Overheat ";        
      }
      if((_current_error[i] & encoder_error) != 0){
        message = message + "Encoder ";        
      }
      if((_current_error[i] & shock_error) != 0){
        message = message + "Shock ";        
      }
      if((_current_error[i] & overload_error) != 0){
        message = message + "Overload";
        // turn off torque on all motors
        // todo should also turn off power, but is not possible yet
        setTorque(false);
        ROS_ERROR("OVERLOAD ERROR!!! OVERLOAD ERROR!!! OVERLOAD ERROR!!!");
      }
    }
    
    array.push_back(createServoDiagMsg(_joint_ids[i], level, message, map));
  }
  array_msg.status = array;
  _diagnostic_pub.publish(array_msg);
}

>>>>>>> 268f1905
void DynamixelHardwareInterface::setTorque(bool enabled)
{
  std::vector<int32_t> torque(_joint_names.size(), enabled);
  int32_t* t = &torque[0];
  _driver->syncWrite("Torque_Enable", t);
  current_torque_ = enabled;
}

void DynamixelHardwareInterface::setTorqueForServos(std::vector<int32_t> torque)
{
  int32_t* t = &torque[0];
  _driver->syncWrite("Torque_Enable", t);
}


void DynamixelHardwareInterface::setTorqueForServos(bitbots_ros_control::JointTorque msg)
{
  // we save the goal torque value. It will be set during write process
  for(int i = 0; i < msg.joint_names.size(); i++){
    bool success = false;
    for(int j = 0; j < _joint_names.size(); j++){
      if(msg.joint_names[i] == _joint_names[j]){
        if(i < msg.joint_names.size()){
          _goal_torque_individual[j] = msg.on[i];
          success = true;
        }else{
          ROS_WARN("Somethings wrong with your message to set torques.");
        }
      }
    }
    if(!success){
      ROS_WARN("Couldn't set torque for servo %s ", msg.joint_names[i].c_str());
    }
  }
  _switch_individual_torque = true;
}

void DynamixelHardwareInterface::setTorque(std_msgs::BoolConstPtr enabled)
{
  // we save the goal torque value. It will be set during write process
  goal_torque_ = enabled->data;
}

void DynamixelHardwareInterface::read()
{
  if(_read_imu){
      if(!readImu()){
          ROS_ERROR_THROTTLE(1.0, "Couldn't read IMU");
<<<<<<< HEAD
=======
          speak("Could not read IMU");
>>>>>>> 268f1905
      }
  }
  if(_onlyIMU){
    return;
  }
  // either read all values or a single one, depending on config
  if (_read_position && _read_velocity && _read_effort ){
    if(syncReadAll()){
      for (size_t num = 0; num < _joint_names.size(); num++)
        _current_position[num] += _joint_mounting_offsets[num] + _joint_offsets[num];
    } else{
      ROS_ERROR_THROTTLE(1.0, "Couldn't read all current joint values!");
      speak("Could not read all current joint values!");
    }
  }else {
    if (_read_position) {
      if (syncReadPositions()) {
        for (size_t num = 0; num < _joint_names.size(); num++)
          _current_position[num] += _joint_mounting_offsets[num] + _joint_offsets[num];
      } else{
        ROS_ERROR_THROTTLE(1.0, "Couldn't read current joint position!");
        speak("Couldn't read current joint position!");
      }
    }

    if (_read_velocity) {
      if (!syncReadVelocities()) {
        ROS_ERROR_THROTTLE(1.0, "Couldn't read current joint velocity!");
        speak("Couldn't read current joint velocity!");
      }
    }

    if (_read_effort) {
      if (!syncReadEfforts()) {
        ROS_ERROR_THROTTLE(1.0, "Couldn't read current joint effort!");
        speak("Couldn't read current joint effort!");
      }
    }
  }

  if (_read_volt_temp){
    if (_read_VT_counter > _VT_update_rate){
      bool success = true;
      if(!syncReadVoltageAndTemp()){
        ROS_ERROR_THROTTLE(1.0, "Couldn't read current input volatage and temperature!");
        speak("Couldn't read current input volatage and temperature!");
        success = false;
      }
      if(!syncReadError()){
        ROS_ERROR_THROTTLE(1.0, "Couldn't read current error bytes!");  
        speak("Couldn't read current error bytes!");      
        success = false;
      }
      processVTE(success);
      _read_VT_counter = 0;
    }else{
      _read_VT_counter++;
    }
  }

  if (first_cycle_)
  {
    _goal_position = _current_position;
    first_cycle_ = false;
  }


}

void DynamixelHardwareInterface::write()
{
  if(_onlyIMU){
    return;
  }
<<<<<<< HEAD
=======

  if(_update_pid){
    writeROMRAM(_nh);
    _update_pid = false;
  }

>>>>>>> 268f1905
  //check if we have to switch the torque
  if(current_torque_ != goal_torque_){
    setTorque(goal_torque_);
  }

  if(_switch_individual_torque){
    setTorqueForServos(_goal_torque_individual);
    _switch_individual_torque = false;
  }

  if (_control_mode == PositionControl)
  {
    if(_goal_effort != _last_goal_effort){
      syncWritePWM();
      _last_goal_effort = _goal_effort;
    }

    if(_goal_velocity != _last_goal_velocity){
      syncWriteProfileVelocity();
      _last_goal_velocity = _goal_velocity;
    }
    
    if(_goal_acceleration != _last_goal_acceleration){
      syncWriteProfileAcceleration();
      _last_goal_acceleration = _goal_acceleration;
    }

    if(_goal_position!= _last_goal_position){
      syncWritePosition();
      _last_goal_position =_goal_position;
    }
  } else if (_control_mode == VelocityControl)
  {
      syncWriteVelocity();
  } else if (_control_mode == EffortControl)
  {
      syncWriteCurrent();
  }else if (_control_mode == CurrentBasedPositionControl){
    // only write things if it is necessary
    if(_goal_effort != _last_goal_effort){
      syncWriteCurrent();
      _last_goal_effort = _goal_effort;
    }

    if(_goal_velocity != _last_goal_velocity){
      syncWriteProfileVelocity();
      _last_goal_velocity = _goal_velocity;
    }
    
    if(_goal_acceleration != _last_goal_acceleration){
      syncWriteProfileAcceleration();
      _last_goal_acceleration = _goal_acceleration;
    }

    if(_goal_position!= _last_goal_position){
      syncWritePosition();
      _last_goal_position =_goal_position;
    }

  }
}

void DynamixelHardwareInterface::speak(std::string text){
  humanoid_league_msgs::Speak msg = humanoid_league_msgs::Speak();
  msg.text = text;
  msg.priority = humanoid_league_msgs::Speak::HIGH_PRIORITY;
  _speak_pub.publish(msg);
}

bool DynamixelHardwareInterface::stringToControlMode(std::string _control_modestr, ControlMode& control_mode)
{
  if (_control_modestr == "position")
  {
    control_mode = PositionControl;
    return true;
  } else if (_control_modestr == "velocity")
  {
    control_mode = VelocityControl;
    return true;
  } else if (_control_modestr == "effort")
  {
    control_mode = EffortControl;
    return true;
  } else if (_control_modestr == "current_based"){
    control_mode = CurrentBasedPositionControl;
    return true;
  }  else {
    ROS_WARN("Trying to set unknown control mode");
    return false;
  }
}

bool DynamixelHardwareInterface::switchDynamixelControlMode()
{
  if(_onlyIMU){
    return true;
  }
  // Torque on dynamixels has to be disabled to change operating mode
  setTorque(false);
  ros::Duration(0.5).sleep();

  int32_t value = 3;
  if (_control_mode == PositionControl)
  {
    value = 3;;
  } else if (_control_mode == VelocityControl)
  {
    value = 1;
  } else if (_control_mode == EffortControl)
  {
    value = 0;
  }else if (_control_mode == CurrentBasedPositionControl){
    value = 5;
  }else{
    ROS_WARN("control_mode is wrong, will use position control");
  }

  std::vector<int32_t> operating_mode(_joint_names.size(), value);
  int32_t* o = &operating_mode[0];
  _driver->syncWrite("Operating_Mode", o);

  ros::Duration(0.5).sleep();
  //reenable torque
  setTorque(true);
}

bool DynamixelHardwareInterface::syncReadPositions(){
  bool success;
  int32_t *data = (int32_t *) malloc(_joint_count * sizeof(int32_t));
  success = _driver->syncRead("Present_Position", data);
  for(int i = 0; i < _joint_count; i++){
    _current_position[i] = _driver->convertValue2Radian(_joint_ids[i], data[i]);
  }

  free(data);
  return success;
}

bool DynamixelHardwareInterface::syncReadVelocities(){
  bool success;
  int32_t *data = (int32_t *) malloc(_joint_count * sizeof(int32_t));
  success = _driver->syncRead("Present_Velocity", data);
  for(int i = 0; i < _joint_count; i++){
    _current_velocity[i] = _driver->convertValue2Velocity(_joint_ids[i], data[i]);
  }
  free(data);

  return success;
}

bool DynamixelHardwareInterface::syncReadEfforts() {
  bool success; //todo maybe 16bit has to be used in stead, like in the readAll method
  int32_t *data = (int32_t *) malloc(_joint_count * sizeof(int32_t));
  success = _driver->syncRead("Present_Current", data);
  for (int i = 0; i < _joint_count; i++) {
    _current_effort[i] = _driver->convertValue2Torque(_joint_ids[i], data[i]);
  }
  free(data);

  return success;
}

bool DynamixelHardwareInterface::syncReadError(){
  bool success; 
  int32_t *data = (int32_t *) malloc(_joint_count * sizeof(int32_t));
  success = _driver->syncRead("Hardware_Error_Status", data);
  for (int i = 0; i < _joint_count; i++) {
    _current_error[i] = data[i];
  }
  free(data);
  return success;
}

bool DynamixelHardwareInterface::syncReadVoltageAndTemp(){
  std::vector<uint8_t> data;
  if(_driver->syncReadMultipleRegisters(144, 3, &data)) {
    uint16_t volt;
    uint8_t temp;    
    for (int i = 0; i < _joint_count; i++) {
      volt = DXL_MAKEWORD(data[i * 3], data[i * 3 + 1]);
      temp = data[i * 3 + 2];
      // convert value to voltage
      _current_input_voltage[i] = volt * 0.1;
      // is already in °C
      _current_temperature[i] = temp;
    }
    return true;
  }else{
    return false;
  }
}

bool DynamixelHardwareInterface::syncReadAll() {
  std::vector<uint8_t> data;
  if(_driver->syncReadMultipleRegisters(126, 10, &data)) {
    int16_t eff;
    uint32_t vel;
    uint32_t pos;
    for (int i = 0; i < _joint_count; i++) {
      eff = DXL_MAKEWORD(data[i * 10], data[i * 10 + 1]);
      vel = DXL_MAKEDWORD(DXL_MAKEWORD(data[i * 10 + 2], data[i * 10 + 3]),
                          DXL_MAKEWORD(data[i * 10 + 4], data[i * 10 + 5]));
      pos = DXL_MAKEDWORD(DXL_MAKEWORD(data[i * 10 + 6], data[i * 10 + 7]),
                          DXL_MAKEWORD(data[i * 10 + 8], data[i * 10 + 9]));
      _current_effort[i] = _driver->convertValue2Torque(_joint_ids[i], eff);
      _current_velocity[i] = _driver->convertValue2Velocity(_joint_ids[i], vel);
      _current_position[i] = _driver->convertValue2Radian(_joint_ids[i], pos);
    }
    return true;
  }else{
    return false;
  }
}

bool DynamixelHardwareInterface::readImu(){
  uint8_t *data = (uint8_t *) malloc(110 * sizeof(uint8_t));

    if(_driver->readMultipleRegisters(241, 36, 32, data)){
      //todo we have to check if we jumped one sequence number
        uint32_t highest_seq_number = 0;
        uint32_t new_value_index=0;
        uint32_t current_seq_number= 0;
        // imu gives us 2 values at the same time, lets see which one is the newest
        for(int i =0; i < 2; i++){
            //the sequence number are the bytes 12 to 15 for each of the two 16 Bytes
            current_seq_number = DXL_MAKEDWORD(DXL_MAKEWORD(data[16*i+12], data[16*i+13]),
                                             DXL_MAKEWORD(data[16*i+14], data[16*i+15]));
          if(current_seq_number>highest_seq_number){
              highest_seq_number=current_seq_number;
              new_value_index=i;
            }
        }
      // linear acceleration are two signed bytes with 256 LSB per g
<<<<<<< HEAD
      _linear_acceleration[0] = (((short) DXL_MAKEWORD(data[16*new_value_index], data[16*new_value_index+1])) / 256.0 ) * gravity * 1;
      _linear_acceleration[1] = (((short) DXL_MAKEWORD(data[16*new_value_index+2], data[16*new_value_index+3])) / 256.0 ) * gravity * 1;
      _linear_acceleration[2] = (((short)DXL_MAKEWORD(data[16*new_value_index+4], data[16*new_value_index+5])) / 256.0 ) * gravity * -1;
      // angular velocity are two signed bytes with 14.375 per deg/s
      _angular_velocity[0] = (((short)DXL_MAKEWORD(data[16*new_value_index+6], data[16*new_value_index+7])) / 14.375) * M_PI/180 * -1;
      _angular_velocity[1] = (((short)DXL_MAKEWORD(data[16*new_value_index+8], data[16*new_value_index+9])) / 14.375) * M_PI/180 * -1;
      _angular_velocity[2] = (((short)DXL_MAKEWORD(data[16*new_value_index+10], data[16*new_value_index+11])) / 14.375) * M_PI/180 * -1;
=======
      _linear_acceleration[0] = (((short) DXL_MAKEWORD(data[16*new_value_index], data[16*new_value_index+1])) / 256.0 ) * gravity * -1;
      _linear_acceleration[1] = (((short) DXL_MAKEWORD(data[16*new_value_index+2], data[16*new_value_index+3])) / 256.0 ) * gravity * -1;
      _linear_acceleration[2] = (((short)DXL_MAKEWORD(data[16*new_value_index+4], data[16*new_value_index+5])) / 256.0 ) * gravity * 1;
      // angular velocity are two signed bytes with 14.375 per deg/s
      _angular_velocity[0] = (((short)DXL_MAKEWORD(data[16*new_value_index+6], data[16*new_value_index+7])) / 14.375) * M_PI/180;
      _angular_velocity[1] = (((short)DXL_MAKEWORD(data[16*new_value_index+8], data[16*new_value_index+9])) / 14.375) * M_PI/180;
      _angular_velocity[2] = (((short)DXL_MAKEWORD(data[16*new_value_index+10], data[16*new_value_index+11])) / 14.375) * M_PI/180;
>>>>>>> 268f1905
      return true;
    }else {
      return false;
    }
}

bool DynamixelHardwareInterface::syncWritePosition(){
  int* goal_position = (int*)malloc(_joint_names.size() * sizeof(int));
  float radian;
  for (size_t num = 0; num < _joint_names.size(); num++) {
    radian = _goal_position[num] - _joint_mounting_offsets[num] - _joint_offsets[num];
    goal_position[num] = _driver->convertRadian2Value(_joint_ids[num], radian);
  }
  _driver->syncWrite("Goal_Position", goal_position);
  free(goal_position);
}

bool DynamixelHardwareInterface::syncWriteVelocity() {
  int* goal_velocity = (int*)malloc(_joint_names.size() * sizeof(int));
  for (size_t num = 0; num < _joint_names.size(); num++) {
    goal_velocity[num] = _driver->convertVelocity2Value(_joint_ids[num], _goal_velocity[num]);
  }
  _driver->syncWrite("Goal_Velocity", goal_velocity);
  free(goal_velocity);
}

bool DynamixelHardwareInterface::syncWriteProfileVelocity() {
  int* goal_velocity = (int*)malloc(_joint_names.size() * sizeof(int));
  for (size_t num = 0; num < _joint_names.size(); num++) {
    if(_goal_velocity[num] < 0){
      // we want to set to maximum, which is 0
      goal_velocity[num] = 0;  
    }else{
      // use max to prevent accidentially setting 0
      goal_velocity[num] = std::max(_driver->convertVelocity2Value(_joint_ids[num], _goal_velocity[num]), 1);      
    }
  }
  _driver->syncWrite("Profile_Velocity", goal_velocity);
  free(goal_velocity);
}

bool DynamixelHardwareInterface::syncWriteProfileAcceleration() {
  int* goal_acceleration = (int*)malloc(_joint_names.size() * sizeof(int));
  for (size_t num = 0; num < _joint_names.size(); num++) {
    if(_goal_acceleration[num] < 0){
      // we want to set to maximum, which is 0
      goal_acceleration[num] = 0;  
    }else{
      goal_acceleration[num] = std::max(static_cast<int>(_goal_acceleration[num] * 572.9577952 / 214.577), 1); //572.9577952 for change of units, 214.577 rev/min^2 per LSB
    }
  }
  _driver->syncWrite("Profile_Acceleration", goal_acceleration);
  free(goal_acceleration);
}

bool DynamixelHardwareInterface::syncWriteCurrent() {
  int* goal_current = (int*)malloc(_joint_names.size() * sizeof(int));
  for (size_t num = 0; num < _joint_names.size(); num++) {
    if(_goal_effort[num] < 0){
      // we want to set to maximum, which is different for MX-64 and MX-106      
      if(_driver->getModelNum(_joint_ids[num]) == 311){
        goal_current[num] = 1941;
      }else if (_driver->getModelNum(_joint_ids[num]) == 321){
        goal_current[num] = 2047;
      }else{
        ROS_WARN("Maximal current for this dynamixel model is not defined");
      }      
    }else{
      goal_current[num] = _driver->convertTorque2Value(_joint_ids[num], _goal_effort[num]); 
    }    
  }
  _driver->syncWrite("Goal_Current", goal_current);
  free(goal_current);
}

bool DynamixelHardwareInterface::syncWritePWM() {
  int* goal_current = (int*)malloc(_joint_names.size() * sizeof(int));
  for (size_t num = 0; num < _joint_names.size(); num++) {
    if(_goal_effort[num] < 0){
      // we want to set to maximum    
      goal_current[num] = 855;
    }else{
      goal_current[num] = _goal_effort[num] / 100.0 * 855.0; 
    }    
  }
  _driver->syncWrite("Goal_PWM", goal_current);
  free(goal_current);
}


/*bool DynamixelHardwareInterface::syncWriteAll(){
  int goal_position;
  int goal_velocity;
  int goal_acceleration;
  int goal_current;
  float radian;
  std::vector<uint8_t*> data;

  for (size_t num = 0; num < _joint_names.size(); num++) {
    unit8_t * d;
    radian = _goal_position[num] - _joint_mounting_offsets[num] - _joint_offsets[num];
    goal_position = _driver->convertRadian2Value(_joint_ids[num], radian);
    goal_velocity = _driver->convertRadian2Value(_joint_ids[num], _goal_velocity[num]);
    goal_acceleration = _goal_acceleration[num] / 60 / 60 / (2*M_PI) / 214.577; //214.577 rev/min^2 per LSB
    goal_current = _driver->convertRadian2Value(_joint_ids[num], _goal_effort[num]);
    //todo fill data
  }
  _driver->syncReadMultipleRegisters(102, 18, data);

}*/

void DynamixelHardwareInterface::reconf_callback(bitbots_ros_control::bitbots_ros_control_paramsConfig &config, uint32_t level) {
  _read_position = config.read_position;
  _read_velocity = config.read_velocity;
  _read_effort = config.read_effort;
  _read_imu = config.read_imu;
  _read_volt_temp = config.read_volt_temp;
  _VT_update_rate = config.VT_update_rate;
  _warn_temp = config.warn_temp;
  _warn_volt = config.warn_volt;  
}

}<|MERGE_RESOLUTION|>--- conflicted
+++ resolved
@@ -14,15 +14,6 @@
 bool DynamixelHardwareInterface::init(ros::NodeHandle& nh)
 {
 
-<<<<<<< HEAD
-  // Init subscriber / publisher
-  _set_torque_sub = nh.subscribe<std_msgs::BoolConstPtr>("set_torque", 1, &DynamixelHardwareInterface::setTorque, this);
-  _diagnostic_pub = nh.advertise<diagnostic_msgs::DiagnosticArray>("/diagnostics", 1, this);
-  _status_board.name = "DXL_board";
-  _status_board.hardware_id = 1;
-  _status_IMU.name = "IMU";
-  _status_IMU.hardware_id = 2;
-=======
   //reset tty port
   system("tput reset > /dev/ttyACM0");
 
@@ -39,7 +30,6 @@
   _status_board.hardware_id = std::to_string(1);
   _status_IMU.name = "IMU";
   _status_IMU.hardware_id = std::to_string(2);
->>>>>>> 268f1905
 
   // init driver
   ROS_INFO_STREAM("Loading parameters from namespace " << nh.getNamespace());
@@ -47,14 +37,6 @@
   nh.getParam("dynamixels/port_info/port_name", port_name);
   int baudrate;
   nh.getParam("dynamixels/port_info/baudrate", baudrate);
-<<<<<<< HEAD
-  _driver->init(port_name.c_str(), uint32_t(baudrate));
-  float protocol_version;
-  nh.getParam("dynamixels/port_info/protocol_version", protocol_version);
-  
-  _driver->setPacketHandler(protocol_version);
-  
-=======
   if(!_driver->init(port_name.c_str(), uint32_t(baudrate))){
     ROS_ERROR("Error opening serial port %s", port_name.c_str());
     speak("Error opening serial port");
@@ -66,7 +48,6 @@
   _driver->setPacketHandler(protocol_version);
   
 
->>>>>>> 268f1905
   // alloc memory for imu values
   _orientation = (double*) malloc(4 * sizeof(double));
   std::fill(_orientation, _orientation+4, 0);
@@ -80,13 +61,8 @@
   std::fill(_linear_acceleration, _linear_acceleration+3, 0);
   _linear_acceleration_covariance = (double*) malloc(9 * sizeof(double));
   std::fill(_linear_acceleration_covariance, _linear_acceleration_covariance+9, 0);
-<<<<<<< HEAD
-  ROS_INFO("3");
-
-=======
 
   // init IMU
->>>>>>> 268f1905
   std::string imu_name;
   std::string imu_frame;
   nh.getParam("IMU/name", imu_name);
@@ -96,16 +72,10 @@
   _imu_interface.registerHandle(imu_handle);
   registerInterface(&_imu_interface);
 
-<<<<<<< HEAD
-  _onlyIMU = nh.param("onlyIMU", false);
-  if(_onlyIMU){
-    ROS_WARN("ignoring servo errors since only IMU is set to true!");
-=======
   // ignore rest of the code if we are running in special "only IMU" mode
   _onlyIMU = nh.param("onlyIMU", false);
   if(_onlyIMU){
     ROS_WARN("Ignoring servo errors since only IMU is set to true!");
->>>>>>> 268f1905
     return true;
   }
 
@@ -192,21 +162,8 @@
   } else if(_control_mode == CurrentBasedPositionControl ){
     registerInterface(&_jnt_posvelacccur_interface);
   }
-<<<<<<< HEAD
+
   setTorque(nh.param("dynamixels/auto_torque", false));
-
-  _driver->addSyncWrite("Torque_Enable");
-  _driver->addSyncWrite("Goal_Position");
-  _driver->addSyncWrite("Goal_Velocity");
-  _driver->addSyncWrite("Goal_Current");
-  _driver->addSyncWrite("Operating_Mode");
-  _driver->addSyncRead("Present_Current");
-  _driver->addSyncRead("Present_Velocity");
-  _driver->addSyncRead("Present_Position");
-=======
-
-  setTorque(nh.param("dynamixels/auto_torque", false));
->>>>>>> 268f1905
 
   ROS_INFO("Hardware interface init finished.");
   speak("ross control startup successfull");
@@ -225,10 +182,7 @@
   */
   bool success = true;
 
-<<<<<<< HEAD
-
-=======
->>>>>>> 268f1905
+
   // prepare diagnostic msg
   diagnostic_msgs::DiagnosticArray array_msg = diagnostic_msgs::DiagnosticArray();
   std::vector<diagnostic_msgs::DiagnosticStatus> array = std::vector<diagnostic_msgs::DiagnosticStatus>();
@@ -286,15 +240,6 @@
     i++;
   }
 
-<<<<<<< HEAD
-  if(!success){
-    return false;
-  }
-  _status_board.level = diagnostic_msgs::DiagnosticStatus::OK;
-  _status_board.message = "DXL board started";
-  array.push_back(_status_board);
-  array_msg.status = array;
-=======
   _status_board.level = diagnostic_msgs::DiagnosticStatus::OK;
   _status_board.message = "DXL board started";
   array.push_back(_status_board);
@@ -303,19 +248,10 @@
   array.push_back(_status_IMU);
   array_msg.status = array;
   _diagnostic_pub.publish(array_msg);
->>>>>>> 268f1905
 
   return success;
 }
 
-<<<<<<< HEAD
-diagnostic_msgs::DiagnosticStatus createServoDiagMsg(int id, char level, char* message, std::map<std::string, std::string> map){
-    diagnostic_msgs::DiagnosticStatus servo_status = diagnostic_msgs::DiagnosticStatus();
-    servo_status.level = level;
-    servo_status.name = ("Servo %f", id);
-    servo_status.message = message;
-    servo_status.hardware_id = 100 + id;
-=======
 bool DynamixelHardwareInterface::writeROMRAM(ros::NodeHandle& nh){
   ROS_INFO("Writing ROM and RAM values");
   XmlRpc::XmlRpcValue dxls;
@@ -351,7 +287,6 @@
     servo_status.name = "Servo " + std::to_string(id);
     servo_status.message = message;
     servo_status.hardware_id = "" + std::to_string(100 + id);
->>>>>>> 268f1905
     std::vector<diagnostic_msgs::KeyValue> keyValues = std::vector<diagnostic_msgs::KeyValue>();
     // itarate through map and save it into values
     for(auto const &ent1 : map) {
@@ -364,8 +299,6 @@
     return servo_status;
 }
 
-<<<<<<< HEAD
-=======
 void DynamixelHardwareInterface::processVTE(bool success){
   /**
    *  This processses the data for voltage, temperature and error
@@ -435,7 +368,6 @@
   _diagnostic_pub.publish(array_msg);
 }
 
->>>>>>> 268f1905
 void DynamixelHardwareInterface::setTorque(bool enabled)
 {
   std::vector<int32_t> torque(_joint_names.size(), enabled);
@@ -484,10 +416,7 @@
   if(_read_imu){
       if(!readImu()){
           ROS_ERROR_THROTTLE(1.0, "Couldn't read IMU");
-<<<<<<< HEAD
-=======
           speak("Could not read IMU");
->>>>>>> 268f1905
       }
   }
   if(_onlyIMU){
@@ -562,15 +491,12 @@
   if(_onlyIMU){
     return;
   }
-<<<<<<< HEAD
-=======
 
   if(_update_pid){
     writeROMRAM(_nh);
     _update_pid = false;
   }
 
->>>>>>> 268f1905
   //check if we have to switch the torque
   if(current_torque_ != goal_torque_){
     setTorque(goal_torque_);
@@ -804,7 +730,6 @@
             }
         }
       // linear acceleration are two signed bytes with 256 LSB per g
-<<<<<<< HEAD
       _linear_acceleration[0] = (((short) DXL_MAKEWORD(data[16*new_value_index], data[16*new_value_index+1])) / 256.0 ) * gravity * 1;
       _linear_acceleration[1] = (((short) DXL_MAKEWORD(data[16*new_value_index+2], data[16*new_value_index+3])) / 256.0 ) * gravity * 1;
       _linear_acceleration[2] = (((short)DXL_MAKEWORD(data[16*new_value_index+4], data[16*new_value_index+5])) / 256.0 ) * gravity * -1;
@@ -812,15 +737,6 @@
       _angular_velocity[0] = (((short)DXL_MAKEWORD(data[16*new_value_index+6], data[16*new_value_index+7])) / 14.375) * M_PI/180 * -1;
       _angular_velocity[1] = (((short)DXL_MAKEWORD(data[16*new_value_index+8], data[16*new_value_index+9])) / 14.375) * M_PI/180 * -1;
       _angular_velocity[2] = (((short)DXL_MAKEWORD(data[16*new_value_index+10], data[16*new_value_index+11])) / 14.375) * M_PI/180 * -1;
-=======
-      _linear_acceleration[0] = (((short) DXL_MAKEWORD(data[16*new_value_index], data[16*new_value_index+1])) / 256.0 ) * gravity * -1;
-      _linear_acceleration[1] = (((short) DXL_MAKEWORD(data[16*new_value_index+2], data[16*new_value_index+3])) / 256.0 ) * gravity * -1;
-      _linear_acceleration[2] = (((short)DXL_MAKEWORD(data[16*new_value_index+4], data[16*new_value_index+5])) / 256.0 ) * gravity * 1;
-      // angular velocity are two signed bytes with 14.375 per deg/s
-      _angular_velocity[0] = (((short)DXL_MAKEWORD(data[16*new_value_index+6], data[16*new_value_index+7])) / 14.375) * M_PI/180;
-      _angular_velocity[1] = (((short)DXL_MAKEWORD(data[16*new_value_index+8], data[16*new_value_index+9])) / 14.375) * M_PI/180;
-      _angular_velocity[2] = (((short)DXL_MAKEWORD(data[16*new_value_index+10], data[16*new_value_index+11])) / 14.375) * M_PI/180;
->>>>>>> 268f1905
       return true;
     }else {
       return false;
