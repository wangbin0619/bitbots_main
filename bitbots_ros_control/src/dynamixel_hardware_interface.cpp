--- conflicted
+++ resolved
@@ -457,18 +457,11 @@
       // linear acceleration are two signed bytes with 256 LSB per g
       _linear_acceleration[0] = (((short) DXL_MAKEWORD(data[16*new_value_index], data[16*new_value_index+1])) / 256.0 ) * gravity * -1;
       _linear_acceleration[1] = (((short) DXL_MAKEWORD(data[16*new_value_index+2], data[16*new_value_index+3])) / 256.0 ) * gravity * -1;
-      _linear_acceleration[2] = (((short)DXL_MAKEWORD(data[16*new_value_index+4], data[16*new_value_index+5])) / 256.0 ) * gravity * -1;
+      _linear_acceleration[2] = (((short)DXL_MAKEWORD(data[16*new_value_index+4], data[16*new_value_index+5])) / 256.0 ) * gravity * 1;
       // angular velocity are two signed bytes with 14.375 per deg/s
-<<<<<<< HEAD
       _angular_velocity[0] = (((short)DXL_MAKEWORD(data[16*new_value_index+6], data[16*new_value_index+7])) / 14.375) * M_PI/180;
       _angular_velocity[1] = (((short)DXL_MAKEWORD(data[16*new_value_index+8], data[16*new_value_index+9])) / 14.375) * M_PI/180;
       _angular_velocity[2] = (((short)DXL_MAKEWORD(data[16*new_value_index+10], data[16*new_value_index+11])) / 14.375) * M_PI/180;
-=======
-      _angular_velocity[0] = (((short)DXL_MAKEWORD(data[16*new_value_index+6], data[16*new_value_index+7])) / 14.375) * M_PI/180 * 1;
-      _angular_velocity[1] = (((short)DXL_MAKEWORD(data[16*new_value_index+8], data[16*new_value_index+9])) / 14.375) * M_PI/180 * -1;
-      _angular_velocity[2] = (((short)DXL_MAKEWORD(data[16*new_value_index+10], data[16*new_value_index+11])) / 14.375) * M_PI/180 * - 1;
-
->>>>>>> dbedc0d9
       return true;
     }else {
       return false;
