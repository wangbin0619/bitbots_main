#!/usr/bin/env python2

import rospy
from bitbots_msgs.msg import FootPressure
from bitbots_msgs.srv import FootScale, FootScaleRequest, FootScaleResponse
from std_srvs.srv import Empty, EmptyRequest, EmptyResponse
from geometry_msgs.msg import PointStamped, TransformStamped
from geometry_msgs.msg import WrenchStamped
import copy
import numpy as np
import yaml
import rospkg
import tf2_ros
import os


class PressureConverter:
    def __init__(self):
        rospy.init_node("pressure_converter")

        self.zero = rospy.get_param("~zero")
        self.scale = rospy.get_param("~scale")

        self.last_msgs = [] #  last messages for estimating the zero position and scaling factor
        self.save_msgs = False # whether to save messages or not
        self.values = np.zeros((8, 10), dtype=np.float)
        self.current_index = 0
        self.tf_broadcaster = tf2_ros.TransformBroadcaster()
        rospy.Subscriber("/foot_pressure", FootPressure, self.pressure_cb)
        self.pressure_pub = rospy.Publisher("/foot_pressure_filtered", FootPressure, queue_size=1)

        self.cop_l_pub = rospy.Publisher("/cop_l", PointStamped, queue_size=1)
        self.cop_r_pub = rospy.Publisher("/cop_r", PointStamped, queue_size=1)

        self.wrench_pubs = []
        self.wrenches = []
        cleats_and_cop = ["l_cleat_l_front",
                          "l_cleat_l_back",
                          "l_cleat_r_front",
                          "l_cleat_r_back",
                          "r_cleat_l_front",
                          "r_cleat_l_back",
                          "r_cleat_r_front",
                          "r_cleat_r_back",
                          "cop_l",
                          "cop_r"]
        for i in range(10):
            wrench = WrenchStamped()
            wrench.header.frame_id = cleats_and_cop[i]
            self.wrenches.append(wrench)
            self.wrench_pubs.append(rospy.Publisher("/wrench" + cleats_and_cop[i], WrenchStamped, queue_size=1))


        rospy.Service("/set_foot_scale", FootScale, self.foot_scale_cb)
        rospy.Service("/set_foot_zero", Empty, self.zero_cb)
        rospy.Service("/reset_foot_calibration", Empty, self.reset_cb)

        self.threshold = 0
        self.dyn_reconf = Server(bitbots_ros_control_paramsConfig, self.reconfigure)

        rospy.spin()

    def reconfigure(self, config, level):
        """ Dynamic reconfigure """
        # just pass on to the StandupHandler, as all the variables are located there
        self.threshold = config.cop_threshold
        return config

    def pressure_cb(self, msg):
        # type:(FootPressure) -> None
        if self.save_msgs:
            self.last_msgs.append(copy.copy(msg))

        self.values[0][self.current_index] = (msg.l_l_f - self.zero[0]) * self.scale[0]
        self.values[1][self.current_index] = (msg.l_l_b - self.zero[1]) * self.scale[1]
        self.values[2][self.current_index] = (msg.l_r_f - self.zero[2]) * self.scale[2]
        self.values[3][self.current_index] = (msg.l_r_b - self.zero[3]) * self.scale[3]
        self.values[4][self.current_index] = (msg.r_l_f - self.zero[4]) * self.scale[4]
        self.values[5][self.current_index] = (msg.r_l_b - self.zero[5]) * self.scale[5]
        self.values[6][self.current_index] = (msg.r_r_f - self.zero[6]) * self.scale[6]
        self.values[7][self.current_index] = (msg.r_r_b - self.zero[7]) * self.scale[7]

        for i in range(8):
            self.wrenches[i].header.stamp = msg.header.stamp
            self.wrenches[i].wrench.force.z = max(float(np.mean(self.values[i])), 0)
            self.wrench_pubs[i].publish(self.wrenches[i])

        msg.l_l_f = self.wrenches[0].wrench.force.z
        msg.l_l_b = self.wrenches[1].wrench.force.z
        msg.l_r_f = self.wrenches[2].wrench.force.z
        msg.l_r_b = self.wrenches[3].wrench.force.z
        msg.r_l_f = self.wrenches[4].wrench.force.z
        msg.r_l_b = self.wrenches[5].wrench.force.z
        msg.r_r_f = self.wrenches[6].wrench.force.z
        msg.r_r_b = self.wrenches[7].wrench.force.z

        self.current_index = (self.current_index + 1) % 10

        self.pressure_pub.publish(msg)

        pos = [0.085, 0.045] # hacky, maybe we should get this from tf..
        cop_l = PointStamped()
        cop_l.header.frame_id = "l_sole"
        cop_l.header.stamp = msg.header.stamp
        sum_of_forces = msg.l_l_f + msg.l_l_b +  msg.l_r_f + msg.l_r_b
        if sum_of_forces > self.threshold:
            cop_l.point.x = (msg.l_l_f * pos[0] - msg.l_l_b * pos[0] + msg.l_r_f * pos[0] - msg.l_r_b * pos[0]) / sum_of_forces
            cop_l.point.y = (msg.l_l_f * pos[1] + msg.l_l_b * pos[1] - msg.l_r_f * pos[1] - msg.l_r_b * pos[1]) / sum_of_forces
        else:
            cop_l.point.x = 0
            cop_l.point.y = 0
        self.cop_l_pub.publish(cop_l)


        self.wrenches[8].header.stamp = msg.header.stamp
        self.wrenches[8].wrench.force.z = sum_of_forces
        self.wrench_pubs[8].publish(self.wrenches[8])

        cop_r = PointStamped()
        cop_r.header.frame_id = "r_sole"
        cop_r.header.stamp = msg.header.stamp
        sum_of_forces = msg.r_l_f + msg.r_l_b + msg.r_r_b + msg.r_r_f
        if sum_of_forces > self.threshold:
            cop_r.point.x = (msg.r_l_f * pos[0] - msg.r_l_b * pos[0] + msg.r_r_f * pos[0] - msg.r_r_b * pos[0]) / sum_of_forces
            cop_r.point.y = (msg.r_l_f * pos[1] + msg.r_l_b * pos[1] - msg.r_r_f * pos[1] - msg.r_r_b * pos[1]) / sum_of_forces
        else:
            cop_r.point.x = 0
            cop_r.point.y = 0
        self.cop_r_pub.publish(cop_r)

<<<<<<< HEAD
        self.wrenches[9].header.stamp = msg.header.stamp
        self.wrenches[9].wrench.force.z = sum_of_forces
        self.wrench_pubs[9].publish(self.wrenches[9])

        cop_r_tf = TransformStamped()
=======
    cop_r_tf = TransformStamped()
>>>>>>> 208fd2d5
        cop_r_tf.header = cop_r.header
        cop_r_tf.child_frame_id = "cop_r"
        cop_r_tf.transform.translation.x = cop_r.point.x
        cop_r_tf.transform.translation.y = cop_r.point.y
        cop_r_tf.transform.rotation.w = 1.0
        self.tf_broadcaster.sendTransform(cop_r_tf)

        cop_l_tf = TransformStamped()
        cop_l_tf.header = cop_l.header
        cop_l_tf.child_frame_id = "cop_l"
        cop_l_tf.transform.translation.x = cop_l.point.x
        cop_l_tf.transform.translation.y = cop_l.point.y
        cop_l_tf.transform.rotation.w = 1.0
        self.tf_broadcaster.sendTransform(cop_l_tf)

    def zero_cb(self, request):
        #EmptyRequest):
        # save messages
        self.save_msgs = True
        while len(self.last_msgs) < 100:
            rospy.sleep(0.1)
            rospy.logerr_throttle(0.5, "Collecting messages for Zeroing")
        self.save_msgs = False
        rospy.sleep(0.1) # process last requests for saving messages

        message_data = np.zeros((8, len(self.last_msgs)))

        for i in range(len(self.last_msgs)):
            message_data[0][i] = self.last_msgs[i].l_l_f
            message_data[1][i] = self.last_msgs[i].l_l_b
            message_data[2][i] = self.last_msgs[i].l_r_f
            message_data[3][i] = self.last_msgs[i].l_r_b
            message_data[4][i] = self.last_msgs[i].r_l_f
            message_data[5][i] = self.last_msgs[i].r_l_b
            message_data[6][i] = self.last_msgs[i].r_r_f
            message_data[7][i] = self.last_msgs[i].r_r_b

        self.last_msgs = []
        for i in range(8):
            self.zero[i] = (float(np.median(message_data[i])))

        rospy.set_param("~zero", self.zero)
        self.save_yaml()
        return EmptyResponse()

    def foot_scale_cb(self, request):
        #FootScaleRequest):
        # save messages
        self.save_msgs = True
        while len(self.last_msgs) < 100:
            rospy.sleep(0.1)
            rospy.logerr_throttle(0.5, "Collecting messages for Scale correction")
        self.save_msgs = False
        rospy.sleep(0.1) # process last requests for saving messages

        # this is a bit inefficient but it works
        message_data = np.zeros((8, len(self.last_msgs)))

        for i in range(len(self.last_msgs)):
            message_data[0][i] = self.last_msgs[i].l_l_f
            message_data[1][i] = self.last_msgs[i].l_l_b
            message_data[2][i] = self.last_msgs[i].l_r_f
            message_data[3][i] = self.last_msgs[i].l_r_b
            message_data[4][i] = self.last_msgs[i].r_l_f
            message_data[5][i] = self.last_msgs[i].r_l_b
            message_data[6][i] = self.last_msgs[i].r_r_f
            message_data[7][i] = self.last_msgs[i].r_r_b

        single_scale = request.weight / (np.mean(message_data[request.sensor]) - self.zero[request.sensor])
        rospy.logwarn("mean:" + str(np.median(message_data[request.sensor])))

        self.scale[request.sensor] = float(single_scale)
        rospy.set_param("~scale", self.scale)
        self.last_msgs = []
        self.save_yaml()
        return FootScaleResponse()

    def reset_cb(self,request):
        self.scale = [1.0] * 8
        self.zero = [0.0] * 8
        self.save_yaml()

    def save_yaml(self):
        data = {'scale': self.scale,
                'zero': self.zero}

        r = rospkg.RosPack()
        path = r.get_path("bitbots_ros_control")
        with open(path + "/config/pressure_" + os.getenv("ROBOT_NAME") + ".yaml", 'w') as f:
            rospy.loginfo("pressure sensor configuration saved")
            yaml.dump(data, f)
            f.close()


if __name__ == "__main__":
    p = PressureConverter()<|MERGE_RESOLUTION|>--- conflicted
+++ resolved
@@ -12,6 +12,8 @@
 import rospkg
 import tf2_ros
 import os
+from dynamic_reconfigure.server import Server
+from bitbots_ros_control.cfg import bitbots_ros_control_paramsConfig
 
 
 class PressureConverter:
@@ -128,15 +130,11 @@
             cop_r.point.y = 0
         self.cop_r_pub.publish(cop_r)
 
-<<<<<<< HEAD
         self.wrenches[9].header.stamp = msg.header.stamp
         self.wrenches[9].wrench.force.z = sum_of_forces
         self.wrench_pubs[9].publish(self.wrenches[9])
 
         cop_r_tf = TransformStamped()
-=======
-    cop_r_tf = TransformStamped()
->>>>>>> 208fd2d5
         cop_r_tf.header = cop_r.header
         cop_r_tf.child_frame_id = "cop_r"
         cop_r_tf.transform.translation.x = cop_r.point.x
