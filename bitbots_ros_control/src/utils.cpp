--- conflicted
+++ resolved
@@ -24,7 +24,6 @@
   }
 }
 
-<<<<<<< HEAD
 void speakError(const ros::Publisher &speak_pub, std::string text) {
   /**
     *  Helper method to send a message for text-to-speech output
@@ -42,51 +41,31 @@
 uint32_t dxlMakedword(uint64_t a, uint64_t b) {
   return uint32_t(uint16_t(a & 0xffff) | uint32_t(uint16_t(b & 0xffff) << 16));
 }
-=======
-    uint16_t dxlMakeword(uint64_t a, uint64_t b) {
-      return uint16_t(uint8_t(a & 0xff) | uint16_t(uint8_t(b & 0xff)) << 8);
-    }
-    
-    uint32_t dxlMakedword(uint64_t a, uint64_t b) {
-      return uint32_t(uint16_t(a & 0xffff) | uint32_t(uint16_t(b & 0xffff) << 16));
-    }
 
-    float dxlMakeFloat(uint8_t *data)
-    { 
-      float f;
-      uint32_t b = dxlMakedword(dxlMakeword(data[0], data[1]), dxlMakeword(data[2], data[3]));
-      memcpy(&f, &b, sizeof(f));
-      return f;
-    }
+float dxlMakeFloat(uint8_t *data) {
+  float f;
+  uint32_t b = dxlMakedword(dxlMakeword(data[0], data[1]), dxlMakeword(data[2], data[3]));
+  memcpy(&f, &b, sizeof(f));
+  return f;
+}
 
-    std::string gyroRangeToString(uint8_t range) {
-      switch(range) {
-        case 0:
-          return "250 deg/s";
-        case 1:
-          return "500 deg/s";
-        case 2:
-          return "1000 deg/s";
-        case 3:
-          return "2000 deg/s";
-        default:
-          return "invalid range, defaulting to 2000 deg/s";
-      }
-    }
+std::string gyroRangeToString(uint8_t range) {
+  switch (range) {
+    case 0:return "250 deg/s";
+    case 1:return "500 deg/s";
+    case 2:return "1000 deg/s";
+    case 3:return "2000 deg/s";
+    default:return "invalid range, defaulting to 2000 deg/s";
+  }
+}
 
-    std::string accelRangeToString(uint8_t range) {
-      switch(range) {
-        case 0:
-          return "2G";
-        case 1:
-          return "4G";
-        case 2:
-          return "8G";
-        case 3:
-          return "16G";
-        default:
-          return "invalid range, defaulting to 16G";
-      }
-    }
->>>>>>> 55f0ef51
+std::string accelRangeToString(uint8_t range) {
+  switch (range) {
+    case 0:return "2G";
+    case 1:return "4G";
+    case 2:return "8G";
+    case 3:return "16G";
+    default:return "invalid range, defaulting to 16G";
+  }
+}
 }