--- conflicted
+++ resolved
@@ -140,11 +140,10 @@
   /* Do the loop as long as nothing cancels it */
   while (server_.isActive() && !server_.isPreemptRequested()) {
     dt = getTimeDelta();
-<<<<<<< HEAD
     // catch weird time glitches and dont do anything in this case
     if(dt > 0){
         DynupResponse response = engine_.update(dt);
-        stabilizer_.setRSoleToTrunk(tf_buffer_.lookupTransform("r_sole", "base_link", ros::Time(0)));
+        stabilizer_.setRSoleToTrunk(tf_buffer_.lookupTransform(r_sole_frame_, base_link_frame_, ros::Time(0)));
         DynupResponse stabilized_response = stabilizer_.stabilize(response, ros::Duration(dt));
         bitbots_splines::JointGoals goals = ik_.calculate(stabilized_response);
         bitbots_msgs::DynUpFeedback feedback;
@@ -158,18 +157,6 @@
           ROS_DEBUG("Completed dynup with %d failed ticks.", failed_tick_counter);
           break;
         }
-=======
-    DynupResponse response = engine_.update(dt);
-    stabilizer_.setRSoleToTrunk(tf_buffer_.lookupTransform(r_sole_frame_, base_link_frame_, ros::Time(0)));
-    DynupResponse stabilized_response = stabilizer_.stabilize(response, ros::Duration(dt));
-    bitbots_splines::JointGoals goals = ik_.calculate(stabilized_response);
-    bitbots_msgs::DynUpFeedback feedback;
-    feedback.percent_done = engine_.getPercentDone();
-    server_.publishFeedback(feedback);
-    publishGoals(goals);
-    if(goals.first.empty()) {
-      failed_tick_counter++;
->>>>>>> d5ff681f
     }
     /* Let ROS do some important work of its own and sleep afterwards */
     ros::spinOnce();
