<package format="2">
    <name>bitbots_local_planner</name>
    <version>1.0.0</version>
    <description>A simple local planner for humanoid robots.</description>
    <author>Florian Vahl</author>
    <maintainer email="git@flova.de">Florian Vahl</maintainer>
    <license>MIT</license>

    <buildtool_depend>catkin</buildtool_depend>
<<<<<<< HEAD
    <build_depend>cmake_modules</build_depend>
    <build_depend>costmap_2d</build_depend>
    <build_depend>dynamic_reconfigure</build_depend>
    <build_depend>eigen</build_depend>
    <build_depend>nav_core</build_depend>
    <build_depend>pluginlib</build_depend>
    <build_depend>pcl_conversions</build_depend>
    <build_depend>roscpp</build_depend>
    <build_depend>tf</build_depend>
=======
    
    <depend>cmake_modules</depend>
    <depend>costmap_2d</depend>
    <depend>dynamic_reconfigure</depend>
    <depend>nav_core</depend>
    <depend>nav_msgs</depend>
    <depend>pluginlib</depend>
    <depend>roscpp</depend>
    <depend>tf</depend>
    <depend>tf2_geometry_msgs</depend>
>>>>>>> 6ddf4823

    <export>
        <nav_core plugin="${prefix}/blp_plugin.xml"/>
    </export>

</package>

<|MERGE_RESOLUTION|>--- conflicted
+++ resolved
@@ -7,28 +7,17 @@
     <license>MIT</license>
 
     <buildtool_depend>catkin</buildtool_depend>
-<<<<<<< HEAD
-    <build_depend>cmake_modules</build_depend>
-    <build_depend>costmap_2d</build_depend>
-    <build_depend>dynamic_reconfigure</build_depend>
-    <build_depend>eigen</build_depend>
-    <build_depend>nav_core</build_depend>
-    <build_depend>pluginlib</build_depend>
-    <build_depend>pcl_conversions</build_depend>
-    <build_depend>roscpp</build_depend>
-    <build_depend>tf</build_depend>
-=======
-    
+
     <depend>cmake_modules</depend>
     <depend>costmap_2d</depend>
     <depend>dynamic_reconfigure</depend>
+    <depend>eigen</depend>
     <depend>nav_core</depend>
     <depend>nav_msgs</depend>
     <depend>pluginlib</depend>
+    <build_depend>pcl_conversions</build_depend>
     <depend>roscpp</depend>
-    <depend>tf</depend>
     <depend>tf2_geometry_msgs</depend>
->>>>>>> 6ddf4823
 
     <export>
         <nav_core plugin="${prefix}/blp_plugin.xml"/>
