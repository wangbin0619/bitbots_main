--- conflicted
+++ resolved
@@ -4,7 +4,6 @@
 
 PLUGINLIB_EXPORT_CLASS(bitbots_local_planner::BBPlanner, nav_core::BaseLocalPlanner)
 
-<<<<<<< HEAD
 namespace bitbots_local_planner
 {
 
@@ -25,7 +24,7 @@
         dynamic_reconfigure::Server<BBPlannerConfig>::CallbackType cb = boost::bind(&BBPlanner::reconfigureCB, this, _1, _2);
         dsrv_->setCallback(cb);
 
-        ROS_INFO("BBPlanner: Version 2 Init.");
+        ROS_DEBUG("BBPlanner: Version 2 Init.");
     }
 
     void BBPlanner::reconfigureCB(BBPlannerConfig &config, uint32_t level)
@@ -151,7 +150,7 @@
     {
         if (goal_reached_)
         {
-            ROS_INFO("BBPlanner: Goal reached.");
+            ROS_DEBUG("BBPlanner: Goal reached.");
         }
         return goal_reached_;
     }
@@ -183,168 +182,4 @@
     BBPlanner::~BBPlanner()
     {
     }
-=======
-namespace bitbots_local_planner {
-
-BBPlanner::BBPlanner() {
-}
-
-void BBPlanner::initialize(std::string name, tf2_ros::Buffer *tf_buffer, costmap_2d::Costmap2DROS *costmap_ros) {
-  ros::NodeHandle private_nh("~/" + name);
-  local_plan_publisher_ = private_nh.advertise<nav_msgs::Path>("local_plan", 1);
-  tf_buffer_ = tf_buffer;
-  first_setPlan_ = true;
-  goal_reached_ = false;
-  stand_at_goal_ = false;
-  costmap_ros_ = costmap_ros;
-
-  //Parameter for dynamic reconfigure
-  dsrv_ = new dynamic_reconfigure::Server<BBPlannerConfig>(private_nh);
-  dynamic_reconfigure::Server<BBPlannerConfig>::CallbackType cb = boost::bind(&BBPlanner::reconfigureCB, this, _1, _2);
-  dsrv_->setCallback(cb);
-
-  ROS_INFO("BBPlanner: Version 2 Init.");
-}
-
-void BBPlanner::reconfigureCB(BBPlannerConfig &config, uint32_t level) {
-  config_ = config;
-}
-
-bool BBPlanner::setPlan(const std::vector<geometry_msgs::PoseStamped> &plan) {
-  global_plan_ = plan;
-
-  //First start of the local plan. First global plan.
-  bool first_use = false;
-  if (first_setPlan_) {
-    first_setPlan_ = false;
-    first_use = true;
-    bitbots_local_planner::getXPose(*tf_buffer_,
-                                    global_plan_,
-                                    costmap_ros_->getGlobalFrameID(),
-                                    old_goal_pose_,
-                                    global_plan_.size() - 1);
-    first_use = true;
-  }
-
-  bitbots_local_planner::getXPose(*tf_buffer_,
-                                  global_plan_,
-                                  costmap_ros_->getGlobalFrameID(),
-                                  goal_pose_,
-                                  global_plan_.size() - 1);
-
-  //Have the new global plan an new goal, reset. Else dont reset.
-  if (std::abs(std::abs(old_goal_pose_.getOrigin().getX()) - std::abs(goal_pose_.getOrigin().getX()))
-      <= config_.position_accuracy &&
-      std::abs(std::abs(old_goal_pose_.getOrigin().getY()) - std::abs(goal_pose_.getOrigin().getY()))
-          <= config_.position_accuracy && !first_use
-      && std::abs(angles::shortest_angular_distance(tf2::getYaw(old_goal_pose_.getRotation()),
-                                                    tf2::getYaw(goal_pose_.getRotation())))
-          <= config_.rotation_accuracy) {
-    ROS_DEBUG("BBPlanner: Old Goal == new Goal.");
-  } else {
-    goal_reached_ = false;
-    stand_at_goal_ = false;
-    ROS_DEBUG("BBPlanner: New Goal. Start new routine.");
-  }
-
-  old_goal_pose_ = goal_pose_;
-
-  return true;
-}
-
-bool BBPlanner::computeVelocityCommands(geometry_msgs::Twist &cmd_vel) {
-  ros::Time begin = ros::Time::now();
-
-  tf2::Stamped<tf2::Transform> current_pose;
-  geometry_msgs::PoseStamped msg;
-  costmap_ros_->getRobotPose(msg);
-  current_pose.setData(
-      tf2::Transform(
-          tf2::Quaternion(
-              msg.pose.orientation.x,
-              msg.pose.orientation.y,
-              msg.pose.orientation.z,
-              msg.pose.orientation.w),
-          tf2::Vector3(
-              msg.pose.position.x,
-              msg.pose.position.y,
-              msg.pose.position.z)));
-
-  double walk_angle = std::fmod(
-      std::atan2(
-          goal_pose_.getOrigin().y() - current_pose.getOrigin().y(),
-          goal_pose_.getOrigin().x() - current_pose.getOrigin().x()),
-      2 * M_PI);
-
-  double distance = sqrt(
-      pow(goal_pose_.getOrigin().y() - current_pose.getOrigin().y(), 2) +
-          pow(goal_pose_.getOrigin().x() - current_pose.getOrigin().x(), 2)
-  );
-
-  double walk_vel = std::min(distance * config_.translation_slow_down_factor, config_.max_vel_x);
-
-  double diff = 0;
-  if (distance > config_.orient_to_goal_distance) {
-    diff = walk_angle - tf2::getYaw(current_pose.getRotation());
-  } else {
-    diff = tf2::getYaw(goal_pose_.getRotation()) - tf2::getYaw(current_pose.getRotation());
-  }
-
-  double min_angle = (std::fmod(diff + M_PI, 2 * M_PI) - M_PI);
-  double vel = std::max(std::min(
-      config_.rotation_slow_down_factor * min_angle,
-      config_.max_rotation_vel), -config_.max_rotation_vel);
-
-  if (distance < config_.position_accuracy && abs(min_angle) < config_.rotation_accuracy) {
-    cmd_vel.linear.x = 0;
-    cmd_vel.linear.y = 0;
-    cmd_vel.angular.z = 0;
-    goal_reached_ = true;
-  } else {
-    cmd_vel.linear.x = std::cos(walk_angle - tf2::getYaw(current_pose.getRotation())) * walk_vel;
-    cmd_vel.linear.y = std::sin(walk_angle - tf2::getYaw(current_pose.getRotation())) * walk_vel;
-    cmd_vel.angular.z = vel;
-    goal_reached_ = false;
-  }
-
-  publishPlan(0);
-
-  ros::Time end = ros::Time::now();
-  ros::Duration duration = end - begin;
-  ROS_DEBUG("BBPlanner: Calculation time: %f seconds", duration.toSec());
-  return true;
-}
-
-bool BBPlanner::isGoalReached() {
-  if (goal_reached_) {
-    ROS_DEBUG("BBPlanner: Goal reached.");
-  }
-  return goal_reached_;
-}
-
-void BBPlanner::publishPlan(int max_point) {
-  std::vector<geometry_msgs::PoseStamped> path;
-  path = transformed_global_plan_;
-
-  //given an empty path we won't do anything
-  if (path.empty())
-    return;
-
-  //create a path message
-  nav_msgs::Path gui_path;
-  gui_path.poses.resize(path.size());
-  gui_path.header.frame_id = path[0].header.frame_id;
-  gui_path.header.stamp = path[0].header.stamp;
-
-  // Extract the plan in world co-ordinates, we assume the path is all in the same frame
-  for (unsigned int i = 0; i < path.size(); i++) {
-    gui_path.poses[i] = path[i];
-  }
-
-  local_plan_publisher_.publish(gui_path);
-}
-
-BBPlanner::~BBPlanner() {
-}
->>>>>>> bdb0dffd
 }