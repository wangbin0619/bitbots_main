#include <bitbots_local_planner/bitbots_local_planner.h>

#include <pluginlib/class_list_macros.h>

PLUGINLIB_EXPORT_CLASS(bitbots_local_planner::BBPlanner, nav_core::BaseLocalPlanner)

namespace bitbots_local_planner
{

    BBPlanner::BBPlanner()
    {
    }

    void BBPlanner::initialize(std::string name, tf2_ros::Buffer *tf_buffer, costmap_2d::Costmap2DROS *costmap_ros)
    {
        // Init node handles
        ros::NodeHandle private_nh("~/" + name);

        // Register publishers
        local_plan_publisher_ = private_nh.advertise<nav_msgs::Path>("local_plan", 1);

        // Link tf buffer
        tf_buffer_ = tf_buffer;
        // Link costmap
        costmap_ros_ = costmap_ros;

        // Set fields to default values
        goal_reached_ = false;

        ros::Subscriber odom_sub_ = private_nh.subscribe("motion_odometry", 1, &BBPlanner::motionOdomCB, this);

        // Setup dynamic reconfigure
        dsrv_ = new dynamic_reconfigure::Server<BBPlannerConfig>(private_nh);
        dynamic_reconfigure::Server<BBPlannerConfig>::CallbackType cb = boost::bind(&BBPlanner::reconfigureCB, this, _1, _2);
        dsrv_->setCallback(cb);

        ROS_DEBUG("BBPlanner: Version 2 Init.");
    }

    void BBPlanner::motionOdomCB(const nav_msgs::Odometry::ConstPtr &msg)
    {
        motion_odom_ = *msg;
        ROS_ERROR("GOT ODOM");
    }

    void BBPlanner::reconfigureCB(BBPlannerConfig &config, uint32_t level)
    {
        // Save new config values
        config_ = config;
    }

	bool BBPlanner::setPlan(const std::vector<geometry_msgs::PoseStamped> &plan) {
        // Save global plan
	    global_plan_ = plan;

        // set carrot distance to the config value or the end of the path if it is shorter
	    int carrot_distance = std::min((int)global_plan_.size() - 1, config_.carrot_distance);

        // Querys the pose of our carrot which we want to follow
        bitbots_local_planner::getXPose(
            *tf_buffer_,
            global_plan_,
            costmap_ros_->getGlobalFrameID(),
            goal_pose_,
            carrot_distance);

        // Query the final pose of our robot at the end of the global plan
        bitbots_local_planner::getXPose(
            *tf_buffer_, global_plan_,
            costmap_ros_->getGlobalFrameID(),
            end_pose_,
            global_plan_.size() - 1);

        // Set our old pose
        old_goal_pose_ = goal_pose_;

        // We obviously didn't reach that plan (yet)
        goal_reached_ = false;

        return true;
    }

    bool BBPlanner::computeVelocityCommands(geometry_msgs::Twist &cmd_vel)
    {
        // Save time for profiling
        ros::Time begin = ros::Time::now();

        // Query the current robot pose as a transform
        tf2::Stamped<tf2::Transform> current_pose;
        geometry_msgs::PoseStamped current_pose_gm;
        costmap_ros_->getRobotPose(current_pose_gm);
        tf2::fromMsg(current_pose_gm, current_pose);

        // Calculate the heading angle from our current position to the carrot
        double walk_angle = std::atan2(
            goal_pose_.getOrigin().y() - current_pose.getOrigin().y(),
            goal_pose_.getOrigin().x() - current_pose.getOrigin().x());

        // Calculate the heading angle from our current position to the final position of the global plan
        double final_walk_angle = std::atan2(
            end_pose_.getOrigin().y() - current_pose.getOrigin().y(),
            end_pose_.getOrigin().x() - current_pose.getOrigin().x());

        // Calculate the distance from our current position to the final position of the global plan
        double distance = std::hypot(
            end_pose_.getOrigin().x() - current_pose.getOrigin().x(),
            end_pose_.getOrigin().y() - current_pose.getOrigin().y());

        // Calculate the translational walk velocity. It considers the distance and breaks if we are close to the final position of the global plan
        double walk_vel = std::min(distance * config_.translation_slow_down_factor, config_.max_vel_x);

        // Check if we are so close to the final position of the global plan that we want to align us with its orientation and not the heading towards its position
        double diff = 0;
        if (distance > config_.orient_to_goal_distance)
        {
            // Calculate the difference between our current heading and the heading towards the final position of the global plan
            diff = final_walk_angle - tf2::getYaw(current_pose.getRotation());
        }
        else
        {
            // Calculate the difference between our current heading and the heading of the final position of the global plan
            diff = tf2::getYaw(end_pose_.getRotation()) - tf2::getYaw(current_pose.getRotation());
        }

        // Get the min angle of the difference
        double min_angle = std::remainder(diff, 2 * M_PI);
        // Calculate our desired rotation velocity based on the angle difference and our max velocity
<<<<<<< HEAD
        double rot_goal_vel = std::max(std::min(
                                  config_.rotation_slow_down_factor * min_angle,
                                  config_.max_rotation_vel),
                              -config_.max_rotation_vel);
=======
        double vel = std::clamp(
            config_.rotation_slow_down_factor * min_angle,
            -config_.max_rotation_vel,
            config_.max_rotation_vel);
>>>>>>> f25af020

        // Check if we reached the goal. If we did so set the velocities to 0
        if (distance < config_.position_accuracy && abs(min_angle) < config_.rotation_accuracy)
        {
            cmd_vel.linear.x = 0;
            cmd_vel.linear.y = 0;
            cmd_vel.angular.z = 0;
            goal_reached_ = true;
        }
        else
        {
            double current_vel_ = std::hypot(motion_odom_.twist.twist.linear.x, motion_odom_.twist.twist.linear.y);

            // Limit the maximum acceleration
            if (walk_vel > current_vel_ + 0.02) {
                walk_vel = current_vel_ + 0.02;
            }

            walk_vel /= rot_goal_vel + 1; //TODO param

            ROS_INFO("Walk Vel %f | Max Walk Vel %f", walk_vel, current_vel_ + 0.01);

            // Calculate the x and y components of our linear velocity based on the desired heading and the desired translational velocity.
            cmd_vel.linear.x = std::cos(walk_angle - tf2::getYaw(current_pose.getRotation())) * walk_vel;
            cmd_vel.linear.y = std::sin(walk_angle - tf2::getYaw(current_pose.getRotation())) * walk_vel;

            // Scale command accordingly if a limit is acceded
            if (cmd_vel.linear.x > config_.max_vel_x) {
                ROS_INFO("X LIMIT reached: %f > %f, with y %f", cmd_vel.linear.x, config_.max_vel_x, cmd_vel.linear.y);
                cmd_vel.linear.y *= config_.max_vel_x / cmd_vel.linear.x;
                cmd_vel.linear.x = config_.max_vel_x;
                ROS_INFO("X LIMIT set y %f", cmd_vel.linear.y);
            }

            if (cmd_vel.linear.x < config_.min_vel_x) {
                ROS_INFO("X LIMIT reached: %f < %f, with y %f", cmd_vel.linear.x, config_.min_vel_x, cmd_vel.linear.y);
                cmd_vel.linear.y *= config_.min_vel_x / cmd_vel.linear.x;
                cmd_vel.linear.x = config_.min_vel_x;
                ROS_INFO("X LIMIT set y %f", cmd_vel.linear.y);
            }

            double max_y = config_.max_vel_y;

            if (std::abs(cmd_vel.linear.y) > max_y) {
                ROS_INFO("Y LIMIT reached: %f > %f, with x %f", cmd_vel.linear.y, max_y, cmd_vel.linear.x);
                cmd_vel.linear.x *= max_y / std::abs(cmd_vel.linear.y);
                cmd_vel.linear.y *= max_y / std::abs(cmd_vel.linear.y);
                ROS_INFO("X LIMIT set y %f", cmd_vel.linear.x);
            }

            // Apply the desired rotational velocity
            cmd_vel.angular.z = rot_goal_vel;
            // We didn't reached our goal if we need this step
            goal_reached_ = false;
        }
        // Publich our "local plan" for viz purposes
        publishPlan();

        // Print profiling result
        ros::Time end = ros::Time::now();
        ros::Duration duration = end - begin;
        ROS_DEBUG("BBPlanner: Calculation time: %f seconds", duration.toSec());
        return true;
    }

    bool BBPlanner::isGoalReached()
    {
        if (goal_reached_)
        {
            ROS_DEBUG("BBPlanner: Goal reached.");
        }
        return goal_reached_;
    }

    void BBPlanner::publishPlan()
    {
        // Create a path message
        nav_msgs::Path gui_path;
        //Get the robot pose
        geometry_msgs::PoseStamped robot_pose, carrot_pose;
        costmap_ros_->getRobotPose(robot_pose);
        // Set the path length to 2. Wow so long
        gui_path.poses.resize(2);
        // Set header stuff
        gui_path.header.frame_id = costmap_ros_->getGlobalFrameID();
        gui_path.header.stamp = ros::Time::now();
        // Get the carrot pose
        tf2::toMsg(goal_pose_, carrot_pose);
        // The the positions of the two path elements (1. The robot position, 2. The carrot position)
        gui_path.poses[0].pose.position = robot_pose.pose.position;
        gui_path.poses[1].pose.position = carrot_pose.pose.position;
        // Publish
        local_plan_publisher_.publish(gui_path);
    }

    BBPlanner::~BBPlanner()
    {
    }
}<|MERGE_RESOLUTION|>--- conflicted
+++ resolved
@@ -125,17 +125,10 @@
         // Get the min angle of the difference
         double min_angle = std::remainder(diff, 2 * M_PI);
         // Calculate our desired rotation velocity based on the angle difference and our max velocity
-<<<<<<< HEAD
-        double rot_goal_vel = std::max(std::min(
-                                  config_.rotation_slow_down_factor * min_angle,
-                                  config_.max_rotation_vel),
-                              -config_.max_rotation_vel);
-=======
-        double vel = std::clamp(
+        double rot_goal_vel = std::clamp(
             config_.rotation_slow_down_factor * min_angle,
             -config_.max_rotation_vel,
             config_.max_rotation_vel);
->>>>>>> f25af020
 
         // Check if we reached the goal. If we did so set the velocities to 0
         if (distance < config_.position_accuracy && abs(min_angle) < config_.rotation_accuracy)
