--- conflicted
+++ resolved
@@ -1,11 +1,7 @@
 <?xml version="1.0"?>
 <package format="2">
   <name>bitbots_move_base</name>
-<<<<<<< HEAD
-  <version>0.1.4</version>
-=======
   <version>0.1.5</version>
->>>>>>> 5b2d21d1
   <description>The bitbots_move_base package contains config files and launch scripts for move_base which does planning
   and plan execution</description>
 
