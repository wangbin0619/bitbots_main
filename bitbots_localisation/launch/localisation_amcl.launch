--- conflicted
+++ resolved
@@ -1,10 +1,6 @@
 <launch>
 
-<<<<<<< HEAD
-    <node name="amcl_particlefilter"  pkg="amcl" type="amcl" output="screen">
-        <param name="/use_map_topic" value="true" />
-        <remap to="scan" from="scan"/>
-=======
+
     <!--<node name="fake_laser" pkg="pointcloud_to_laserscan" type="pointcloud_to_laserscan_node" />-->
     <!--<node name="fake_laserdata"  pkg="bitbots_localisation" type="fake_laserdata.py" />-->
 
@@ -12,8 +8,7 @@
 
      <include file="$(find bitbots_localisation)/launch/pointcloud_to_laserscan.launch" />
 
-    <node name="map_server" pkg="map_server" type="map_server" output="screen" args="$(find bitbots_localisation)/models/linemap.yaml"/>
-
+    <node name="map_server" pkg="map_server" type="map_server" output="screen" args="$(find bitbots_localisation)/models/f031.yaml"/>
 
 
 
@@ -26,7 +21,6 @@
         <param name="initial_pose_x" value="0.0"/>
          <param name="initial_pose_y" value="0.0"/>
          <param name="initial_pose_a" value="0.0"/>
->>>>>>> d7c33284
 
     </node>
 </launch>