--- conflicted
+++ resolved
@@ -24,35 +24,8 @@
 class WorldModelCapsule(AbstractBlackboardCapsule):
     """Provides information about the world model."""
 
-<<<<<<< HEAD
     def __init__(self, node, blackboard):
         super().__init__(node, blackboard)
-=======
-    def __init__(self, blackboard: "BodyBlackboard"):
-        self._blackboard = blackboard
-        self.body_config = get_parameter_dict(self._blackboard.node, "body")
-        # This pose is not supposed to be used as robot pose. Just as precision measurement for the TF position.
-        self.pose = PoseWithCovarianceStamped()
-
-        self.odom_frame: str = self._blackboard.node.get_parameter("odom_frame").value
-        self.map_frame: str = self._blackboard.node.get_parameter("map_frame").value
-        self.ball_frame: str = self._blackboard.node.get_parameter("ball_frame").value
-        self.base_footprint_frame: str = self._blackboard.node.get_parameter("base_footprint_frame").value
-
-        self.ball = PointStamped()  # The ball in the base footprint frame
-        self.ball_odom = PointStamped()  # The ball in the odom frame (when localization is not usable)
-        self.ball_odom.header.stamp = Time(clock_type=ClockType.ROS_TIME).to_msg()
-        self.ball_odom.header.frame_id = self.odom_frame
-        self.ball_map = PointStamped()  # The ball in the map frame (when localization is usable)
-        self.ball_map.header.stamp = Time(clock_type=ClockType.ROS_TIME).to_msg()
-        self.ball_map.header.frame_id = self.map_frame
-        self.ball_teammate = PointStamped()
-        self.ball_teammate.header.stamp = Time(clock_type=ClockType.ROS_TIME).to_msg()
-        self.ball_teammate.header.frame_id = self.map_frame
-        self.ball_lost_time = Duration(seconds=self._blackboard.node.get_parameter("body.ball_lost_time").value)
-        self.ball_filtered: Optional[PoseWithCovarianceStamped] = None
-        self.reset_ball_filter = self._blackboard.node.create_client(Trigger, "ball_filter_reset")
->>>>>>> 9da1d5b1
 
         # Init Parameters
         # Get global parameters
@@ -71,7 +44,6 @@
         self.field_length: float = parameters["field.size.x"]
         self.field_width: float = parameters["field.size.y"]
 
-<<<<<<< HEAD
         # Define the frames
         self.base_footprint_frame: str = self._node.get_parameter("base_footprint_frame").value
         self.map_frame: str = self._node.get_parameter("map_frame").value
@@ -87,18 +59,12 @@
             header=Header(stamp=Time(clock_type=ClockType.ROS_TIME), frame_id=self.map_frame)
         )  # The ball in the map frame (default to the center of the field if ball is not seen yet)
 
-        # Publisher for debug messages
+        # Publisher for visualization in RViZ
         self.debug_publisher_used_ball = self._node.create_publisher(PointStamped, "debug/behavior/used_ball", 1)
         self.debug_publisher_which_ball = self._node.create_publisher(Header, "debug/behavior/which_ball_is_used", 1)
 
         # Services
         self.reset_ball_filter = self._node.create_client(Trigger, "ball_filter_reset")
-=======
-        # Publisher for visualization in RViZ
-        self.ball_publisher = self._blackboard.node.create_publisher(PointStamped, "debug/viz_ball", 1)
-        self.used_ball_pub = self._blackboard.node.create_publisher(PointStamped, "debug/used_ball", 1)
-        self.which_ball_pub = self._blackboard.node.create_publisher(Header, "debug/which_ball_is_used", 1)
->>>>>>> 9da1d5b1
 
     ############
     ### Ball ###
@@ -200,15 +166,9 @@
             self._ball.header.stamp = Time(clock_type=ClockType.ROS_TIME).to_msg()
 
         except (tf2.ConnectivityException, tf2.LookupException, tf2.ExtrapolationException) as e:
-<<<<<<< HEAD
             self._node.get_logger().warn(str(e))
 
     def forget_ball(self, reset_ball_filter: bool = True) -> None:
-=======
-            self._blackboard.node.get_logger().warn(str(e))
-
-    def forget_ball(self, own: bool = True, team: bool = True, reset_ball_filter: bool = True) -> None:
->>>>>>> 9da1d5b1
         """
         Forget that we saw a ball, optionally reset the ball filter
         :param reset_ball_filter: Reset the ball filter, defaults to True
