--- conflicted
+++ resolved
@@ -2,7 +2,6 @@
   ros__parameters:
     # Data older than this is seen as non existent
     team_data_timeout: 2
-<<<<<<< HEAD
 
     roles:
       - "goalie"
@@ -61,7 +60,7 @@
     ball_close_distance: 1.5
 
     # the maximal allowed standard deviation of the ball position
-    ball_max_covariance: 0.5
+    ball_max_covariance: 2.0
 
     # An area in which the ball can be kicked
     # defined by min/max x/y values in meters which represent ball positions relative to base_footprint
@@ -75,125 +74,6 @@
     # in this area, the goalie will react to the ball.
     # the radius is the margin around the goal to both y and the positive x directions
     ball_dangerous_goal_radius: 2.0
-=======
-    # minimal confidence to regard a ball of a team mate as valid
-    ball_max_covariance: 2.0
-
-    body:
-      roles:
-        - "goalie"
-        - "offense"
-        - "defense"
-
-      # When False, the behavior will use a simple fallback mode in which only detected image features are
-      # used for decision making
-      use_localization: true
-
-      # Position format:
-      #      y
-      #      ^       ______________________
-      #      |    M  |          |          |  O
-      #      |    Y  |_ -x, y   |   x, y  _|  P
-      #      |    G  | |        |        | |  P
-      # 0    +    O  | |       ( )       | |  G
-      #      |    A  |_|        |        |_|  O
-      #      |    L  |  -x,-y   |   x,-y   |  A
-      #      |       |__________|__________|  L
-      #      |
-      #      +------------------+--------------> x
-      #                         0
-      # To be useful for different field sizes, use values in [-1, 1] for x and y
-
-      role_positions:
-        goalie: [ -0.7, 0.0 ]
-        defense:
-          passive: # passive: opponent has kickoff, active: we have kickoff
-            # position number 0 = center, 1 = left, 2 = right
-            0: [ -0.5, 0.0 ]
-            1: [ -0.45, 0.5 ]
-            2: [ -0.45, -0.5 ]
-          active:
-            0: [ -0.5, 0.0 ]
-            1: [ -0.45, 0.5 ]
-            2: [ -0.45, -0.5 ]
-        offense:
-          passive:
-            0: [ -0.27, 0.0 ]
-            1: [ -0.2, 0.33 ]
-            2: [ -0.2, -0.33 ]
-          active:
-            0: [ -0.1, 0.0 ]
-            1: [ -0.085, 0.33 ]
-            2: [ -0.085, -0.33 ]
-
-      # Time to wait in ready state before moving to role position to give the localization time to converge.
-      ready_wait_time: 4.0
-
-      # When the ball has not been seen for `ball_lost_time` seconds,
-      # it is considered lost and will be searched
-      ball_lost_time: 3.0
-
-      # The orientation threshold defining which range (in Degrees) is acceptable as aligned to the goal (in each direction)
-      goal_alignment_orientation_threshold: 5.0
-
-      # When the goal has not been seen for `goal_lost_time` seconds,
-      # it is considered lost and will be searched
-      goal_lost_time: 30.0
-
-
-      # When the ball is closer than `ball_close_distance` meters
-      # it is in a reachable area of the robot
-      ball_close_distance: 1.5
-
-      # the maximal allowed standard deviation of the ball position.
-      ball_position_precision_threshold:
-        x_sdev: 2.5
-        y_sdev: 2.5
-
-      # An area in which the ball can be kicked
-      # defined by min/max x/y values in meters which represent ball positions relative to base_footprint
-      # http://www.ros.org/reps/rep-0103.html#axis-orientation
-      kick_x_enter: 0.24
-      kick_x_leave: 0.30
-      kick_y_enter: 0.14
-      kick_y_leave: 0.16
-
-      # defines the radius around the goal (in form of a box)
-      # in this area, the goalie will react to the ball.
-      # the radius is the margin around the goal to both y and the positive x directions
-      ball_dangerous_goal_radius: 2.0
-
-      # defines the area in which the goalie will not attempt to fall in front of the ball
-      # this value represents the y displacement of the ball relative to the center of the robot
-      ball_dangerous_center: 0.1
-
-      # The defensive area is an area in which the players behave more defensive then usual
-      # (defensive players are actively going to the ball and goalies move in the goal to be able to block the ball).
-      # This affects the BallInDefensiveArea decision.
-      # The area is described as portion of the field [0, 1] always measured from the own goal.
-      # A value of 0.25 means, that the quarter in front of the own goal is the defensive area.
-      defensive_area: 0.5
-
-      # This is the offset the goalie keeps to avoid crashes with poles when blocking balls.
-      # The value describes the offset in meters from the goal line.
-      block_position_goal_offset: 0.2
-
-      # This is the radius in meters of a circle around the goalie in which he is able to block the ball.
-      block_radius_robot: 0.25
-
-      # configurations for the use of bitbots_dynamic_kick package
-      dynamic_kick:
-        # time to wait for a dynamic_kick server
-        wait_time: 10.0
-        # base topic under which an actionserver listens for KickAction messages
-        topic: "dynamic_kick"
-
-      # the maximal allowed standard deviation of the localization pose.
-      localization_precision_threshold:
-        x_sdev: 0.5
-        y_sdev: 0.5
-        theta_sdev: 0.6
->>>>>>> 9da1d5b1
 
     # defines the area in which the goalie will not attempt to fall in front of the ball
     # this value represents the y displacement of the ball relative to the center of the robot
@@ -236,18 +116,11 @@
     # We reapproach the ball after it has moved further away than this distance. This includes moving to the far approach position.
     ball_reapproach_dist: 1.0
 
-<<<<<<< HEAD
     # Distance at which the ball is normally approached
     ball_approach_dist: 0.20
 
     # Angle at which the ball is normally approached again
     ball_reapproach_angle: 1.2
-=======
-      # The position where the supporter robot should place itself in order to accept a pass
-      pass_position_x: 0.1
-      pass_position_y: 1.0
-      supporter_max_x: 4.0
->>>>>>> 9da1d5b1
 
     # The position where the supporter robot should place itself in order to accept a pass
     pass_position_x: 0.1
