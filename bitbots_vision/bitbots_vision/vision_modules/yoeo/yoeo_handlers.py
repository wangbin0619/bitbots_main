--- conflicted
+++ resolved
@@ -385,20 +385,13 @@
 
         try:
             from yoeo import detect as torch_detect
-<<<<<<< HEAD
             from yoeo import models as torch_models
+            from yoeo.utils.dataclasses import GroupConfig as torch_GroupConfig
 
             self.torch_detect = torch_detect
+            self.torch_group_config = torch_GroupConfig
         except ImportError as e:
             raise ImportError("Could not import yoeo. The selected handler requires this package.") from e
-=======
-            from yoeo.utils.dataclasses import GroupConfig as torch_GroupConfig
-
-            self.torch_detect = torch_detect
-            self.torch_group_config = torch_GroupConfig
-        except ImportError:
-            raise ImportError("Could not import yoeo. The selected handler requires this package.")
->>>>>>> 58ac2aa7
 
         logger.debug(f"Loading files...\n\t{config_path}\n\t{weights_path}")
         self._model = torch_models.load_model(config_path, weights_path)
@@ -409,19 +402,12 @@
 
         logger.debug(f"Leaving {self.__class__.__name__} constructor")
 
-<<<<<<< HEAD
-    def configure(self, config: dict) -> None:
-=======
     def _update_group_config(self):
         robot_class_ids = self.get_robot_class_ids()
 
-        return self.torch_group_config(
-            group_ids=robot_class_ids, 
-            surrogate_id=robot_class_ids[0]
-            )
-        
-    def configure(self, config: Dict) -> None:
->>>>>>> 58ac2aa7
+        return self.torch_group_config(group_ids=robot_class_ids, surrogate_id=robot_class_ids[0])
+
+    def configure(self, config: dict) -> None:
         super().configure(config)
         self._conf_thresh = config["yoeo_conf_threshold"]
         self._nms_thresh = config["yoeo_nms_threshold"]
@@ -433,23 +419,14 @@
             YOEOPathGetter.get_pytorch_pth_file_path(model_directory)
         )
 
-<<<<<<< HEAD
     def _compute_new_prediction_for(self, image: np.ndarray) -> tuple[np.ndarray, np.ndarray]:
         detections, segmentation = self.torch_detect.detect_image(
             self._model,
             image,
             conf_thres=self._conf_thresh,
             nms_thres=self._nms_thresh,
-            robot_class_ids=self.get_robot_class_ids(),
-        )
-=======
-    def _compute_new_prediction_for(self, image: np.ndarray) -> Tuple[np.ndarray, np.ndarray]:
-        detections, segmentation = self.torch_detect.detect_image(self._model,
-                                                                  image,
-                                                                  conf_thres=self._conf_thresh,
-                                                                  nms_thres=self._nms_thresh,
-                                                                  group_config=self._group_config)
->>>>>>> 58ac2aa7
+            group_config=self._group_config,
+        )
 
         segmentation = self._postprocess_segmentation(segmentation)
 
