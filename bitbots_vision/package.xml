--- conflicted
+++ resolved
@@ -42,11 +42,8 @@
     Therefore the vision gets more resistant in natural light conditions.
 
   </description>
-<<<<<<< HEAD
+
   <version>1.1.8</version>
-=======
-  <version>1.1.7</version>
->>>>>>> 0c26ada2
 
   <maintainer email="7vahl@informatik.uni-hamburg.de">Florian Vahl</maintainer>
   <maintainer email="7gutsche@informatik.uni-hamburg.de">Jan Gutsche</maintainer>
