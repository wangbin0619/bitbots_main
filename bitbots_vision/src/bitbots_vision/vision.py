--- conflicted
+++ resolved
@@ -333,14 +333,8 @@
                     elif config['neural_network_type'] == 'yolo_darknet':
                         # Load Darknet implementation (uses CUDA)
                         self._yolo = yolo_handler.YoloHandlerDarknet(config, yolo_darknet_model_path)
-<<<<<<< HEAD
                     elif config['neural_network_type'] == 'yolo_pytorch':
                         self._yolo = yolo_handler.YoloHandlerPytorch(config, yolo_darknet_model_path)
-                    # Set both ball and goalpost detector
-                    self._ball_detector = yolo_handler.YoloBallDetector(config, self._yolo)
-                    self._goalpost_detector = yolo_handler.YoloGoalpostDetector(config, self._yolo)
-=======
->>>>>>> 199881f1
                     rospy.loginfo(config['neural_network_type'] + " vision is running now", logger_name="vision_yolo")
 
             # For other changes only modify the config
