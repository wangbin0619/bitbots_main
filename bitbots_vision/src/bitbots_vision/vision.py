#! /usr/bin/env python3

import os
import cv2
import rospy
import rospkg
import threading
from cv_bridge import CvBridge
from dynamic_reconfigure.server import Server
from sensor_msgs.msg import Image
from humanoid_league_msgs.msg import BallsInImage, LineInformationInImage, \
    ObstaclesInImage, ObstacleInImage, ImageWithRegionOfInterest, \
    GoalInImage, FieldBoundaryInImage, Speak
from bitbots_vision.vision_modules import lines, field_boundary, color, debug, \
    fcnn_handler, live_fcnn_03, dummy_ballfinder, obstacle, yolo_handler, ros_utils
from bitbots_vision.cfg import VisionConfig
from bitbots_msgs.msg import Config, ColorSpace
try:
    from profilehooks import profile, timecall # Profilehooks profiles certain functions in you add the @profile or @timecall decorator.
except ImportError:
    rospy.loginfo("No Profiling avalabile", logger_name="vision")


class Vision:
    def __init__(self):
        # type () -> None
        """
        Vision is the main ROS-node for handling all tasks related to image processing.
        Initiating 'bitbots_vision' node.

        :return: None
        """
        rospack = rospkg.RosPack()
        self.package_path = rospack.get_path('bitbots_vision')

        rospy.init_node('bitbots_vision')
        rospy.loginfo('Initializing vision...', logger_name="vision")

        self.bridge = CvBridge()

        self.config = {}

        # Publisher placeholder
        self.pub_balls = None
        self.pub_lines = None
        self.pub_obstacle = None
        self.pub_goal = None
        self.pub_ball_fcnn = None
        self.pub_debug_image = None
        self.pub_debug_fcnn_image = None
        self.pub_convex_field_boundary = None
        self.pub_white_mask_image = None
        self.pub_red_mask_image = None
        self.pub_blue_mask_image = None
        self.pub_field_mask_image = None
        self.pub_dynamic_color_space_field_mask_image = None

        # Subscriber placeholder
        self.sub_image = None
        self.sub_dynamic_color_space_msg_topic = None

        self.debug_image_creator = debug.DebugImage()

        # Register static publishers
        # Register publisher of 'vision_config'-messages
        # For changes of topic name: also change topic name in dynamic_color_space.py
        self.pub_config = rospy.Publisher(
            'vision_config',
            Config,
            queue_size=1,
            latch=True)

        # Speak publisher
        self.speak_publisher = rospy.Publisher('/speak', Speak, queue_size=10)

        # Needed for operations that should only be executed on the first image
        self._first_image_callback = True

        # Needed to determine whether reconfiguration is currently in progress or not
        self.reconfigure_active = False

        # Add model enums to config
        ros_utils.add_model_enums(VisionConfig, self.package_path)
        ros_utils.add_color_space_enums(VisionConfig, self.package_path)

        # Register VisionConfig server (dynamic reconfigure) and set callback
        srv = Server(VisionConfig, self._dynamic_reconfigure_callback)

        rospy.spin()

    def _dynamic_reconfigure_callback(self, config, level):
        """
        Callback for the dynamic reconfigure configuration. This callback also gets calles for the inertial configuration.

        :param config: New config
        :param level: The level is a definable int in the Vision.cfg file. All changed params are or ed together by dynamic reconfigure.
        """
        # Deactivates Vision temporarally
        self.reconfigure_active = True

        self._register_or_update_all_publishers(config)

        # Set some thresholds
        # Brightness threshold which determines if the camera cap is on the camera.
        self._blind_threshold = config['vision_blind_threshold']
        # Threshold for ball candidates
        self._ball_candidate_threshold = config['ball_candidate_rating_threshold']
        # Maximum offset for balls over the convex field boundary
        self._ball_candidate_y_offset = config['ball_candidate_field_boundary_y_offset']

        self._use_dynamic_color_space = config['dynamic_color_space_active']

        # Should the debug image be published?
        if ros_utils.config_param_change(self.config, config, 'vision_publish_debug_image'):
            self._publish_debug_image = config['vision_publish_debug_image']
            if self._publish_debug_image:
                rospy.logwarn('Debug images are enabled', logger_name="vision")
            else:
                rospy.loginfo('Debug images are disabled', logger_name="vision")

        # Should the fcnn output (only under the field boundary) be published?
        if ros_utils.config_param_change(self.config, config, 'ball_fcnn_publish_output'):
            self._ball_fcnn_publish_output = config['ball_fcnn_publish_output']
            if self._ball_fcnn_publish_output:
                rospy.logwarn('ball FCNN output publishing is enabled', logger_name="vision")
            else:
                rospy.logwarn('ball FCNN output publishing is disabled', logger_name="vision")

        # Should the whole fcnn output be published?
        if ros_utils.config_param_change(self.config, config, 'ball_fcnn_publish_debug_img'):
            self._publish_fcnn_debug_image = config['ball_fcnn_publish_debug_img']
            if self._publish_fcnn_debug_image:
                rospy.logwarn('Ball FCNN debug image publishing is enabled', logger_name="vision_fcnn")
            else:
                rospy.loginfo('Ball FCNN debug image publishing is disabled', logger_name="vision_fcnn")

        # Should the HSV mask images be published?
        if ros_utils.config_param_change(self.config, config, 'vision_publish_HSV_mask_image'):
            self._publish_HSV_mask_image = config['vision_publish_HSV_mask_image']
            if self._publish_HSV_mask_image:
                rospy.logwarn('HSV mask image publishing is enabled', logger_name="vision_hsv_color_detector")
            else:
                rospy.loginfo('HSV mask image publishing is disabled', logger_name="vision_hsv_color_detector")

        # Should the (dynamic color space-) field mask image be published?
        if ros_utils.config_param_change(self.config, config, 'vision_publish_field_mask_image'):
            self._publish_field_mask_image = config['vision_publish_field_mask_image']
            if self._publish_field_mask_image:
                rospy.logwarn('(Dynamic color space-) Field mask image publishing is enabled', logger_name="dynamic_color_space")
            else:
                rospy.loginfo('(Dynamic color space-) Field mask image publishing is disabled', logger_name="dynamic_color_space")

        # Print, if the vision uses the sim color or not
        if ros_utils.config_param_change(self.config, config, 'vision_use_sim_color'):
            if config['vision_use_sim_color']:
                rospy.logwarn('Loaded color space for SIMULATOR.', logger_name="vision")
            else:
                rospy.loginfo('Loaded color space for REAL WORLD.', logger_name="vision")

        # Set the white color detector
        if ros_utils.config_param_change(self.config, config, r'^white_color_detector_'):
            self.white_color_detector = color.HsvSpaceColorDetector(config, "white")

        # Set the red color detector
        if ros_utils.config_param_change(self.config, config, r'^red_color_detector_'):
            self.red_color_detector = color.HsvSpaceColorDetector(config, "red")

        # Set the blue color detector
        if ros_utils.config_param_change(self.config, config, r'^blue_color_detector_'):
            self.blue_color_detector = color.HsvSpaceColorDetector(config, "blue")

        # Check if the dynamic color space field color detector or the static field color detector should be used
        if self._use_dynamic_color_space:
            # Check if params changed
            if ros_utils.config_param_change(self.config, config, r'^field_color_detector_|vision_use_sim_color'):
                # Set dynamic color space field color detector
                self.field_color_detector = color.DynamicPixelListColorDetector(
                    config,
                    self.package_path)
        else:
            if self.sub_dynamic_color_space_msg_topic is not None:
                self.sub_dynamic_color_space_msg_topic.unregister()
            # Check if params changed
            if ros_utils.config_param_change(self.config, config,
                    r'^field_color_detector_|dynamic_color_space_|vision_use_sim_color'):
                # Set the static field color detector
                self.field_color_detector = color.PixelListColorDetector(
                    config,
                    self.package_path)

        # Get field boundary detector class by name from config
        field_boundary_detector_class = field_boundary.FieldBoundaryDetector.get_by_name(
            config['field_boundary_detector_search_method'])

        # Set the field boundary detector
        self.field_boundary_detector = field_boundary_detector_class(
            config,
            self.field_color_detector)

        # Set the line detector
        self.line_detector = lines.LineDetector(
            config,
            self.white_color_detector,
            self.field_color_detector,
            self.field_boundary_detector)

        # Set the obstacle detector
        self.obstacle_detector = obstacle.ObstacleDetector(
            config,
            self.red_color_detector,
            self.blue_color_detector,
            self.white_color_detector,
            self.field_boundary_detector)

        # Set the other obstacle detectors
        self.red_obstacle_detector = obstacle.RedObstacleDetector(self.obstacle_detector)
        self.blue_obstacle_detector = obstacle.BlueObstacleDetector(self.obstacle_detector)
        self.unknown_obstacle_detector = obstacle.UnknownObstacleDetector(self.obstacle_detector)

        # If dummy ball detection is activated, set the dummy ballfinder as ball detector
        if config['neural_network_type'] == 'dummy':
            self.ball_detector = dummy_ballfinder.DummyBallDetector()
            # If we don't use YOLO set the conventional goalpost detector.
            self.goalpost_detector = obstacle.WhiteObstacleDetector(self.obstacle_detector)

        # Check if the fcnn is activated
        if config['neural_network_type'] == 'fcnn':
            # Check if its the first callback, the fcnn is newly activated or the model has changed
            if ros_utils.config_param_change(self.config, config, ['fcnn_model_path', 'neural_network_type']):
                # Build absolute model path
                ball_fcnn_path = os.path.join(self.package_path, 'models', config['fcnn_model_path'])
                # Check if it exists
                if not os.path.exists(os.path.join(ball_fcnn_path, "model_final.index")):
                    rospy.logerr('AAAAHHHH! The specified fcnn model file doesn\'t exist! Maybe its a YOLO model? Look twice.', logger_name="vision_fcnn")
                else:
                    self.ball_fcnn = live_fcnn_03.FCNN03(ball_fcnn_path)
                    rospy.loginfo("FCNN vision is running now", logger_name="vision_fcnn")
            #Check if ball_fcnn config or the neural network type has changed
            if ros_utils.config_param_change(self.config, config, r'^ball_fcnn_') or \
                    ros_utils.config_param_change(self.config, config, 'neural_network_type'):
                # Set fcnn handler
                self.ball_detector = fcnn_handler.FcnnHandler(
                    config,
                    self.ball_fcnn)
                # If we don't use YOLO set the conventional goalpost detector.
                self.goalpost_detector = obstacle.WhiteObstacleDetector(self.obstacle_detector)

        # Check if the yolo ball/goalpost detector is activated. No matter which implementation is used.
        if config['neural_network_type'] in ['yolo_opencv', 'yolo_darknet']:
            if ros_utils.config_param_change(self.config, config, ['yolo_model_path', 'neural_network_type']):
                # Build absolute model path
                yolo_model_path = os.path.join(self.package_path, 'models', config['yolo_model_path'])
                # Check if it exists
                if not os.path.exists(os.path.join(yolo_model_path, "yolo_weights.weights")):
                    rospy.logerr('AAAAHHHH! The specified yolo model file doesn\'t exist! Maybe its an fcnn model?', logger_name="vision_yolo")
                else:
                    # Decide which yolo implementation should be used
                    if config['neural_network_type'] == 'yolo_opencv':
                        # Load OpenCV implementation (uses OpenCL)
                        self.yolo = yolo_handler.YoloHandlerOpenCV(config, yolo_model_path)
                    elif config['neural_network_type'] == 'yolo_darknet':
                        # Load Darknet implementation (uses CUDA)
                        self.yolo = yolo_handler.YoloHandlerDarknet(config, yolo_model_path)
                    # Set both ball and goalpost detector
                    self.ball_detector = yolo_handler.YoloBallDetector(config, self.yolo)
                    self.goalpost_detector = yolo_handler.YoloGoalpostDetector(self.yolo)
                    rospy.loginfo(config['neural_network_type'] + " vision is running now", logger_name="vision_yolo")

        self._register_or_update_all_subscribers(config)

        # Define Modules that should run their calculations (modules should exist, theirfore its located here)
        self.conventional_modules = [
            self.obstacle_detector,
            self.line_detector,
        ]

        # Publish Config-message (mainly for the dynamic color space node)
        ros_utils.publish_vision_config(config, self.pub_config)

        # The old config gets replaced with the new config
        self.config = config

        # Activate Vision again
        self.reconfigure_active = False

        return config

    def _register_or_update_all_publishers(self, config):
        # type: (dict) -> None
        """
        This method registers all publishers needed for the vision node.
        Allways create a placeholder for each publisher in init

        :param dict config: new, incoming config
        :return: None
        """
        self.pub_balls = ros_utils.create_or_update_publisher(self.config, config, self.pub_balls, 'ROS_ball_msg_topic', BallsInImage)
        self.pub_lines = ros_utils.create_or_update_publisher(self.config, config, self.pub_lines, 'ROS_line_msg_topic', LineInformationInImage, queue_size=5)
        self.pub_obstacle = ros_utils.create_or_update_publisher(self.config, config, self.pub_obstacle, 'ROS_obstacle_msg_topic', ObstaclesInImage, queue_size=3)
        self.pub_goal = ros_utils.create_or_update_publisher(self.config, config, self.pub_goal, 'ROS_goal_msg_topic', GoalInImage, queue_size=3)
        self.pub_ball_fcnn = ros_utils.create_or_update_publisher(self.config, config, self.pub_ball_fcnn, 'ROS_fcnn_img_msg_topic', ImageWithRegionOfInterest)
        self.pub_debug_image = ros_utils.create_or_update_publisher(self.config, config, self.pub_debug_image, 'ROS_debug_image_msg_topic', Image)
        self.pub_convex_field_boundary = ros_utils.create_or_update_publisher(self.config, config, self.pub_convex_field_boundary, 'ROS_field_boundary_msg_topic', FieldBoundaryInImage)
        self.pub_debug_fcnn_image = ros_utils.create_or_update_publisher(self.config, config, self.pub_debug_fcnn_image, 'ROS_debug_fcnn_image_msg_topic', Image)
        self.pub_white_mask_image = ros_utils.create_or_update_publisher(self.config, config, self.pub_white_mask_image, 'ROS_white_HSV_mask_image_msg_topic', Image)
        self.pub_red_mask_image = ros_utils.create_or_update_publisher(self.config, config, self.pub_red_mask_image, 'ROS_red_HSV_mask_image_msg_topic', Image)
        self.pub_blue_mask_image = ros_utils.create_or_update_publisher(self.config, config, self.pub_blue_mask_image, 'ROS_blue_HSV_mask_image_msg_topic', Image)
        self.pub_field_mask_image = ros_utils.create_or_update_publisher(self.config, config, self.pub_field_mask_image, 'ROS_field_mask_image_msg_topic', Image)
        self.pub_dynamic_color_space_field_mask_image = ros_utils.create_or_update_publisher(self.config, config, self.pub_dynamic_color_space_field_mask_image, 'ROS_dynamic_color_space_field_mask_image_msg_topic', Image)

    def _register_or_update_all_subscribers(self, config):
        # type: (dict) -> None
        """
        This method registers all subscribers needed for the vision node.

        :param dict config: new, incoming config
        :return: None
        """
        self.sub_image = ros_utils.create_or_update_subscriber(self.config, config, self.sub_image, 'ROS_img_msg_topic', Image, callback=self._image_callback, queue_size=config['ROS_img_msg_queue_size'], buff_size=60000000) # https://github.com/ros/ros_comm/issues/536

        if self._use_dynamic_color_space:
            self.sub_dynamic_color_space_msg_topic = ros_utils.create_or_update_subscriber(self.config, config, self.sub_dynamic_color_space_msg_topic, 'ROS_dynamic_color_space_msg_topic', ColorSpace, callback=self.field_color_detector.color_space_callback, queue_size=1, buff_size=2**20)

    def _image_callback(self, image_msg):
        # type: (Image) -> None
        """
        This method is called by the Image-message subscriber.
        Old Image-messages were dropped.

        Sometimes the queue gets to large, even when the size is limited to 1.
        That's, why we drop old images manually.
        """
        # drops old images and cleans up queue. Still accepts very old images, that are most likely from ros bags.
        image_age = rospy.get_rostime() - image_msg.header.stamp
        if 1.0 < image_age.to_sec() < 1000.0:
<<<<<<< HEAD
            rospy.logwarn_throttle(2, 'Vision: Dropped incoming Image-message, because its too old!', logger_name="vision")
=======
            rospy.logwarn_throttle(2, 'Vision: Dropped incoming Image-message, because its too old! ({} sec)'.format(image_age.to_sec()))
>>>>>>> 3591811a
            return

        # Do not process images if reconfiguration is in progress
        if self.reconfigure_active:
            rospy.loginfo("Dropped image due to dynamic reconfigure callback!")
            return

        # Catch type errors that occur during reconfiguration :(
        try:
            self.handle_image(image_msg)
            # Now this is not the first image callback anymore
            self._first_image_callback = False
        except (TypeError, cv2.error):
            # Forward the exception if no dynamic reconfiguration is currently active.
            if not self.reconfigure_active:
                raise
            else:
                rospy.loginfo("Dropped image due to dynamic reconfigure callback!")

    def handle_image(self, image_msg):
        """
        Runs the vision pipeline

        :param image_msg: Image message provided by ROS
        """
        # converting the ROS image message to CV2-image
        image = self.bridge.imgmsg_to_cv2(image_msg, 'bgr8')

        # Skip if image is None
        if image is None:
            rospy.logdebug("Image content is None :(", logger_name="vision")
            return

        # Check if its the first image callback
        if self._first_image_callback:
            # Check if a cap may be on the camera
            self._handle_forgotten_camera_cap(image)

        # Instances that should be notified with the new image
        internal_image_subscribers =[
            self.field_color_detector,
            self.white_color_detector,
            self.red_color_detector,
            self.blue_color_detector,
            self.field_boundary_detector,
            self.obstacle_detector,
            self.red_obstacle_detector,
            self.blue_obstacle_detector,
            self.goalpost_detector,
            self.line_detector,
            self.ball_detector,
            self.debug_image_creator,
        ]

        # Distribute the image to the detectors
        # Iterate over subscribers
        for vision_object in internal_image_subscribers:
            # Send image
            vision_object.set_image(image)

        # Check if the vision should run the conventional and neural net part parallel
        if self.config['vision_parallelize']:
            # Create and start threads for conventional calculation and neural net
            fcnn_thread = threading.Thread(target=self.ball_detector.compute)

            conventional_thread = threading.Thread(target=self._conventional_precalculation())

            conventional_thread.start()
            fcnn_thread.start()

            # Wait for both threads
            conventional_thread.join()
            fcnn_thread.join()
        else:
            # Calc conventional calculation and neural net
            self.ball_detector.compute()
            self._conventional_precalculation()

        ########
        # Ball #
        ########

        # Grab ball candidates from ball detector
        top_ball_candidate = self.ball_detector.get_top_ball_under_convex_field_boundary(self.field_boundary_detector, self._ball_candidate_y_offset)
        # check whether ball candidates are over rating threshold
        if top_ball_candidate and top_ball_candidate.get_rating() > self._ball_candidate_threshold:
            # Build the ball message which will be embedded in the balls message
            ball_msg = ros_utils.build_ball_msg(top_ball_candidate)
            # Create a list of balls, currently only containing the top candidate
            list_of_balls = [ball_msg]
            # Create balls msg with the list of balls
            balls_msg = ros_utils.build_balls_msg(image_msg.header, list_of_balls)
            # Publish balls
            self.pub_balls.publish(balls_msg)

        #############
        # Obstacles #
        #############

        # Init list for obstacle msgs
        list_of_obstacle_msgs = []
        # Add red obstacles
        list_of_obstacle_msgs.extend(ros_utils.build_obstacle_msgs(ObstacleInImage.ROBOT_MAGENTA,
            self.red_obstacle_detector.get_candidates()))
        # Add blue obstacles
        list_of_obstacle_msgs.extend(ros_utils.build_obstacle_msgs(ObstacleInImage.ROBOT_CYAN,
            self.blue_obstacle_detector.get_candidates()))
        # Add UFO's (Undefined Found Obstacles)
        list_of_obstacle_msgs.extend(ros_utils.build_obstacle_msgs(ObstacleInImage.UNDEFINED,
            self.unknown_obstacle_detector.get_candidates()))
        # Build obstacles msgs containing all obstacles
        obstacles_msg = ros_utils.build_obstacles_msg(image_msg.header, list_of_obstacle_msgs)
        # Publish obstacles
        self.pub_obstacle.publish(obstacles_msg)

        ########
        # Goal #
        ########

        # Get goalpost msgs and add them to the detected goal parts list
        goal_parts = ros_utils.build_goalpost_msgs(self.goalpost_detector.get_candidates())
        # Create goalparts msg
        goal_parts_msg = ros_utils.build_goal_parts_msg(image_msg.header, goal_parts)
        # Build goal message out of goal parts
        goal_msg = ros_utils.build_goal_msg(goal_parts_msg)
        # Check if there is a goal
        if goal_msg:
            # If we have a goal, lets publish it
            self.pub_goal.publish(goal_msg)

        #########
        # Lines #
        #########

        # Build a LineSegmentInImage message for each linepoint
        line_points = self.line_detector.get_linepoints()
        # Create line segments
        line_segments = ros_utils.convert_line_points_to_line_segment_msgs(line_points)
        # Create line msg
        line_msg = ros_utils.build_line_information_in_image_msg(image_msg.header, line_segments)
        # Publish lines
        self.pub_lines.publish(line_msg)

        ##################
        # Field boundary #
        ##################

        # Get field boundary msg
        convex_field_boundary = self.field_boundary_detector.get_convex_field_boundary_points()
        # Build ros message
        convex_field_boundary_msg = ros_utils.build_field_boundary_msg(image_msg.header, convex_field_boundary)
        # Publish field boundary
        self.pub_convex_field_boundary.publish(convex_field_boundary_msg)

        #########
        # Debug #
        #########

        if self.config['neural_network_type'] == 'fcnn':
            # Publish fcnn output for the region of interest under the field boundary (for the world model)
            if self._ball_fcnn_publish_output:
                roi_msg = ros_utils.build_fcnn_region_of_interest(
                    self.ball_detector.get_fcnn_output(),
                    self.field_boundary_detector,
                    image_msg.header,
                    self.config['ball_fcnn_publish_field_boundary_offset'])
                self.pub_ball_fcnn.publish(roi_msg)

            # Publish whole fcnn output for debug purposes
            if self._publish_fcnn_debug_image:
                self.pub_debug_fcnn_image.publish(self.ball_detector.get_debug_image())

        # Check, if HSV mask images should be published
        if self._publish_HSV_mask_image:
            # Mask images
            white_mask = self.white_color_detector.get_mask_image()
            red_mask = self.red_color_detector.get_mask_image()
            blue_mask = self.blue_color_detector.get_mask_image()

            # Publish mask images
            self.pub_white_mask_image.publish(self.bridge.cv2_to_imgmsg(white_mask, '8UC1'))
            self.pub_red_mask_image.publish(self.bridge.cv2_to_imgmsg(red_mask, '8UC1'))
            self.pub_blue_mask_image.publish(self.bridge.cv2_to_imgmsg(blue_mask, '8UC1'))

        # Check, if field mask image should be published
        if self._publish_field_mask_image:
            if self._use_dynamic_color_space:
                # Mask image
                dyn_field_mask = self.field_color_detector.get_mask_image()
                static_field_mask = self.field_color_detector.get_static_mask_image()
                # Publish mask image
                self.pub_dynamic_color_space_field_mask_image.publish(self.bridge.cv2_to_imgmsg(dyn_field_mask, '8UC1'))
                self.pub_field_mask_image.publish(self.bridge.cv2_to_imgmsg(static_field_mask, '8UC1'))
            else:
                # Mask image
                field_mask = self.field_color_detector.get_mask_image()
                # Publish mask image
                self.pub_field_mask_image.publish(self.bridge.cv2_to_imgmsg(field_mask, '8UC1'))

        # Check if we should draw debug image
        if self._publish_debug_image:
            # Draw debug image
            debug_image = self._create_debug_image(image)
            # publish debug image
            self.pub_debug_image.publish(self.bridge.cv2_to_imgmsg(debug_image, 'bgr8'))

    def _create_debug_image(self, image):
        """
        Draws a debug image

        :param image: untouched image
        :return: image with debug annotations
        """
        # Draw unknown obstacles
        self.debug_image_creator.draw_obstacle_candidates(
            self.unknown_obstacle_detector.get_candidates(),
            (0, 0, 0),
            thickness=3
        )
        # Draw red obstacles
        self.debug_image_creator.draw_obstacle_candidates(
            self.red_obstacle_detector.get_candidates(),
            (0, 0, 255),
            thickness=3
        )
        # Draw blue obstacles
        self.debug_image_creator.draw_obstacle_candidates(
            self.blue_obstacle_detector.get_candidates(),
            (255, 0, 0),
            thickness=3
        )
        # Draw goal posts
        self.debug_image_creator.draw_obstacle_candidates(
            self.goalpost_detector.get_candidates(),
            (255, 255, 255),
            thickness=3
        )
        # Draw field boundary
        self.debug_image_creator.draw_field_boundary(
            self.field_boundary_detector.get_field_boundary_points(),
            (0, 0, 255)
        )
        # Draw convex field boundary
        self.debug_image_creator.draw_field_boundary(
            self.field_boundary_detector.get_convex_field_boundary_points(),
            (0, 255, 255)
        )
        # Draw all ball candidates
        self.debug_image_creator.draw_ball_candidates(
            self.ball_detector.get_candidates(),
            (0, 0, 255)
        )
        # Draw possible ball candidates under the field boundary
        self.debug_image_creator.draw_ball_candidates(
            self.ball_detector.get_sorted_top_balls_under_convex_field_boundary(
                self.field_boundary_detector,
                self._ball_candidate_y_offset),
            (0, 255, 255)
        )
        # Draw top ball candidate
        self.debug_image_creator.draw_ball_candidates(
            [self.ball_detector.get_top_ball_under_convex_field_boundary(
                self.field_boundary_detector,
                self._ball_candidate_y_offset)],
            (0, 255, 0)
        )
        # Draw line points
        self.debug_image_creator.draw_points(
            self.line_detector.get_linepoints(),
            (0, 0, 255)
        )
        # Return image from the debug image drawer
        return self.debug_image_creator.get_image()

    def _conventional_precalculation(self):
        """
        Starts the conventional calculations
        """
        # Modules that should run their calculations
        # TODO: move this to DynReconf and add empty list to init
        self.conventional_modules = [
            self.field_color_detector,
            self.white_color_detector,
            self.red_color_detector,
            self.blue_color_detector,
            self.obstacle_detector,
            self.line_detector,
        ]
        # Run all modules
        for module in self.conventional_modules:
            module.compute()

    def _handle_forgotten_camera_cap(self, image):
        # type: (np.array) -> None
        """
        Detects a forgotten cap on the camera and notifies this via speech

        :param image: Image
        """
        # Calc the mean brightness of the image to detect a forgotten camera cap
        mean = cv2.mean(image)

        # Notify if there is a camera cap detected
        if sum(mean) < self._blind_threshold:
            rospy.logerr("Image is too dark! Camera cap not removed?", logger_name="vision")
            ros_utils.speak("Hey!   Remove my camera cap!", self.speak_publisher)


if __name__ == '__main__':
    Vision()<|MERGE_RESOLUTION|>--- conflicted
+++ resolved
@@ -333,11 +333,7 @@
         # drops old images and cleans up queue. Still accepts very old images, that are most likely from ros bags.
         image_age = rospy.get_rostime() - image_msg.header.stamp
         if 1.0 < image_age.to_sec() < 1000.0:
-<<<<<<< HEAD
-            rospy.logwarn_throttle(2, 'Vision: Dropped incoming Image-message, because its too old!', logger_name="vision")
-=======
-            rospy.logwarn_throttle(2, 'Vision: Dropped incoming Image-message, because its too old! ({} sec)'.format(image_age.to_sec()))
->>>>>>> 3591811a
+            rospy.logwarn_throttle(2, 'Vision: Dropped incoming Image-message, because its too old! ({} sec)'.format(image_age.to_sec()), logger_name="vision")
             return
 
         # Do not process images if reconfiguration is in progress
