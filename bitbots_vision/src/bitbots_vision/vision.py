--- conflicted
+++ resolved
@@ -434,21 +434,15 @@
         self.line_detector.compute_linepoints()
 
     def _dynamic_reconfigure_callback(self, config, level):
-<<<<<<< HEAD
         """
         Callback for the dynamic reconfigure configuration. This callback also gets calles for the inertial configuration.
         :param config: New config
         :param level: No idea what this is for. I google this if we are landed #TODO
         """
-        self.debug_printer = debug.DebugPrinter(
-            debug_classes=debug.DebugPrinter.generate_debug_class_list_from_string(
-                config['vision_debug_printer_classes']))
 
         # Inits runtime evaluator 
         self.runtime_evaluator = evaluator.RuntimeEvaluator(self.debug_printer)
-=======
         self.runtime_evaluator = evaluator.RuntimeEvaluator()
->>>>>>> 6dcfe9b5
 
         # Set some thresholds
         # Brightness threshold which determins if the camera cap is on the camera. 
@@ -475,11 +469,6 @@
         # Should the whole fcnn output be published?
         self.publish_fcnn_debug_image = config['ball_fcnn_publish_debug_img']
 
-<<<<<<< HEAD
-=======
-        if config['vision_ball_classifier'] == 'dummy':
-            self.ball_detector = dummy_ballfinder.DummyClassifier(None, None)
->>>>>>> 6dcfe9b5
 
         # Print if the vision uses the sim color or not (only prints when it changes or its the fist callback)
         if 'vision_use_sim_color' not in self.config or \
@@ -555,7 +544,7 @@
 
         # If dummy ball detection is activated, set the dummy ballfinder as ball detector
         if config['vision_ball_classifier'] == 'dummy':
-            self.ball_detector = dummy_ballfinder.DummyClassifier(None, None, self.debug_printer)
+            self.ball_detector = dummy_ballfinder.DummyClassifier(None, None)
 
         # set up ball config for fcnn
         # these config params have domain-specific names which could be problematic for fcnn handlers handling e.g. goal candidates
@@ -578,19 +567,12 @@
             if 'neural_network_model_path' not in self.config or self.config['neural_network_model_path'] != config['neural_network_model_path'] or self.config['vision_ball_classifier'] != config['vision_ball_classifier']:
                 # Build absolute model path
                 ball_fcnn_path = os.path.join(self.package_path, 'models', config['neural_network_model_path'])
-<<<<<<< HEAD
                 # Check if it exists
                 if not os.path.exists(os.path.join(ball_fcnn_path, "model_final.index")):
                     rospy.logerr('AAAAHHHH! The specified fcnn model file doesn\'t exist! Maybe its a YOLO model? Look twice.')
                 else:
-                    self.ball_fcnn = live_fcnn_03.FCNN03(ball_fcnn_path, self.debug_printer)
+                    self.ball_fcnn = live_fcnn_03.FCNN03(ball_fcnn_path)
                     rospy.loginfo("FCNN vision is running now")
-=======
-                if not os.path.exists(ball_fcnn_path):
-                    rospy.logerr('AAAAHHHH! The specified fcnn model file doesn\'t exist!')
-                self.ball_fcnn = live_fcnn_03.FCNN03(ball_fcnn_path)
-                rospy.loginfo(config['vision_ball_classifier'] + " vision is running now")
->>>>>>> 6dcfe9b5
             self.ball_detector = fcnn_handler.FcnnHandler(
                 self.ball_fcnn,
                 self.field_boundary_detector,
