--- conflicted
+++ resolved
@@ -1,16 +1,12 @@
 #! /usr/bin/env python3
 
 import os
+import time
 import cv2
 import rospy
 import rospkg
-<<<<<<< HEAD
 import threading
-=======
-import time
->>>>>>> ec7f346b
 from copy import deepcopy
-from threading import Thread, Lock
 from cv_bridge import CvBridge
 from dynamic_reconfigure.server import Server
 from sensor_msgs.msg import Image
@@ -147,18 +143,9 @@
         :param config: New _config
         :param level: The level is a definable int in the Vision.cfg file. All changed params are or ed together by dynamic reconfigure.
         """
-<<<<<<< HEAD
-        # Check flag
-        while self._transfer_reconfigure_data_read_flag and not rospy.is_shutdown():
-            self._rate.sleep()
-        # Set data
-        self._transfer_reconfigure_data = (config, level)
-=======
         with self._transfer_reconfigure_data_mutex:
             # Set data
             self._transfer_reconfigure_data = (config, level)
->>>>>>> ec7f346b
-
         return config
 
     def _configure_vision(self, config, level):
