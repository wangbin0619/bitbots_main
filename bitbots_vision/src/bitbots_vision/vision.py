--- conflicted
+++ resolved
@@ -437,11 +437,7 @@
             if 'nn_model_path' not in self.config or \
                     self.config['nn_model_path'] != config['nn_model_path'] or \
                     self.config['vision_ball_classifier'] != config['vision_ball_classifier']:
-<<<<<<< HEAD
-                ball_fcnn_path = self.package_path + config['nn_model_path']
-=======
-                ball_fcnn_path = os.path.join(self.package_path, 'models', config['ball_fcnn_model_path'])
->>>>>>> 94316d72
+                ball_fcnn_path = os.path.join(self.package_path, 'models', config['nn_model_path'])
                 if not os.path.exists(ball_fcnn_path):
                     rospy.logerr('AAAAHHHH! The specified fcnn model file doesn\'t exist!')
                 self.ball_fcnn = live_fcnn_03.FCNN03(ball_fcnn_path, self.debug_printer)
@@ -465,6 +461,7 @@
                 self.goalpost_detector = yolo_handler.YoloGoalpostDetector(yolo)
                 rospy.loginfo(config['vision_ball_classifier'] + " vision is running now")
             
+        # publishers
 
         # TODO: topic: ball_in_... BUT MSG TYPE: balls_in_img... CHANGE TOPIC TYPE!
         if 'ROS_ball_msg_topic' not in self.config or \
