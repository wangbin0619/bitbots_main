--- conflicted
+++ resolved
@@ -8,11 +8,7 @@
     Defines the FCNN neural network
     """
     def __init__(self, load_path):
-<<<<<<< HEAD
-        rospy.loginfo("Setting up ball detection: FCNN03", logger_name="vision_fcnn")
-=======
-        rospy.logdebug("Setting up ball detection: FCNN03")
->>>>>>> e7794442
+        rospy.logdebug("Setting up ball detection: FCNN03", logger_name="vision_fcnn")
         # Make fcnn load path
         self._load_path = os.path.join(load_path, "model_final")
         # Define input and output shape of the fcnn
@@ -61,15 +57,9 @@
         self.init = tf.global_variables_initializer()
         self.session.run(self.init)
         self.saver = tf.train.Saver()
-<<<<<<< HEAD
-        rospy.loginfo("loading weights from '{}'...".format(self._load_path), logger_name="vision_fcnn")
+        rospy.logdebug("loading weights from '{}'...".format(self._load_path), logger_name="vision_fcnn")
         self.saver.restore(self.session, self._load_path)
-        rospy.loginfo("loaded successfully.", logger_name="vision_fcnn")
-=======
-        rospy.logdebug("loading weights from '{}'...".format(self._load_path))
-        self.saver.restore(self.session, self._load_path)
-        rospy.logdebug("loaded successfully.")
->>>>>>> e7794442
+        rospy.logdebug("loaded successfully.", logger_name="vision_fcnn")
 
     def _fcnn_model(self):
         """
