import abc
import cv2
import yaml
import pickle
import time
import rospy
import VisionExtensions
import numpy as np
from collections import deque
from cv_bridge import CvBridge
from sensor_msgs.msg import Image
<<<<<<< HEAD
from bitbots_msgs.msg import ColorSpace as ColorSpaceMessage
=======
from bitbots_msgs.msg import ColorSpace
>>>>>>> ef065d90
from .debug import DebugPrinter


class ColorDetector(object):
    """
    ColorDetector is abstract super-class of specialized sub-classes.
    ColorDetectors are used e.g. to check, if a pixel matches the defined color space
    or to create masked binary images.
    """

    def __init__(self, debug_printer):
        # type: (DebugPrinter) -> None
        """
        Initialization of ColorDetector.

        :param DebugPrinter debug_printer: debug-printer
        :return: None
        """
        self._debug_printer = debug_printer
        pass

    @abc.abstractmethod
    def match_pixel(self, pixel):
        # type: (np.array) -> bool
        """
        Returns, if bgr pixel is in color space

        :param np.array pixel: bgr-pixel
        :return bool: whether pixel is in color space or not
        """

    @abc.abstractmethod
    def mask_image(self, image):
        # type: (np.array) -> np.array
        """
        Creates a color mask
        (0 for not in color range and 255 for in color range)

        :param np.array image: image to mask
        :return np.array: masked image
        """

    def match_adjacent(self, image, point, offset=1, threshold=200):
        # type: (np.array, tuple[int, int], int, float) -> bool
        """
        Returns, if an area is in color space

        :param np.array image: the full image
        :param tuple[int, int] point: a x-, y-tuple defining coordinates in the image
        :param int offset: the number of pixels to check in the surrounding of the
            point (like a radius but for a square)
        :param float threshold: the mean needed to accept the area to match (0-255)
        :return bool: whether area is in color space or not
        """
        area = image[
               max(0, point[1] - offset):
               min(image.shape[0] - 1, point[1] + offset),
               max(0, point[0] - offset):
               min(image.shape[1] - 1, point[0] + offset)
               ]
        return self.match_area(area, threshold=threshold)

    def match_area(self, area, threshold=200):
        # type: (np.array, float) -> bool
        """
        Returns if an area is in color space

        :param np.array area: the image area to check
        :param float threshold: the mean needed to accept the area to match (0-255)
        :return bool: whether area is in color space or not
        """
        return np.mean(self.mask_image(area)) > threshold

    @staticmethod
    def pixel_bgr2hsv(pixel):
        # type: (np.array) -> np.array
        """
        Converts bgr-pixel to hsv-pixel

        :param np.array pixel: brg-pixel
        :return np.array: hsv-pixel
        """
        pic = np.zeros((1, 1, 3), np.uint8)
        pic[0][0] = pixel
        return cv2.cvtColor(pic, cv2.COLOR_BGR2HSV)[0][0]


class HsvSpaceColorDetector(ColorDetector):
    """
    HsvSpaceColorDetector is a ColorDetector, that is based on the HSV-color space.
    The HSV-color space is adjustable by setting min- and max-values for hue, saturation and value.
    """
    def __init__(self, debug_printer, min_vals, max_vals):
        # type: (DebugPrinter, tuple[int, int, int], tuple[int, int, int]) -> None
        """
        Initialization of HsvSpaceColorDetector.

        :param DebugPrinter debug_printer: debug-printer
        :param tuple min_vals: a tuple of the minimal accepted hsv-values
        :param tuple max_vals: a tuple of the maximal accepted hsv-values
        :return: None
        """
        super(HsvSpaceColorDetector, self).__init__(debug_printer)
        self.min_vals = np.array(min_vals)
        self.max_vals = np.array(max_vals)

    def set_config(self, min_vals, max_vals):
        # type: (tuple[int, int, int], tuple[int, int, int]) -> None
        """
        Updates the hsv-space configuration

        :param min_vals: a tuple of the minimal accepted hsv-values
        :param max_vals: a tuple of the maximal accepted hsv-values
        :return: None
        """
        self.min_vals = np.array(min_vals)
        self.max_vals = np.array(max_vals)

    def match_pixel(self, pixel):
        # type: (np.array) -> bool
        """
        Returns if bgr pixel is in color space

        :param np.array pixel: bgr-pixel
        :return bool: whether pixel is in color space or not
        """
        pixel = self.pixel_bgr2hsv(pixel)
        # TODO: optimize comparisons
        return (self.max_vals[0] >= pixel[0] >= self.min_vals[0]) and \
               (self.max_vals[1] >= pixel[1] >= self.min_vals[1]) and \
               (self.max_vals[2] >= pixel[2] >= self.min_vals[2])

    def mask_image(self, image):
        # type: (np.array) -> np.array
        """
        Creates a color mask
        (0 for not in color range and 255 for in color range)

        :param np.array image: image to mask
        :return np.array: masked image
        """
        image = cv2.cvtColor(image, cv2.COLOR_BGR2HSV)
        return cv2.inRange(image, self.min_vals, self.max_vals)

    # do not use this stuff!
    # def pixel_bgr2hsv(self, bgr_pixel):
    #     normalized_bgr_pixel = (bgr_pixel[0] / 255,
    #                             bgr_pixel[1] / 255,
    #                             bgr_pixel[2] / 255)
    #     min_bgr = min(normalized_bgr_pixel)
    #     index_max = max(xrange(len(bgr_pixel)), key=bgr_pixel.__getitem__)
    #
    #     # set V
    #     v = normalized_bgr_pixel[index_max]
    #     # set S
    #     s = 0
    #     if v is not 0:
    #         s = (v - min_bgr) / float(v)
    #     # set H
    #     buf = v - min_bgr
    #     if index_max is 0:
    #         h = 120 + 30 * (normalized_bgr_pixel[2] - normalized_bgr_pixel[1]) / buf
    #     elif index_max is 1:
    #         h = 60 + 30 * (normalized_bgr_pixel[0] - normalized_bgr_pixel[2]) / buf
    #     else:
    #         h = 30 * (normalized_bgr_pixel[1] - normalized_bgr_pixel[0]) / buf
    #     return tuple((int(h), int(s * 255), int(v * 255)))


class PixelListColorDetector(ColorDetector):
    """
    PixelListColorDetector is a ColorDetector, that is based on a lookup table of color values.
    The color space is loaded from color-space-file at color_path (in config).
    The color space is represented by boolean-values for RGB-color-values.

    Publishes: 'ROS_field_mask_image_msg_topic'-messages

    The following parameters of the config dict are needed:
        'vision_use_sim_color',
        'field_color_detector_path_sim',
        'field_color_detector_path'
    """

    def __init__(self, debug_printer, package_path, config):
        # type:(DebugPrinter, str, dict, bool) -> None
        """
        Initialization of PixelListColorDetector.

        :param DebugPrinter debug_printer: debug-printer
        :param str package_path: path of package
        :param dict config: vision config
        :return: None
        """
        super(PixelListColorDetector, self).__init__(debug_printer)
        self.bridge = CvBridge()

        self.config = config

        # concatenate color-path to file containing the accepted colors of base color space
        if self.config['vision_use_sim_color']:
            self.color_path = package_path + self.config['field_color_detector_path_sim']
        else:
            self.color_path = package_path + self.config['field_color_detector_path']

        # Set publisher to 'ROS_field_mask_image_msg_topic'
        self.imagepublisher = rospy.Publisher(
            self.config['ROS_field_mask_image_msg_topic'],
            Image,
            queue_size=1)
        
        self.color_space = self.init_color_space(self.color_path)

    def init_color_space(self, color_path):
        # type: (str) -> None
        """
        Initialization of color space from yaml or pickle.txt file

        :param str color_path: path to file containing the accepted colors
        :return: None
        """
        color_space = np.zeros((256, 256, 256), dtype=np.uint8)
        if color_path.endswith('.yaml'):
            with open(color_path, 'r') as stream:
                try:
                    color_values = yaml.safe_load(stream)
                except yaml.YAMLError as exc:
                    self._debug_printer.error(exc, 'PixelListColorDetector')
                    # TODO: what now??? Handle the error?

        # pickle-file is stored as '.txt'
        elif color_path.endswith('.txt'):
            try:
                with open(color_path, 'rb') as f:
                    color_values = pickle.load(f)
            except pickle.PickleError as exc:
                self._debug_printer.error(exc, 'PixelListColorDetector')
            
        # compatibility with colorpicker
        if 'color_values' in color_values.keys():
            color_values = color_values['color_values']['greenField']
        length = len(color_values['red'])
        if length == len(color_values['green']) and \
                        length == len(color_values['blue']):
            # setting colors from yaml file to True in color space
            for x in range(length):
                color_space[color_values['blue'][x],
                                color_values['green'][x],
                                color_values['red'][x]] = 1
        return color_space  

    def match_pixel(self, pixel):
        # type: (np.array) -> bool
        """
        Returns, if bgr pixel is in color space

        :param np.array pixel: bgr-pixel
        :return bool: whether pixel is in color space or not
        """
        return self.color_space[pixel[0], pixel[1], pixel[2]]

    def mask_image(self, image):
        # type: (np.array) -> np.array
        """
        Creates a color mask (0 for not in color range and 255 for in color range)
        and publishes the field mask to 'ROS_field_mask_image_msg_topic'.

        :param np.array image: image to mask
        :return np.array: masked image
        """
        mask = VisionExtensions.maskImg(image, self.color_space)

        # toggle publishing of 'field_mask'-messages   
        if self.config['vision_publish_field_mask_image']:
            self.imagepublisher.publish(self.bridge.cv2_to_imgmsg(mask, '8UC1'))

        return mask


class DynamicPixelListColorDetector(PixelListColorDetector):
    """
    DynamicPixelListColorDetector is a ColorDetector, that is based on a lookup table of color values.
    The color space is initially loaded from color-space-file at color_path (in config)
    and optionally adjustable to changing color conditions (dynamic color space).
    The color space is represented by boolean-values for RGB-color-values.

    Subscribes to: 'ROS_dynamic_color_space_msg_topic'
    Publishes: 'ROS_field_mask_image_msg_topic' and 
        'ROS_dynamic_color_space_field_mask_image_msg_topic'-messages
    """

    def __init__(self, debug_printer, package_path, config, primary_detector=False):
        # type:(DebugPrinter, str, dict, bool) -> None
        """
        Initialization of DynamicPixelListColorDetector.

        :param DebugPrinter debug_printer: debug-printer
        :param str package_path: path of package
        :param dict config: vision config
        :param bool primary_detector: true if is primary color detector
            (only detector held by vision should be True) (Default: False)
        :return: None
        """
        super(DynamicPixelListColorDetector, self).__init__(debug_printer, package_path, config)

        self.primary_detector = primary_detector

        self.base_color_space = np.copy(self.color_space)

        # toggle publishing of mask_img msg
        self.publish_field_mask_img_msg = self.config['vision_publish_field_mask_image']
        
        # toggle publishing of mask_img_dyn msg with dynamic color space
        self.publish_dyn_field_mask_msg = self.config['dynamic_color_space_publish_field_mask_image']

        # Subscribe to 'ROS_dynamic_color_space_msg_topic'
        self.color_space_subscriber = rospy.Subscriber(
            config['ROS_dynamic_color_space_msg_topic'],
            ColorSpace,
            self.color_space_callback,
            queue_size=1,
            buff_size=2**20)

        # Set publisher to 'ROS_dynamic_color_space_field_mask_image_msg_topic'
        self.imagepublisher_dyn = rospy.Publisher(
            self.config['ROS_dynamic_color_space_field_mask_image_msg_topic'],
            Image,
            queue_size=1)

    def mask_image(self, image):
        # type: (np.array) -> np.array
        """
        Creates a color mask (0 for not in color range and 255 for in color range)
        and publishes static/dynamic field masks to 'ROS_field_mask_image_msg_topic' and 'ROS_dynamic_color_space_field_mask_image_msg_topic'.

        :param np.array image: image to mask
        :return np.array: masked image
        """
        dyn_mask = VisionExtensions.maskImg(image, self.color_space)

        if self.publish_field_mask_img_msg:
            static_mask = VisionExtensions.maskImg(image, self.base_color_space)

        # toggle publishing of dynamic field masks
        if (self.primary_detector and self.publish_dyn_field_mask_msg):
            self.imagepublisher_dyn.publish(self.bridge.cv2_to_imgmsg(dyn_mask, '8UC1'))
  
        # toggle publishing of field masks       
        if (self.primary_detector and self.publish_field_mask_img_msg):
            self.imagepublisher.publish(self.bridge.cv2_to_imgmsg(static_mask, '8UC1'))

        return dyn_mask

    def color_space_callback(self, msg):
        # type: (ColorSpace) -> None
        """
        This callback gets called, after subscriber received ColorSpaceMessage from DynamicColorSpace-Node.

        :param ColorSpaceMessage msg: ColorSpaceMessage
        :return: None
        """
        self.decode_color_space(msg)

    def decode_color_space(self, msg):
        # type: (ColorSpaceMessage) -> None
        """
        Imports new color space from ros msg. This is used to communicate with the DynamicColorSpace-Node.

        :param ColorSpaceMessage msg: ColorSpaceMessage
        :return: None
        """
        # Create temporary color space
        # Use the base color space as basis
        color_space_temp = np.copy(self.base_color_space)

        # Adds new colors to that color space
        color_space_temp[
            msg.blue,
            msg.green,
            msg.red] = 1

        # Switches the reference to the new color space
        self.color_space = color_space_temp<|MERGE_RESOLUTION|>--- conflicted
+++ resolved
@@ -9,11 +9,7 @@
 from collections import deque
 from cv_bridge import CvBridge
 from sensor_msgs.msg import Image
-<<<<<<< HEAD
-from bitbots_msgs.msg import ColorSpace as ColorSpaceMessage
-=======
 from bitbots_msgs.msg import ColorSpace
->>>>>>> ef065d90
 from .debug import DebugPrinter
 
 
