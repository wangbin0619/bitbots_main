--- conflicted
+++ resolved
@@ -97,11 +97,7 @@
             self._preprocessed_image = self._image.copy()
             # fill everything above field_boundary black
             hpoints = np.array([[(0, 0)] +
-<<<<<<< HEAD
-                                self._field_boundary_detector.get_field_boundary_points() +
-=======
                                 self._field_boundary_detector.get_field_boundary_points(self._field_boundary_offset) +
->>>>>>> ef065d90
                                 [(self._preprocessed_image.shape[1] - 1, 0)]])
             cv2.fillPoly(self._preprocessed_image, hpoints, 000000)
 
