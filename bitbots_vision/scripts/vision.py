#! /usr/bin/env python2


from vision_modules import ball, classifier, lines, live_classifier, horizon, color, debug_image
from humanoid_league_msgs.msg import BallInImage, BallsInImage, LineInformationInImage
from sensor_msgs.msg import Image
from cv_bridge import CvBridge
import rospy
import rospkg
import sys
import cv2
import os


class Vision:

    def __init__(self):
        rospack = rospkg.RosPack()
        package_path = rospack.get_path('bitbots_vision')
<<<<<<< HEAD
        self.field_color_detector = color.PixelListColorDetector(
            package_path +
            rospy.get_param('visionparams/field_color_detector/path'))
        cascade_path = package_path + \
                       rospy.get_param('visionparams/cascade_classifier/path')
        if os.path.exists(cascade_path):
            self.cascade = cv2.CascadeClassifier(cascade_path)
        else:
            print('AAAAHHHH! The specified cascade config file doesn\'t exist!')
        self.ball_classifier = live_classifier\
            .LiveClassifier(package_path +
                            rospy.get_param(
                                'visionparams/classifier/model_path'))
        self.white_color_detector = color.HsvSpaceColorDetector(
            rospy.get_param('visionparams/white_color_detector/lower_values'),
            rospy.get_param('visionparams/white_color_detector/upper_values'))
=======
        self.field_color_detector = color.ColorDetector(package_path + '/config/fieldColor.yaml')  # Todo: set right path
        self.line_color_detector = color.ColorDetector(package_path) # Todo set right path
        self.cascade = cv2.CascadeClassifier(package_path + '/classifier/cascadeNew.xml')  # Todo: set path
        self.ball_classifier = live_classifier.LiveClassifier(package_path + '/models/classifier_01')  # Todo: set path
>>>>>>> 1ff0f617
        self.debug = False
        # ROS-Stuff:

        # publisher:
        self.pub_balls = rospy.Publisher("ball_in_image", BallsInImage, queue_size=1)
        self.pub_lines = rospy.Publisher("line_in_image", LineInformationInImage, queue_size=5)

        # subscriber:
        self.bridge = CvBridge()
        # TODO: use image_transport
        rospy.Subscriber(rospy.get_param('visionparams/ROS/img_msg_topic'),
                         Image,
                         self._image_callback,
                         rospy.get_param('visionparams/ROS/img_queue_size'))
        rospy.init_node("bitbots_soccer_vision")

        if self.debug:
            rospy.logwarn("Debug windows are enabled")
        else:
            rospy.loginfo("Debug windows are disabled")

        rospy.spin()

    def _image_callback(self, img):
        self.handle_image(img)

    def handle_image(self, image_msg):
        image = self.bridge.imgmsg_to_cv2(image_msg, "bgr8")  # converting the ROS image message to CV2-image
        horizon_detector = horizon.HorizonDetector(image, self.field_color_detector)
        ball_finder = ball.BallFinder(image, self.cascade)
        # Todo: filter balls under horizon
        ball_classifier = classifier.Classifier(image, self.ball_classifier, ball_finder.get_candidates())
        if self.debug:
            debug_image_dings = debug_image.DebugImage(image)
            debug_image_dings.draw_horizon(horizon_detector.get_horizon_points())
            debug_image_dings.draw_ball_candidates(horizon_detector.candidates_under_horizon(ball_finder.get_candidates(), 100))
            # debug_image_dings.imshow()
        ball_msg = BallsInImage()
        ball_msg.header.frame_id = image_msg.header.frame_id
        ball_msg.header.stamp = image_msg.header.stamp
        if ball_classifier.get_top_candidate() and ball_classifier.get_top_candidate()[1] > 0.5:  # Todo: set real threshold, always send message/only when ball found?
            ball_msg.candidates.append(ball_classifier.get_top_candidate())
        self.pub_balls.publish(ball_msg)

        line_msg = LineInformationInImage() # Todo: filter lines under horizon
        line_msg.header.frame_id = image.header.frame_id
        line_msg.header.stamp = image.header.stamp
        line_msg.segments.append(lines.Lines(image, ball_finder.get_candidates, self.line_color_detector))
        self.pub_lines.publish(line_msg)



if __name__ == "__main__":
    Vision()<|MERGE_RESOLUTION|>--- conflicted
+++ resolved
@@ -17,7 +17,6 @@
     def __init__(self):
         rospack = rospkg.RosPack()
         package_path = rospack.get_path('bitbots_vision')
-<<<<<<< HEAD
         self.field_color_detector = color.PixelListColorDetector(
             package_path +
             rospy.get_param('visionparams/field_color_detector/path'))
@@ -34,12 +33,6 @@
         self.white_color_detector = color.HsvSpaceColorDetector(
             rospy.get_param('visionparams/white_color_detector/lower_values'),
             rospy.get_param('visionparams/white_color_detector/upper_values'))
-=======
-        self.field_color_detector = color.ColorDetector(package_path + '/config/fieldColor.yaml')  # Todo: set right path
-        self.line_color_detector = color.ColorDetector(package_path) # Todo set right path
-        self.cascade = cv2.CascadeClassifier(package_path + '/classifier/cascadeNew.xml')  # Todo: set path
-        self.ball_classifier = live_classifier.LiveClassifier(package_path + '/models/classifier_01')  # Todo: set path
->>>>>>> 1ff0f617
         self.debug = False
         # ROS-Stuff:
 
