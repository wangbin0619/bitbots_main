#!/usr/bin/env python3
# -*- coding: utf-8 -*-
import rospkg
import rospy
import time

from copy import deepcopy
from python_qt_binding.QtCore import Qt, QMetaType, QDataStream, QVariant
from python_qt_binding import loadUi
from rqt_gui_py.plugin import Plugin
from python_qt_binding.QtWidgets import QWidget, QTreeWidget, QTreeWidgetItem,QListWidgetItem, \
    QSlider, QGroupBox, QVBoxLayout, QLabel, QLineEdit, QListWidget, QAbstractItemView, QFileDialog, QDoubleSpinBox
from python_qt_binding.QtGui import QDoubleValidator

from sensor_msgs.msg import JointState
from trajectory_msgs.msg import JointTrajectory, JointTrajectoryPoint

import os

from .animation_recording import Recorder

class DragDropList(QListWidget):
    """ QListWidget with an event that is called when a drag and drop action was performed."""

    def __init__(self, parent, ui):
        super(DragDropList, self).__init__(parent)

        self.ui = ui
        self.setAcceptDrops(True)


    def dropEvent(self, e):
        super(DragDropList, self).dropEvent(e)
        items = []
        for i in range(0, self.count()):
            items.append(self.item(i).text())
        print(items)
        self.ui.change_frame_order(items)

class RecordUI(Plugin):
    def __init__(self, context):
        super(RecordUI, self).__init__(context)


        self._widget = QWidget()
        rp = rospkg.RosPack()
        ui_file = os.path.join(rp.get_path('bitbots_recordui_rqt'), 'resource', 'RecordUI.ui')
        loadUi(ui_file, self._widget, {})

        self._recorder = Recorder()
        self._sliders = {}
        self._textFields = {}
        self._motorSwitched = {}

        self._currentGoals = {}                 # this is the data about the current unsaved frame
        self._currentDuration = 1.0
        self._currentPause = 0.0
        self._currentName = "new frame"

        self._workingValues = {}                # this is the data about the frame that is displayed
        self._workingDuration = 1.0
        self._workingPause = 0.0
        self._workingName = self._currentName

        self._current = True

        self._saveDir = None

        #save current frame when switching to other frames for reference
        #working frame

        self._treeItems = {}
        self._motorCheckBody = QTreeWidgetItem(self._widget.motorTree)
        self._motorCheckLegs = QTreeWidgetItem(self._motorCheckBody)
        self._motorCheckArms = QTreeWidgetItem(self._motorCheckBody)
        self._motorCheckHead = QTreeWidgetItem(self._motorCheckBody)
        self._motorCheckLArm = QTreeWidgetItem(self._motorCheckArms)
        self._motorCheckRArm = QTreeWidgetItem(self._motorCheckArms)
        self._motorCheckLLeg = QTreeWidgetItem(self._motorCheckLegs)
        self._motorCheckRLeg = QTreeWidgetItem(self._motorCheckLegs)

        self.setObjectName('Record Animation')

        self._initial_joints = None

        self._widget.frameList = DragDropList(self._widget, self)
        self._widget.verticalLayout_2.insertWidget(0, self._widget.frameList)
        self._widget.frameList.setDragDropMode(QAbstractItemView.InternalMove)

        rospy.Subscriber("/joint_states", JointState, self.state_update, queue_size=100)
        self._joint_pub = rospy.Publisher("/motor_goals", JointTrajectory, queue_size=1)

        while not self._initial_joints:
            if not rospy.is_shutdown():
                time.sleep(0.5)
                print "wait"
            else:
                return

        self.initialize()

        context.add_widget(self._widget)

    def initialize(self):
        for i in range(0, len(self._initial_joints.name)):
            self._currentGoals[self._initial_joints.name[i]] = self._initial_joints.position[i]
            self._motorSwitched[self._initial_joints.name[i]] = True


        self.motor_controller()
        self.motor_switcher()
        self.button_connect()
        self.box_ticked()
        self.frame_list()
        self.update_frames()

    def state_update(self, joint_states):
        if not self._initial_joints:
            self._initial_joints = joint_states
            time.sleep(1)

        for i in range(0, len(joint_states.name)):
            if (not self._motorSwitched[joint_states.name[i]]):
                self._workingValues[joint_states.name[i]] = joint_states.position[i]

        self.set_sliders_and_text_fields()

    def motor_controller(self):
        """
        Sets up the GUI in the middle of the Screen to control the motors. 
        Uses self._motorValues to determine which motors are present.
        """
        i = 0
        for k, v in self._currentGoals.items():
            group = QGroupBox()
            slider = QSlider(Qt.Horizontal)
            slider.setTickInterval(1)
            slider.setMinimum(-180)
            slider.setMaximum(180)
            slider.valueChanged.connect(self.slider_update)
            self._sliders[k] = slider

            textfield = QLineEdit()
            textfield.setText('0')
            textfield.textEdited.connect(self.textfield_update)
            textfield.setValidator(QDoubleValidator(-180.0, 180.0, 2))
            self._textFields[k] = textfield

            label = QLabel()
            label.setText(k)

            layout = QVBoxLayout()
            layout.addWidget(label)
            layout.addWidget(self._sliders[k])
            layout.addWidget(self._textFields[k])
            group.setLayout(layout)
            self._widget.motorControlLayout.addWidget(group, i / 5, i % 5)
            i = i+1

    def button_connect(self):
        """
        Connects the buttons in the top bar to the corresponding functions
        :return: 
        """
        self._widget.buttonNew.clicked.connect(self.new)
        self._widget.buttonSave.clicked.connect(self.save)
        self._widget.buttonSaveAs.clicked.connect(self.save_as)
        self._widget.buttonOpen.clicked.connect(self.open)


        self._widget.buttonPlay.clicked.connect(self.play)
        self._widget.buttonGotoFrame.clicked.connect(self.goto_frame)
        self._widget.buttonGotoInit.clicked.connect(self.goto_init)
        self._widget.buttonRecord.clicked.connect(self.record)

        self._widget.buttonDuplicateFrame.clicked.connect(self.duplicate)
        self._widget.buttonDeleteFrame.clicked.connect(self.delete)

        self._widget.buttonUndo.clicked.connect(self.undo)
        self._widget.buttonRedo.clicked.connect(self.redo)

    def new(self):
        self._recorder.clear()
        self.update_frames()

    def save(self):
        self.set_metadata()
        if not self._saveDir:
            self._saveDir = QFileDialog.getExistingDirectory()
        self._recorder.save_animation(self._saveDir, self._widget.lineAnimationName.text())

    def save_as(self):
        self._saveDir = QFileDialog.getExistingDirectory()
        self._recorder.save_animation(self._saveDir, self._widget.lineAnimationName.text())

    def set_metadata(self):
        self._recorder.set_meta_data(self._widget.lineAnimationName.text(),
                                     self._widget.lineVersion.text(),
                                     self._widget.lineAuthor.text(),
                                     self._widget.fieldDescription.toPlainText())

    def open(self):
        my_file = QFileDialog.getOpenFileName()[0]
        if my_file:
            self._recorder.load_animation(my_file)
        self.update_frames()

        metadata = self._recorder.get_meta_data()

        self._widget.lineAnimationName.setText(metadata[0])
        self._widget.lineAuthor.setText(metadata[2])
        self._widget.lineVersion.setText(metadata[1])
        self._widget.fieldDescription.setPlainText(metadata[3])

    def play(self):
        self._recorder.play()

    def goto_frame(self):
        msg = JointTrajectory()
        msg.header.stamp = rospy.Time.from_seconds(time.time())
        msg.joint_names= self._initial_joints.name
        point = JointTrajectoryPoint()
        print(self._workingValues.values())
        point.positions= self._workingValues.values()
        msg.points = [point]
        self._joint_pub.publish(msg)

    def goto_init(self):
        msg = JointTrajectory()
        msg.header.stamp = rospy.Time.from_seconds(time.time())
        msg.joint_names= self._initial_joints.name
        point = JointTrajectoryPoint()
        point.positions= [0] * len(self._initial_joints.name)
        msg.points = [point]
        self._joint_pub.publish(msg)

    def duplicate(self):
        try:
            frame = self._widget.frameList.selectedItems()[0].text()
        except:
            return
        if frame:
            self._recorder.duplicate(frame)
            self.update_frames()

    def delete(self):
        try:
            frame = self._widget.frameList.selectedItems()[0].text()
        except:
            return
        if frame:
            self._recorder.delete(frame)
            self.update_frames()


    def record(self):
        if self._widget.frameList.currentItem().text() == "#CURRENT_FRAME":
            self._recorder.record(self._workingValues,
                                  self._widget.lineFrameName.text(),
                                  self._widget.spinBoxDuration.value(),
                                  self._widget.spinBoxPause.value())
        else:
            current_row = self._widget.frameList.currentRow()
            self._recorder.record(self._workingValues,
                                  self._widget.lineFrameName.text(),
                                  self._widget.spinBoxDuration.value(),
                                  self._widget.spinBoxPause.value(),
                                  current_row,
                                  True)

        self.update_frames()

    def undo(self):
        self._recorder.undo()
        self.update_frames()

    def redo(self):
        self._recorder.redo()
        self.update_frames()

    def frame_list(self):
        self._widget.frameList.itemClicked.connect(self.frame_select)
        self._widget.lineFrameName.textEdited.connect(self.frame_meta_update)
        self._widget.spinBoxPause.valueChanged.connect(self.frame_meta_update)
        self._widget.spinBoxDuration.valueChanged.connect(self.frame_meta_update)

    def frame_meta_update(self):
        self._workingDuration = self._widget.spinBoxDuration.value()
        self._workingPause = self._widget.spinBoxPause.value()
        self._workingName = self._widget.lineFrameName.text()

    def frame_select(self):
        selected_frame_name = self._widget.frameList.currentItem().text()
        selected_frame = None


        for v in self._recorder.get_animation_state():
            if v["name"] == selected_frame_name:
                selected_frame = v
                break

<<<<<<< HEAD
        #save current values to _currentValues if switching from current frame to different one
        #when switching from current to different, save current values


        if selected_frame_name == "#CURRENT_FRAME":
=======
        if selected_frame_name != "#CURRENT_FRAME":
            self._currentGoals = deepcopy(self._workingValues)
            self._workingValues = deepcopy(selected_frame["goals"])
        else:
>>>>>>> 59fbf797
            self._workingValues = deepcopy(self._currentGoals)
            self._workingName = deepcopy(self._currentName)
            self._workingDuration = deepcopy(self._currentDuration)
            self._workingPause = deepcopy(self._currentPause)

            self._current = True
        else:
            if self._current:
                self._currentGoals = deepcopy(self._workingValues)
            self._workingValues = selected_frame["goals"]
            self._current = False

        self.set_sliders_and_text_fields()

    def motor_switcher(self):
        self._widget.motorTree.setHeaderLabel("Stiff Motors")
        self._motorCheckBody.setText(0, "Body")
        self._motorCheckBody.setFlags(self._motorCheckBody.flags() | Qt.ItemIsTristate | Qt.ItemIsUserCheckable)
        self._motorCheckBody.setExpanded(True)
        self._motorCheckHead.setText(0, "Head")
        self._motorCheckHead.setFlags(self._motorCheckHead.flags() | Qt.ItemIsTristate | Qt.ItemIsUserCheckable)
        self._motorCheckHead.setExpanded(True)
        self._motorCheckArms.setText(0, "Arms")
        self._motorCheckArms.setFlags(self._motorCheckArms.flags() | Qt.ItemIsTristate | Qt.ItemIsUserCheckable)
        self._motorCheckArms.setExpanded(True)
        self._motorCheckLegs.setText(0, "Legs")
        self._motorCheckLegs.setFlags(self._motorCheckLegs.flags() | Qt.ItemIsTristate | Qt.ItemIsUserCheckable)
        self._motorCheckLegs.setExpanded(True)
        self._motorCheckLArm.setText(0, "Left Arm")
        self._motorCheckLArm.setFlags(self._motorCheckLArm.flags() | Qt.ItemIsTristate | Qt.ItemIsUserCheckable)
        self._motorCheckLArm.setExpanded(True)
        self._motorCheckRArm.setText(0, "Right Arm")
        self._motorCheckRArm.setFlags(self._motorCheckRArm.flags() | Qt.ItemIsTristate | Qt.ItemIsUserCheckable)
        self._motorCheckRArm.setExpanded(True)
        self._motorCheckLLeg.setText(0, "Left Leg")
        self._motorCheckLLeg.setFlags(self._motorCheckLLeg.flags() | Qt.ItemIsTristate | Qt.ItemIsUserCheckable)
        self._motorCheckLLeg.setExpanded(True)
        self._motorCheckRLeg.setText(0, "Right Leg")
        self._motorCheckRLeg.setFlags(self._motorCheckRLeg.flags() | Qt.ItemIsTristate | Qt.ItemIsUserCheckable)
        self._motorCheckRLeg.setExpanded(True)

        for k, v in self._currentGoals.items():
            parent = None
            if 'LHip' in k or 'LKnee' in k or 'LAnkle' in k:
                parent = self._motorCheckLLeg
            elif 'RHip' in k or 'RKnee' in k or 'RAnkle' in k:
                parent = self._motorCheckRLeg
            elif 'LShoulder' in k or 'LElbow' in k:
                parent = self._motorCheckLArm
            elif 'RShoulder' in k or 'RElbow' in k:
                parent = self._motorCheckRArm
            elif 'Head' in k:
                parent = self._motorCheckHead
            child = QTreeWidgetItem(parent)
            child.setText(0, k)
            child.setFlags(child.flags() | Qt.ItemIsUserCheckable)
            child.setCheckState(0, Qt.Checked)
            self._treeItems[k] = child

        self._widget.motorTree.itemChanged.connect(self.box_ticked)

    def slider_update(self):
        for k, v in self._sliders.items():
            self._workingValues[k] = float(v.value()) * 3.14 / 180.0
        self.set_sliders_and_text_fields()

    def textfield_update(self):
        for k, v in self._textFields.items():
            try:
                self._workingValues[k] = float(v.text()) * 3.14 / 180.0
            except ValueError:
                continue
        self.set_sliders_and_text_fields()

    def set_sliders_and_text_fields(self):
        """
        Updates the text fields and sliders ins self._sliders and self._textfields and also frame name and duration and pause 
        to the values in self._workingValues
        :return: 
        """
        for k, v in self._workingValues.items():
            self._textFields[k].setText(str(int(v / 3.14 * 180)))
            self._sliders[k].setValue(int(v / 3.14 * 180))

        self._widget.lineFrameName.setText(self._workingName)
        self._widget.spinBoxDuration.setValue(self._workingDuration)
        self._widget.spinBoxPause.setValue(self._workingPause)

    def box_ticked(self):
        msg = JointTrajectory()
        msg.header.stamp = rospy.Time.now()
        msg.joint_names = []
        msg.points = []
        msg.points.append(JointTrajectoryPoint())

        for k, v in self._treeItems.items():
            self._motorSwitched[k] = (v.checkState(0) == Qt.Checked)
            msg.joint_names.append(k)
            msg.points[0].positions.append(self._currentGoals[k])
            if self._motorSwitched[k]:
                msg.points[0].effort.append(1.0)
            else:
                msg.points[0].effort.append(0.0)
        self._joint_pub.publish(msg)
        print "published"

    def update_frames(self):
        """
        updates the list of frames present in the current animation
        :return: 
        """
        current_state = self._recorder.get_animation_state()
        while self._widget.frameList.takeItem(0):
            continue

        for i in range(0, len(current_state)):
            item = QListWidgetItem()
            if "name" in current_state[i]:
                item.setText(current_state[i]["name"])
            else: #older animations without names for the frames
                item.setText(str(i))
            self._widget.frameList.addItem(item)

        current = QListWidgetItem()
        current.setText("#CURRENT_FRAME")
        self._widget.frameList.addItem(current)
        self._widget.frameList.setCurrentItem(current)
        self._current = True

    def change_frame_order(self, new_order):
        """ Calls the recorder to update frame order and updates the gui"""
        self._recorder.change_frame_order(new_order)
        self.update_frames()<|MERGE_RESOLUTION|>--- conflicted
+++ resolved
@@ -299,18 +299,11 @@
                 selected_frame = v
                 break
 
-<<<<<<< HEAD
         #save current values to _currentValues if switching from current frame to different one
         #when switching from current to different, save current values
 
 
         if selected_frame_name == "#CURRENT_FRAME":
-=======
-        if selected_frame_name != "#CURRENT_FRAME":
-            self._currentGoals = deepcopy(self._workingValues)
-            self._workingValues = deepcopy(selected_frame["goals"])
-        else:
->>>>>>> 59fbf797
             self._workingValues = deepcopy(self._currentGoals)
             self._workingName = deepcopy(self._currentName)
             self._workingDuration = deepcopy(self._currentDuration)
