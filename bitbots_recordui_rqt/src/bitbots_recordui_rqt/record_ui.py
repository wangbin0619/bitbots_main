#!/usr/bin/env python3
# -*- coding: utf-8 -*-
import rospkg
import rospy
import time

from python_qt_binding.QtCore import Qt
from python_qt_binding import loadUi
from rqt_gui_py.plugin import Plugin
from python_qt_binding.QtWidgets import QWidget, QTreeWidget, QTreeWidgetItem,QListWidgetItem, QSlider, QGroupBox, QVBoxLayout, QLabel, QLineEdit
from python_qt_binding.QtGui import QDoubleValidator

from sensor_msgs.msg import JointState
from trajectory_msgs.msg import JointTrajectory, JointTrajectoryPoint

import os

from .animation_recording import Recorder


class RecordUI(Plugin):
    def __init__(self, context):
        print "super"
        super(RecordUI, self).__init__(context)


        self._widget = QWidget()
        print "thingies"
        rp = rospkg.RosPack()
        ui_file = os.path.join(rp.get_path('bitbots_recordui_rqt'), 'resource', 'RecordUI.ui')
        print "load ui"
        loadUi(ui_file, self._widget, {})

        self._recorder = Recorder()
        self._sliders = {}
        self._textFields = {}
        self._motorValues = {}
        self._motorSwitched = {}
        self._freeze = False

        self._treeItems = {}
        self._motorCheckBody = QTreeWidgetItem(self._widget.motorTree)
        self._motorCheckLegs = QTreeWidgetItem(self._motorCheckBody)
        self._motorCheckArms = QTreeWidgetItem(self._motorCheckBody)
        self._motorCheckHead = QTreeWidgetItem(self._motorCheckBody)
        self._motorCheckLArm = QTreeWidgetItem(self._motorCheckArms)
        self._motorCheckRArm = QTreeWidgetItem(self._motorCheckArms)
        self._motorCheckLLeg = QTreeWidgetItem(self._motorCheckLegs)
        self._motorCheckRLeg = QTreeWidgetItem(self._motorCheckLegs)

        self.setObjectName('Record Animation')

        self._initial_joints = None


        rospy.Subscriber("/joint_states", JointState, self.state_update, queue_size=100)
        self._joint_pub = rospy.Publisher("/motor_goals", JointTrajectory, queue_size=1)

        while not self._initial_joints:
            if not rospy.is_shutdown():
                time.sleep(0.5)
                print "wait"
            else:
                return

        self.initialize()

        context.add_widget(self._widget)

    def initialize(self):
        self.motor_controller()
        self.motor_switcher()
        for i in range(0, len(self._initial_joints.name)):
            self._motorSwitched[self._initial_joints.name[i]] = True
            self._textFields[self._initial_joints.name[i]].setText(str(int(self._initial_joints.position[i]*180/3.14)))
        self.button_connect()
        self.box_ticked()
        self.frame_list()


    def state_update(self, joint_states):
        if not self._initial_joints:
            self._initial_joints = joint_states
            time.sleep(1)

        for i in range(0, len(joint_states.name)):
            if not self._motorSwitched[joint_states.name[i]]:
                self._motorValues[joint_states.name[i]] = joint_states.position[i]

        for k, v in self._motorValues.items():
            if not self._motorSwitched[k] and not self._freeze:
                self._sliders[k].setValue(v*180/3.14)

    def motor_controller(self):
        for i in range(0, len(self._initial_joints.name)):
            self._motorValues[self._initial_joints.name[i]] = self._initial_joints.position[i]

        i = 0
        for k, v in self._motorValues.items():
            group = QGroupBox()
            slider = QSlider(Qt.Horizontal)
            slider.setTickInterval(1)
            slider.setMinimum(-180)
            slider.setMaximum(180)
            slider.valueChanged.connect(self.slider_update)
            self._sliders[k] = slider

            textfield = QLineEdit()
            textfield.setText('0')
            textfield.textEdited.connect(self.textfield_update)
            textfield.setValidator(QDoubleValidator(-180.0, 180.0, 2))
            self._textFields[k] = textfield

            label = QLabel()
            label.setText(k)

            layout = QVBoxLayout()
            layout.addWidget(label)
            layout.addWidget(self._sliders[k])
            layout.addWidget(self._textFields[k])
            group.setLayout(layout)
            self._widget.motorControlLayout.addWidget(group, i / 5, i % 5)
            i = i+1

    def button_connect(self):
        self._widget.buttonNew.clicked.connect(self.new)
        self._widget.buttonSave.clicked.connect(self.save)
        self._widget.buttonSaveAs.clicked.connect(self.save_as)
        self._widget.buttonSaveAs.clicked.connect(self.save_as)


        self._widget.buttonPlay.clicked.connect(self.play)
        self._widget.buttonGotoFrame.clicked.connect(self.goto_frame)
        self._widget.buttonRecord.clicked.connect(self.record)

        self._widget.buttonUndo.clicked.connect(self.undo)
        self._widget.buttonRedo.clicked.connect(self.redo)

    def new(self):
        self._recorder.clear()
        self.update_frames()

    def save(self):
        raise NotImplementedError

    def save_as(self):
        raise NotImplementedError

    def open(self):
        raise NotImplementedError

    def play(self):
        self._recorder.play()

    def goto_frame(self):
        raise NotImplementedError
        #todo publish joint trajecory message with stuff

    def record(self):
        print self._motorValues["RAnklePitch"]
        print self._recorder.record(self._motorValues,self._widget.lineFrameName.text(), 1, 0) #todo time and pause
        self.update_frames()

    def undo(self):
        self._recorder.undo()
        self.update_frames()
<<<<<<< HEAD

=======
>>>>>>> 1aed1ea7

    def redo(self):
        self._recorder.redo()
        self.update_frames()
<<<<<<< HEAD
=======

    def frame_list(self):
        self._widget.frameList.itemClicked.connect(self.frame_select)

    def frame_select(self):
        selectedFrameName = self._widget.frameList.currentItem().text()
        selectedFrame = None
        for v in self._recorder.get_animation_state():
            if v["name"] is selectedFrameName:
                selectedFrame = v
                break

        self._motorValues = selectedFrame["goals"]
        self._freeze = not (selectedFrameName is "#CURRENT_FRAME")
        self.set_sliders_and_text_fields()
>>>>>>> 1aed1ea7

    def motor_switcher(self):
        self._widget.motorTree.setHeaderLabel("Motors")
        self._motorCheckBody.setText(0, "Body")
        self._motorCheckBody.setFlags(self._motorCheckBody.flags() | Qt.ItemIsTristate | Qt.ItemIsUserCheckable)
        self._motorCheckBody.setExpanded(True)
        self._motorCheckHead.setText(0, "Head")
        self._motorCheckHead.setFlags(self._motorCheckHead.flags() | Qt.ItemIsTristate | Qt.ItemIsUserCheckable)
        self._motorCheckHead.setExpanded(True)
        self._motorCheckArms.setText(0, "Arms")
        self._motorCheckArms.setFlags(self._motorCheckArms.flags() | Qt.ItemIsTristate | Qt.ItemIsUserCheckable)
        self._motorCheckArms.setExpanded(True)
        self._motorCheckLegs.setText(0, "Legs")
        self._motorCheckLegs.setFlags(self._motorCheckLegs.flags() | Qt.ItemIsTristate | Qt.ItemIsUserCheckable)
        self._motorCheckLegs.setExpanded(True)
        self._motorCheckLArm.setText(0, "Left Arm")
        self._motorCheckLArm.setFlags(self._motorCheckLArm.flags() | Qt.ItemIsTristate | Qt.ItemIsUserCheckable)
        self._motorCheckLArm.setExpanded(True)
        self._motorCheckRArm.setText(0, "Right Arm")
        self._motorCheckRArm.setFlags(self._motorCheckRArm.flags() | Qt.ItemIsTristate | Qt.ItemIsUserCheckable)
        self._motorCheckRArm.setExpanded(True)
        self._motorCheckLLeg.setText(0, "Left Leg")
        self._motorCheckLLeg.setFlags(self._motorCheckLLeg.flags() | Qt.ItemIsTristate | Qt.ItemIsUserCheckable)
        self._motorCheckLLeg.setExpanded(True)
        self._motorCheckRLeg.setText(0, "Right Leg")
        self._motorCheckRLeg.setFlags(self._motorCheckRLeg.flags() | Qt.ItemIsTristate | Qt.ItemIsUserCheckable)
        self._motorCheckRLeg.setExpanded(True)

        for k, v in self._motorValues.items():
            parent = None
            if 'LHip' in k or 'LKnee' in k or 'LAnkle' in k:
                parent = self._motorCheckLLeg
            elif 'RHip' in k or 'RKnee' in k or 'RAnkle' in k:
                parent = self._motorCheckRLeg
            elif 'LShoulder' in k or 'LElbow' in k:
                parent = self._motorCheckLArm
            elif 'RShoulder' in k or 'RElbow' in k:
                parent = self._motorCheckRArm
            elif 'Head' in k:
                parent = self._motorCheckHead
            child = QTreeWidgetItem(parent)
            child.setText(0, k)
            child.setFlags(child.flags() | Qt.ItemIsUserCheckable)
            child.setCheckState(0, Qt.Checked)
            self._treeItems[k] = child

        self._widget.motorTree.itemChanged.connect(self.box_ticked)

    def slider_update(self):
        for k, v in self._sliders.items():
            self._motorValues[k] = float(v.value())*3.14/180.0
        self.set_sliders_and_text_fields()

    def set_sliders_and_text_fields(self):
        for k, v in self._motorValues.items():
            self._textFields[k].setText(str(int(v / 3.14 * 180)))
            self._sliders[k].setValue(int(v / 3.14 * 180))

    def textfield_update(self):
        for k, v in self._textFields.items():
            try:
                self._motorValues[k] = float(v.text()) * 3.14 / 180.0
            except ValueError:
                continue
        self.set_sliders_and_text_fields()

    def box_ticked(self):
        msg = JointTrajectory()
        msg.header.stamp = rospy.Time.now()
        msg.joint_names = []
        msg.points = []
        msg.points.append(JointTrajectoryPoint())

        for k, v in self._treeItems.items():
            self._motorSwitched[k] = (v.checkState(0) == Qt.Checked)
            msg.joint_names.append(k)
            msg.points[0].positions.append(self._motorValues[k])
            if self._motorSwitched[k]:
                msg.points[0].effort.append(1.0)
            else:
                msg.points[0].effort.append(0.0)
        self._joint_pub.publish(msg)
        print "published"

    def update_frames(self):
        current_state = self._recorder.get_animation_state()
        while self._widget.frameList.takeItem(0):
            continue

        for i in range(0, len(current_state)):
            item = QListWidgetItem()
            item.setText(current_state[i]["name"])
            self._widget.frameList.addItem(item)

        current = QListWidgetItem()
        current.setText("#CURRENT_FRAME")
        self._widget.frameList.addItem(current)<|MERGE_RESOLUTION|>--- conflicted
+++ resolved
@@ -164,16 +164,10 @@
     def undo(self):
         self._recorder.undo()
         self.update_frames()
-<<<<<<< HEAD
-
-=======
->>>>>>> 1aed1ea7
 
     def redo(self):
         self._recorder.redo()
         self.update_frames()
-<<<<<<< HEAD
-=======
 
     def frame_list(self):
         self._widget.frameList.itemClicked.connect(self.frame_select)
@@ -189,7 +183,6 @@
         self._motorValues = selectedFrame["goals"]
         self._freeze = not (selectedFrameName is "#CURRENT_FRAME")
         self.set_sliders_and_text_fields()
->>>>>>> 1aed1ea7
 
     def motor_switcher(self):
         self._widget.motorTree.setHeaderLabel("Motors")
