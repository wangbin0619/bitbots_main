#!/usr/bin/env python3
# -*- coding: utf-8 -*-
import rospkg
import rospy
import time

from python_qt_binding.QtCore import Qt, QMetaType, QDataStream, QVariant
from python_qt_binding import loadUi
from rqt_gui_py.plugin import Plugin
<<<<<<< HEAD
from python_qt_binding.QtWidgets import QWidget, QTreeWidget, QTreeWidgetItem,QListWidgetItem, QSlider, QGroupBox, QVBoxLayout, QLabel, QLineEdit, QListWidget, QAbstractItemView
=======
from python_qt_binding.QtWidgets import QWidget, QTreeWidget, QTreeWidgetItem,QListWidgetItem, QSlider, QGroupBox, QVBoxLayout, QLabel, QLineEdit, QFileDialog
>>>>>>> 999561d0
from python_qt_binding.QtGui import QDoubleValidator

from sensor_msgs.msg import JointState
from trajectory_msgs.msg import JointTrajectory, JointTrajectoryPoint

import os

from .animation_recording import Recorder

class DragDropList(QListWidget):
    """ QListWidget with an event that is called when a drag and drop action was performed."""

    def __init__(self, parent, ui):
        super(DragDropList, self).__init__(parent)

        self.ui = ui
        self.setAcceptDrops(True)


    def dropEvent(self, e):
        super(DragDropList, self).dropEvent(e)
        items = []
        for i in range(0, self.count()):
            items.append(self.item(i).text())
        print(items)
        self.ui.change_frame_order(items)

class RecordUI(Plugin):
    def __init__(self, context):
        super(RecordUI, self).__init__(context)


        self._widget = QWidget()
        rp = rospkg.RosPack()
        ui_file = os.path.join(rp.get_path('bitbots_recordui_rqt'), 'resource', 'RecordUI.ui')
        loadUi(ui_file, self._widget, {})

        self._recorder = Recorder()
        self._sliders = {}
        self._textFields = {}
        self._motorSwitched = {}

        self._currentGoals = {}                 # this is the data about the current unsaved frame
        self._currentDuration = 1.0
        self._currentPause = 0.0
        self._currentName = "new frame"

        self._workingValues = {}                # this is the data about the frame that is displayed
        self._workingDuration = 1.0
        self._workingPause = 0.0
        self._workingName = self._currentName

        self._freeze = False
        self._saveDir = None

        #save current frame when switching to other frames for reference
        #working frame

        self._treeItems = {}
        self._motorCheckBody = QTreeWidgetItem(self._widget.motorTree)
        self._motorCheckLegs = QTreeWidgetItem(self._motorCheckBody)
        self._motorCheckArms = QTreeWidgetItem(self._motorCheckBody)
        self._motorCheckHead = QTreeWidgetItem(self._motorCheckBody)
        self._motorCheckLArm = QTreeWidgetItem(self._motorCheckArms)
        self._motorCheckRArm = QTreeWidgetItem(self._motorCheckArms)
        self._motorCheckLLeg = QTreeWidgetItem(self._motorCheckLegs)
        self._motorCheckRLeg = QTreeWidgetItem(self._motorCheckLegs)

        self.setObjectName('Record Animation')

        self._initial_joints = None

        self._widget.frameList = DragDropList(self._widget, self)
        self._widget.verticalLayout_2.insertWidget(0, self._widget.frameList)
        self._widget.frameList.setDragDropMode(QAbstractItemView.InternalMove)

        rospy.Subscriber("/joint_states", JointState, self.state_update, queue_size=100)
        self._joint_pub = rospy.Publisher("/motor_goals", JointTrajectory, queue_size=1)

        while not self._initial_joints:
            if not rospy.is_shutdown():
                time.sleep(0.5)
                print "wait"
            else:
                return

        self.initialize()

        context.add_widget(self._widget)

    def initialize(self):
        for i in range(0, len(self._initial_joints.name)):
            self._currentGoals[self._initial_joints.name[i]] = self._initial_joints.position[i]
            self._motorSwitched[self._initial_joints.name[i]] = True


        self.motor_controller()
        self.motor_switcher()
        self.button_connect()
        self.box_ticked()
        self.frame_list()
        self.update_frames()

    def state_update(self, joint_states):
        if not self._initial_joints:
            self._initial_joints = joint_states
            time.sleep(1)

        for i in range(0, len(joint_states.name)):
            if (not self._motorSwitched[joint_states.name[i]]) and (not self._freeze):
                self._currentGoals[joint_states.name[i]] = joint_states.position[i]
                print "update"

        self.set_sliders_and_text_fields()

    def motor_controller(self):
        """
        Sets up the GUI in the middle of the Screen to control the motors. 
        Uses self._motorValues to determine which motors are present.
        """
        i = 0
        for k, v in self._currentGoals.items():
            group = QGroupBox()
            slider = QSlider(Qt.Horizontal)
            slider.setTickInterval(1)
            slider.setMinimum(-180)
            slider.setMaximum(180)
            slider.valueChanged.connect(self.slider_update)
            self._sliders[k] = slider

            textfield = QLineEdit()
            textfield.setText('0')
            textfield.textEdited.connect(self.textfield_update)
            textfield.setValidator(QDoubleValidator(-180.0, 180.0, 2))
            self._textFields[k] = textfield

            label = QLabel()
            label.setText(k)

            layout = QVBoxLayout()
            layout.addWidget(label)
            layout.addWidget(self._sliders[k])
            layout.addWidget(self._textFields[k])
            group.setLayout(layout)
            self._widget.motorControlLayout.addWidget(group, i / 5, i % 5)
            i = i+1

    def button_connect(self):
        """
        Connects the buttons in the top bar to the corresponding functions
        :return: 
        """
        self._widget.buttonNew.clicked.connect(self.new)
        self._widget.buttonSave.clicked.connect(self.save)
        self._widget.buttonSaveAs.clicked.connect(self.save_as)
        self._widget.buttonOpen.clicked.connect(self.open)


        self._widget.buttonPlay.clicked.connect(self.play)
        self._widget.buttonGotoFrame.clicked.connect(self.goto_frame)
        self._widget.buttonRecord.clicked.connect(self.record)

        self._widget.buttonUndo.clicked.connect(self.undo)
        self._widget.buttonRedo.clicked.connect(self.redo)

    def new(self):
        self._recorder.clear()
        self.update_frames()

    def save(self):
        self.set_metadata()
        if not self._saveDir:
            self._saveDir = QFileDialog.getExistingDirectory()
        self._recorder.save_animation(self._saveDir, self._widget.lineAnimationName.text())

    def save_as(self):
        self._saveDir = QFileDialog.getExistingDirectory()
        self._recorder.save_animation(self._saveDir, self._widget.lineAnimationName.text())

    def set_metadata(self):
        self._recorder.set_meta_data(self._widget.lineAnimationName.text(),
                                     self._widget.lineVersion.text(),
                                     self._widget.lineAuthor.text(),
                                     self._widget.fieldDescription.toPlainText())

    def open(self):
        my_file = QFileDialog.getOpenFileName()[0]
        if my_file:
            self._recorder.load_animation(my_file)
        self.update_frames()

        metadata = self._recorder.get_meta_data()

        self._widget.lineAnimationName.setText(metadata[0])
        self._widget.lineAuthor.setText(metadata[2])
        self._widget.lineVersion.setText(metadata[1])
        self._widget.fieldDescription.setPlainText(metadata[3])

    def play(self):
        self._recorder.play()

    def goto_frame(self):
        raise NotImplementedError
        #todo publish joint trajecory message with stuff

    def record(self):
        self._recorder.record(self._currentGoals, self._widget.lineFrameName.text(), 1, 0) #todo time and pause
        self.update_frames()

    def undo(self):
        self._recorder.undo()
        self.update_frames()

    def redo(self):
        self._recorder.redo()
        self.update_frames()

    def frame_list(self):
        self._widget.frameList.itemClicked.connect(self.frame_select)

    def frame_select(self):
        selected_frame_name = self._widget.frameList.currentItem().text()
        selected_frame = None
        for v in self._recorder.get_animation_state():
            if v["name"] == selected_frame_name:
                selected_frame = v
                break

        self._freeze = not (selected_frame_name == "#CURRENT_FRAME")
        print "freeze is " + str(not (selected_frame_name == "#CURRENT_FRAME"))

        if selected_frame_name != "#CURRENT_FRAME":
            self._currentGoals = selected_frame["goals"]
            print "setting motor values"
            for k,v in self._currentGoals.items():
                print k + " set to " + str(v)
                print str(selected_frame["goals"][k])

        self.set_sliders_and_text_fields()

    def motor_switcher(self):
        self._widget.motorTree.setHeaderLabel("Stiff Motors")
        self._motorCheckBody.setText(0, "Body")
        self._motorCheckBody.setFlags(self._motorCheckBody.flags() | Qt.ItemIsTristate | Qt.ItemIsUserCheckable)
        self._motorCheckBody.setExpanded(True)
        self._motorCheckHead.setText(0, "Head")
        self._motorCheckHead.setFlags(self._motorCheckHead.flags() | Qt.ItemIsTristate | Qt.ItemIsUserCheckable)
        self._motorCheckHead.setExpanded(True)
        self._motorCheckArms.setText(0, "Arms")
        self._motorCheckArms.setFlags(self._motorCheckArms.flags() | Qt.ItemIsTristate | Qt.ItemIsUserCheckable)
        self._motorCheckArms.setExpanded(True)
        self._motorCheckLegs.setText(0, "Legs")
        self._motorCheckLegs.setFlags(self._motorCheckLegs.flags() | Qt.ItemIsTristate | Qt.ItemIsUserCheckable)
        self._motorCheckLegs.setExpanded(True)
        self._motorCheckLArm.setText(0, "Left Arm")
        self._motorCheckLArm.setFlags(self._motorCheckLArm.flags() | Qt.ItemIsTristate | Qt.ItemIsUserCheckable)
        self._motorCheckLArm.setExpanded(True)
        self._motorCheckRArm.setText(0, "Right Arm")
        self._motorCheckRArm.setFlags(self._motorCheckRArm.flags() | Qt.ItemIsTristate | Qt.ItemIsUserCheckable)
        self._motorCheckRArm.setExpanded(True)
        self._motorCheckLLeg.setText(0, "Left Leg")
        self._motorCheckLLeg.setFlags(self._motorCheckLLeg.flags() | Qt.ItemIsTristate | Qt.ItemIsUserCheckable)
        self._motorCheckLLeg.setExpanded(True)
        self._motorCheckRLeg.setText(0, "Right Leg")
        self._motorCheckRLeg.setFlags(self._motorCheckRLeg.flags() | Qt.ItemIsTristate | Qt.ItemIsUserCheckable)
        self._motorCheckRLeg.setExpanded(True)

        for k, v in self._currentGoals.items():
            parent = None
            if 'LHip' in k or 'LKnee' in k or 'LAnkle' in k:
                parent = self._motorCheckLLeg
            elif 'RHip' in k or 'RKnee' in k or 'RAnkle' in k:
                parent = self._motorCheckRLeg
            elif 'LShoulder' in k or 'LElbow' in k:
                parent = self._motorCheckLArm
            elif 'RShoulder' in k or 'RElbow' in k:
                parent = self._motorCheckRArm
            elif 'Head' in k:
                parent = self._motorCheckHead
            child = QTreeWidgetItem(parent)
            child.setText(0, k)
            child.setFlags(child.flags() | Qt.ItemIsUserCheckable)
            child.setCheckState(0, Qt.Checked)
            self._treeItems[k] = child

        self._widget.motorTree.itemChanged.connect(self.box_ticked)

    def slider_update(self):
        for k, v in self._sliders.items():
            self._currentGoals[k] = float(v.value()) * 3.14 / 180.0
        self.set_sliders_and_text_fields()

    def set_sliders_and_text_fields(self):
        """
        Updates the text fields and sliders ins self._sliders and self._textfields to the values in self._motor_values
        :return: 
        """
        for k, v in self._currentGoals.items():
            self._textFields[k].setText(str(int(v / 3.14 * 180)))
            self._sliders[k].setValue(int(v / 3.14 * 180))

    def textfield_update(self):
        for k, v in self._textFields.items():
            try:
                self._currentGoals[k] = float(v.text()) * 3.14 / 180.0
            except ValueError:
                continue
        self.set_sliders_and_text_fields()

    def box_ticked(self):
        msg = JointTrajectory()
        msg.header.stamp = rospy.Time.now()
        msg.joint_names = []
        msg.points = []
        msg.points.append(JointTrajectoryPoint())

        for k, v in self._treeItems.items():
            self._motorSwitched[k] = (v.checkState(0) == Qt.Checked)
            msg.joint_names.append(k)
            msg.points[0].positions.append(self._currentGoals[k])
            if self._motorSwitched[k]:
                msg.points[0].effort.append(1.0)
            else:
                msg.points[0].effort.append(0.0)
        self._joint_pub.publish(msg)
        print "published"

    def update_frames(self):
        """
        updates the list of frames present in the current animation
        :return: 
        """
        current_state = self._recorder.get_animation_state()
        while self._widget.frameList.takeItem(0):
            continue

        for i in range(0, len(current_state)):
            item = QListWidgetItem()
            item.setText(current_state[i]["name"])
            self._widget.frameList.addItem(item)

        current = QListWidgetItem()
        current.setText("#CURRENT_FRAME")
        self._widget.frameList.addItem(current)
<<<<<<< HEAD

    def change_frame_order(self, new_order):
        """ Calls the recorder to update frame order and updates the gui"""
        self._recorder.change_frame_order(new_order)
        self.update_frames()
=======
        self._widget.frameList.setCurrentItem(current)
>>>>>>> 999561d0
<|MERGE_RESOLUTION|>--- conflicted
+++ resolved
@@ -7,11 +7,7 @@
 from python_qt_binding.QtCore import Qt, QMetaType, QDataStream, QVariant
 from python_qt_binding import loadUi
 from rqt_gui_py.plugin import Plugin
-<<<<<<< HEAD
-from python_qt_binding.QtWidgets import QWidget, QTreeWidget, QTreeWidgetItem,QListWidgetItem, QSlider, QGroupBox, QVBoxLayout, QLabel, QLineEdit, QListWidget, QAbstractItemView
-=======
-from python_qt_binding.QtWidgets import QWidget, QTreeWidget, QTreeWidgetItem,QListWidgetItem, QSlider, QGroupBox, QVBoxLayout, QLabel, QLineEdit, QFileDialog
->>>>>>> 999561d0
+from python_qt_binding.QtWidgets import QWidget, QTreeWidget, QTreeWidgetItem,QListWidgetItem, QSlider, QGroupBox, QVBoxLayout, QLabel, QLineEdit, QListWidget, QAbstractItemView, QFileDialog
 from python_qt_binding.QtGui import QDoubleValidator
 
 from sensor_msgs.msg import JointState
@@ -355,13 +351,9 @@
 
         current = QListWidgetItem()
         current.setText("#CURRENT_FRAME")
-        self._widget.frameList.addItem(current)
-<<<<<<< HEAD
+        self._widget.frameList.setCurrentItem(current)
 
     def change_frame_order(self, new_order):
         """ Calls the recorder to update frame order and updates the gui"""
         self._recorder.change_frame_order(new_order)
-        self.update_frames()
-=======
-        self._widget.frameList.setCurrentItem(current)
->>>>>>> 999561d0
+        self.update_frames()