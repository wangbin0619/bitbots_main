import math
import numpy as np
import rospy
from bitbots_msgs.msg import KickGoal
from geometry_msgs.msg import Quaternion
from tf.transformations import quaternion_from_euler

from dynamic_stack_decider.abstract_action_element import AbstractActionElement


class AbstractKickAction(AbstractActionElement):
    def pop(self):
        self.blackboard.world_model.forget_ball()
        super(AbstractKickAction, self).pop()


class KickBallStatic(AbstractKickAction):
    def __init__(self, blackboard, dsd, parameters=None):
        super(KickBallStatic, self).__init__(blackboard, dsd, parameters)
        if 'foot' not in parameters.keys():
            # usually, we kick with the right foot
            self.kick = 'kick_right'  # TODO get actual name of parameter from some config
        elif 'right' == parameters['foot']:
            self.kick = 'kick_right'  # TODO get actual name of parameter from some config
        elif 'left' == parameters['foot']:
            self.kick = 'kick_left'  # TODO get actual name of parameter from some config
        else:
            rospy.logerr(
                'The parameter \'{}\' could not be used to decide which foot should kick'.format(parameters['foot']))

    def perform(self, reevaluate=False):
        if not self.blackboard.animation.is_animation_busy():
            self.blackboard.animation.play_animation(self.kick)


class KickBallDynamic(AbstractKickAction):
    """
    Kick the ball using bitbots_dynamic_kick
    """

    def __init__(self, blackboard, dsd, parameters=None):
        super(KickBallDynamic, self).__init__(blackboard, dsd, parameters)
        if parameters.get('type', None) == 'penalty':
            self.penalty_kick = True
        else:
            self.penalty_kick = False

        self._goal_sent = False
        self.kick_length = rospy.get_param('behavior/body/kick_cost_kick_length')
        self.angular_range = rospy.get_param('behavior/body/kick_cost_angular_range')
        self.max_kick_angle = rospy.get_param('behavior/body/max_kick_angle')
        self.num_kick_angles = rospy.get_param('behavior/body/num_kick_angles')
        self.penalty_kick_angle = rospy.get_param('behavior/body/penalty_kick_angle')
        # By default, don't reevaluate
        self.never_reevaluate = parameters.get('r', True) and parameters.get('reevaluate', True)

    def perform(self, reevaluate=False):

        if not self.blackboard.kick.is_currently_kicking:
            if not self._goal_sent:
                goal = KickGoal()
                goal.header.stamp = rospy.Time.now()

                # currently we use a tested left or right kick
                goal.header.frame_id = self.blackboard.world_model.base_footprint_frame  # the ball position is stated in this frame
<<<<<<< HEAD
                goal.ball_position.x = ball_u
                goal.ball_position.y = ball_v
                goal.ball_position.z = 0

                kick_direction = self.blackboard.world_model.get_best_kick_direction(-self.max_kick_angle,
                                                                                     self.max_kick_angle,
                                                                                     self.num_kick_angles,
                                                                                     self.kick_length,
                                                                                     self.angular_range)
                self.publish_debug_data("Kick direction", kick_direction)

                goal.kick_direction = Quaternion(*quaternion_from_euler(0, 0, kick_direction))
=======
>>>>>>> c552bc0f

                if self.penalty_kick:
                    goal.kick_speed = 6.7
                    goal.ball_position.x = 0.22
                    goal.ball_position.y = 0.0
                    goal.ball_position.z = 0
                    goal.unstable = True

                    # only check 2 directions, left and right
                    kick_directions = np.array([-self.penalty_kick_angle, self.penalty_kick_angle])

                    kick_direction = kick_directions[np.argmin([self.blackboard.world_model.get_current_cost_of_kick(
                        direction=direction,
                        kick_length=self.kick_length,
                        angular_range=self.angular_range)
                        for direction in kick_directions])]
                else:
                    ball_u, ball_v = self.blackboard.world_model.get_ball_position_uv()
                    goal.kick_speed = 1
                    goal.ball_position.x = ball_u
                    goal.ball_position.y = ball_v
                    goal.ball_position.z = 0
                    goal.unstable = False

                    # list of possible kick directions, sorted by absolute value to 
                    # prefer forward kicks to side kicks if their costs are equal
                    kick_directions = sorted(np.linspace(
                        -self.max_kick_angle,
                        self.max_kick_angle,
                        num=self.num_kick_angles), key=abs)

                    # get the kick direction with the least cost
                    kick_direction = kick_directions[np.argmin([self.blackboard.world_model.get_current_cost_of_kick(
                        direction=direction,
                        kick_length=self.kick_length,
                        angular_range=self.angular_range)
                        for direction in kick_directions])]
                goal.kick_direction = Quaternion(*quaternion_from_euler(0, 0, kick_direction))

                self.blackboard.kick.kick(goal)
                self._goal_sent = True
            else:
                self.pop()


class KickBallVeryHard(AbstractKickAction):
    def __init__(self, blackboard, dsd, parameters=None):
        super(KickBallVeryHard, self).__init__(blackboard, dsd, parameters)
        if 'foot' not in parameters.keys():
            # usually, we kick with the right foot
            self.hard_kick = 'kick_right'  # TODO get actual name of parameter from some config
        elif 'right' == parameters['foot']:
            self.hard_kick = 'kick_right'  # TODO get actual name of parameter from some config
        elif 'left' == parameters['foot']:
            self.hard_kick = 'kick_left'  # TODO get actual name of parameter from some config
        else:
            rospy.logerr(
                'The parameter \'{}\' could not be used to decide which foot should kick'.format(parameters['foot']))

    def perform(self, reevaluate=False):
        if not self.blackboard.animation.is_animation_busy():
            self.blackboard.animation.play_animation(self.hard_kick)<|MERGE_RESOLUTION|>--- conflicted
+++ resolved
@@ -63,21 +63,6 @@
 
                 # currently we use a tested left or right kick
                 goal.header.frame_id = self.blackboard.world_model.base_footprint_frame  # the ball position is stated in this frame
-<<<<<<< HEAD
-                goal.ball_position.x = ball_u
-                goal.ball_position.y = ball_v
-                goal.ball_position.z = 0
-
-                kick_direction = self.blackboard.world_model.get_best_kick_direction(-self.max_kick_angle,
-                                                                                     self.max_kick_angle,
-                                                                                     self.num_kick_angles,
-                                                                                     self.kick_length,
-                                                                                     self.angular_range)
-                self.publish_debug_data("Kick direction", kick_direction)
-
-                goal.kick_direction = Quaternion(*quaternion_from_euler(0, 0, kick_direction))
-=======
->>>>>>> c552bc0f
 
                 if self.penalty_kick:
                     goal.kick_speed = 6.7
