#SearchBall
@ChangeAction + action:searching, @LookAtFieldFeatures, @StandAndWait + duration:4, @TurnAround

#DoNothing
@ChangeAction + action:waiting, @LookForward, @StandAndWait

#StandAndLook
@ChangeAction + action:waiting, @LookAtFieldFeatures, @StandAndWait

#GetWalkreadyAndLocalize
@ChangeAction + action:waiting + r:false, @LookForward, @PlayAnimationInit + r:false, @StandAndWait + duration:2, @GetWalkready + r:false, @LookAtFieldFeatures + r:false, @StandAndWait + duration:2 + r:false, @StandAndWait


#GoAndKickBallMapGoal
$AvoidBall
    NO --> $BallClose + distance:%behavior/body/ball_reaproach_dist + angle:%behavior/body/ball_reapproach_angle
        YES --> $BallKickArea
            NEAR --> @ChangeAction + action:kicking, @Stop, @LookAtBall, @StandAndWait + duration:1.0, @LookForward + r:false, @KickBallDynamic, @LookAtFieldFeatures + r:false, @StandAndWait + duration:1 + r:false
            FAR --> @ChangeAction + action:going_to_ball, @LookAtBall, @GoToBall + target:map_goal
        NO --> @ChangeAction + action:going_to_ball + r:false, @LookAtFieldFeatures + r:false, @AvoidBallActive + r:false, @GoToBall + target:map_goal + blocking:false + distance:%behavior/body/ball_far_approach_dist
    YES --> $ReachedMovebaseGoalPosition + thres:%behavior/body/ball_far_approach_position_thresh
        YES --> @AvoidBallInactive
        NO --> @ChangeAction + action:going_to_ball, @LookAtFieldFeatures, @GoToBall + target:map_goal + distance:%behavior/body/ball_far_approach_dist

#GoAndKickBallDetectionGoal
$AlignedToMoveBaseGoal
    YES --> $BallKickArea
        NEAR --> @ChangeAction + action:kicking + r:false, @Stop + r:false, @LookForward + r:false, @KickBallDynamic + r:false
        FAR --> @ChangeAction + action:going_to_ball, @GoToBall + target:detection_goal
    NO --> @ChangeAction + action:going_to_ball, @GoToBall + target:detection_goal

#GoAndKickBallAway
$BallKickArea
    NEAR --> @ChangeAction + action:kicking + r:false, @Stop + r:false, @LookForward + r:false, @KickBallDynamic + r:false
    FAR --> @ChangeAction + action:going_to_ball, @GoToBall + target:close

#NoLocalizationPlayerBehavior
$BallSeen
    YES --> $BallClose
        YES --> $GoalSeen
            YES --> #GoAndKickBallDetectionGoal
            NO --> #GoAndKickBallAway
        NO --> @ChangeAction + action:going_to_ball, @GoToBall + target:close
    NO --> #SearchBall

#NoLocalizationGoalieBehavior
$BallSeen
    YES --> $BallClose
        YES --> #GoAndKickBallAway
        NO --> @ChangeAction + action:waiting, @Stop, @LookAtBall
    NO --> #SearchBall

#PositioningReady
$ConfigRole
    GOALIE --> $GoalScoreRecently
        YES --> @Stop + r:false, @PlayAnimationCheering + r:false
        NO --> $LocalizationAvailable
            YES --> @ChangeAction + action:positioning, @LookAtFieldFeatures, @StandAndWait + duration:%behavior/body/ready_wait_time, @AvoidBallActive, @GoToRolePosition
            NO --> @ChangeAction + action:positioning, @AvoidBallActive, @GoToRelativePosition + x:2 + y:0 + t:0, @StandAndWait
    ELSE --> $LocalizationAvailable
        YES --> @ChangeAction + action:positioning, @LookAtFieldFeatures, @StandAndWait + duration:%behavior/body/ready_wait_time, @AvoidBallActive, @GoToRolePosition
        NO --> @ChangeAction + action:positioning, @AvoidBallActive, @GoToRelativePosition + x:2 + y:0 + t:0, @StandAndWait

#ReorientationPause
$TimerRunning + name:reorientation
    YES --> $TimerEnded + name:reorientation
        YES --> @StartTimer + name:reorientation_pause + duration:%behavior/body/reorientation_pause_duration
        NO --> @ChangeAction + action:localizing, @LookAtFieldFeatures, @Stop
    NO --> @StartTimer + name:reorientation + duration:%behavior/body/reorientation_duration

#GoalieBehavior
$ClosestToBall
    YES --> $BallDangerous
        NO --> @ChangeAction + action:positioning, @AvoidBallActive, @GoToBlockPosition, @LookAtFieldFeatures
        ELSE --> #GoAndKickBallMapGoal
    NO --> @ChangeAction + action:positioning, @GoToBlockPosition, @LookAtFieldFeatures

#StrikerRole
$GoalieHandlingBall
    YES --> @ChangeAction + action:positioning, @AvoidBallActive, @GoToPassAcceptPosition //don't go too far back
    NO --> #GoAndKickBallMapGoal

#SupporterRole
$PassStarted
    YES --> @ChangeAction + action:positioning, @AvoidBallActive, @GoToPassAcceptPosition
    NO --> @ChangeAction + action:positioning, @AvoidBallActive, @GoToPassPreparePosition

#DefenderRole
$BallInDefensiveArea
    YES --> $GoalieHandlingBall
        YES --> @ChangeAction + action:positioning, @GoToDefensePosition
        NO --> #GoAndKickBallMapGoal
    NO --> $BallClose
        YES --> #GoAndKickBallMapGoal
        NO --> @ChangeAction + action:positioning, @GoToDefensePosition

#GoalieRole
$LocalizationAvailable
    YES --> $LocalizationPrecision
        HIGH --> $TimerRunning + name:reorientation
            YES --> @EndTimer + name:reorientation + r:false, @StartTimer + name:reorientation_pause + duration:%behavior/body/reorientation_pause_duration + r:false
            NO --> $CurrentScore
                BEHIND --> $LastPlayer
                    YES --> #StrikerRole
                    NO --> #GoalieBehavior
                ELSE --> #GoalieBehavior
        LOW --> $TimerEnded + name:reorientation_pause
            NO --> #NoLocalizationGoalieBehavior
            YES --> #ReorientationPause
    NO --> #NoLocalizationGoalieBehavior

#PenaltyBehavior
$SecondaryStateTeamDecider
<<<<<<< HEAD
    OUR --> @KickBallDynamic + r:true + type:penalty, @LookAtFieldFeatures, @StandAndWait + duration:1
=======
    OUR --> @KickBallDynamic + r:true, @LookAtFieldFeatures, @StandAndWait
>>>>>>> daeaf152
    OTHER --> $BallDangerous
        LEFT --> @PlayAnimationGoalieFallLeft
        RIGHT --> @PlayAnimationGoalieFallRight
        ELSE --> @LookAtBall


#Placing
$BallSeen
    NO --> #SearchBall
    YES --> $SecondaryStateDecider
        CORNER_KICK --> $SecondaryStateTeamDecider
            OUR --> $RankToBallNoGoalie
                FIRST --> @ChangeAction + action:positioning, @LookAtFieldFeatures, @AvoidBallActive, @GoToCornerKickPosition + mode:striker
                SECOND --> @ChangeAction + action:positioning, @LookAtFieldFeatures, @AvoidBallActive, @GoToCornerKickPosition + mode:supporter
                THIRD --> @ChangeAction + action:positioning, @AvoidBallActive, @GoToDefensePosition
            OTHER --> @ChangeAction + action:positioning, @LookAtFieldFeatures, @AvoidBallActive, @GoToCornerKickPosition + mode:others
        ELSE --> $SecondaryStateTeamDecider
            OUR --> $RankToBallNoGoalie
                FIRST --> @ChangeAction + action:positioning, @LookAtFieldFeatures, @AvoidBallActive, @GoToBall + target:gradient_goal + distance:0.5
                SECOND --> @ChangeAction + action:positioning, @LookAtFieldFeatures, @AvoidBallActive, @GoToPassPreparePosition
                THIRD --> @ChangeAction + action:positioning, @LookAtFieldFeatures, @AvoidBallActive, @GoToDefensePosition
            OTHER --> $RankToBallNoGoalie
                FIRST --> @ChangeAction + action:positioning, @LookAtFieldFeatures, @AvoidBallActive, @GoToBall + target:map_goal + distance:1
                SECOND --> @ChangeAction + action:positioning, @LookAtFieldFeatures, @AvoidBallActive, @GoToDefensePosition + mode:freekick
                THIRD --> @ChangeAction + action:positioning, @LookAtFieldFeatures, @AvoidBallActive, @GoToDefensePosition

-->BodyBehavior
$IsPenalized
    YES --> #DoNothing
    JUST_UNPENALIZED --> #GetWalkreadyAndLocalize
    NO --> $GameStateDecider
        INITIAL --> @ChangeAction + action:waiting + r:false, @LookForward, @PlayAnimationInit + r:false, @StandAndWait + duration:2, @GetWalkready + r:false, @LookAtFieldFeatures + r:false, @StandAndWait + duration:2 + r:false, @StandAndWait
        READY --> #PositioningReady
        SET --> $SecondaryStateDecider
            PENALTYSHOOT --> $SecondaryStateTeamDecider
                OUR -->  @LookForward, @PlayAnimationInit + r:false, @StandAndWait + duration:2, @GetWalkready + r:false, @LookAtFieldFeatures + r:false, @StandAndWait + duration:2 + r:false, @StandAndWait // we need to also see the goalie todo better use LookForward but this is in dribbling PR
                OTHER --> @LookForward, @PlayAnimationInit + r:false, @StandAndWait + duration:2, @GetWalkready + r:false, @LookAtBall + r:false, @StandAndWait + duration:2 + r:false, @StandAndWait // goalie only needs to care about the ball
            ELSE --> #StandAndLook
        FINISHED --> #DoNothing
        PLAYING --> $SecondaryStateDecider
            PENALTYSHOOT --> #PenaltyBehavior
            TIMEOUT --> #StandAndLook
            ELSE --> $SecondaryStateModeDecider
                ELSE --> #StandAndLook
                PLACING --> #Placing
            NORMAL --> $BallSeen
                NO --> #SearchBall
                YES --> $KickOffTimeUp
                    NO --> #StandAndLook
                    YES --> $ConfigRole
                        GOALIE --> #GoalieRole
                        ELSE --> $LocalizationAvailable
                            YES --> $LocalizationPrecision
                                HIGH --> $TimerRunning + name:reorientation
                                    YES --> @EndTimer + name:reorientation + r:false, @StartTimer + name:reorientation_pause + duration:%behavior/body/reorientation_pause_duration + r:false
                                    NO --> $RankToBallNoGoalie
                                        FIRST --> #StrikerRole
                                        SECOND --> #SupporterRole
                                        THIRD --> #DefenderRole
                                LOW --> $TimerEnded + name:reorientation_pause
                                    NO --> #NoLocalizationPlayerBehavior
                                    YES --> #ReorientationPause
                            NO --> #NoLocalizationPlayerBehavior<|MERGE_RESOLUTION|>--- conflicted
+++ resolved
@@ -111,11 +111,7 @@
 
 #PenaltyBehavior
 $SecondaryStateTeamDecider
-<<<<<<< HEAD
-    OUR --> @KickBallDynamic + r:true + type:penalty, @LookAtFieldFeatures, @StandAndWait + duration:1
-=======
-    OUR --> @KickBallDynamic + r:true, @LookAtFieldFeatures, @StandAndWait
->>>>>>> daeaf152
+    OUR --> @KickBallDynamic + r:true  + type:penalty, @LookAtFieldFeatures, @StandAndWait
     OTHER --> $BallDangerous
         LEFT --> @PlayAnimationGoalieFallLeft
         RIGHT --> @PlayAnimationGoalieFallRight
