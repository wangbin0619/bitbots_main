#GoAndKickBallMapGoal
$AvoidBall
    NO --> $BallClose + distance:%behavior/body/ball_reaproach_dist
        YES --> $AlignedToGoal
            YES --> $BallKickArea
                NEAR --> @Stop, @LookAtBall, @StandAndWait + duration:1, @LookForward, @KickBallDynamic
                FAR --> @LookAtBall, @GoToBall + target:map_goal
            NO --> @LookAtBall, @GoToBall + target:map_goal
        NO --> @LookAtFieldFeatures, @GoToBall + target:map_goal + blocking:false + distance:%behavior/body/ball_far_approach_dist, @AvoidBallActive
    YES --> $ReachedMovebaseGoalPosition + thres:%behavior/body/ball_far_approach_position_thresh
        YES --> @AvoidBallInactive
        NO --> @LookAtFieldFeatures, @GoToBall + target:map_goal + distance:%behavior/body/ball_far_approach_dist

#GoAndKickBallDetectionGoal
$AlignedToMoveBaseGoal
    YES --> $BallKickArea
        NEAR --> @Stop, @LookForward, @KickBallDynamic
        FAR --> @GoToBall + target:detection_goal
    NO --> @GoToBall + target:detection_goal

#GoAndKickBallAway
$BallKickArea
    NEAR --> @Stop, @LookForward, @KickBallDynamic
    FAR --> @GoToBall + target:close

#NoLocalizationPlayerBehavior
$BallSeen
    YES --> $BallClose
        YES --> $GoalSeen
            YES --> #GoAndKickBallDetectionGoal
            NO --> #GoAndKickBallAway
        NO --> @GoToBall + target:close
    NO --> @Stop, @LookAtBall, @SearchBall

#NoLocalizationGoalieBehavior
$BallSeen
    YES --> $BallClose
        YES --> #GoAndKickBallAway
        NO --> @Stop, @LookAtBall
    NO --> @Stop, @LookAtBall

#Positioning
$LocalizationAvailable
    YES --> @LookAtFieldFeatures, @AvoidBallActive, @GoToRolePosition
    NO --> @GoToRelativePosition + x:2 + y:0 + t:0

#PositioningReady
$LocalizationAvailable
    YES --> @LookAtFieldFeatures, @AvoidBallActive, @GoToRolePosition
    NO --> @GoToRelativePosition + x:2 + y:0 + t:0, @StandAndWait

#GoalieBehavior
$LocalizationAvailable
    YES --> $LocalizationPrecision
        HIGH --> $TimerRunning + name:reorientation
            YES --> @EndTimer + name:reorientation, @StartTimer + name:reorientation_pause + duration:%behavior/body/reorientation_pause_duration
            NO --> $JustUnpenalized
                YES --> #Positioning
                NO --> $BallSeen
                    YES --> $BallDangerous
                        YES --> #GoAndKickBallMapGoal
                        NO --> @GoToBlockPosition, @LookAtFieldFeatures
                    NO --> @LookAtFieldFeatures
        LOW --> $TimerEnded + name:reorientation_pause
            NO --> #NoLocalizationGoalieBehavior
            YES --> $TimerRunning + name:reorientation
                YES --> $TimerEnded + name:reorientation
                    YES --> @StartTimer + name:reorientation_pause + duration:%behavior/body/reorientation_pause_duration
                    NO --> @LookAtFieldFeatures, @Stop
                NO --> @StartTimer + name:reorientation + duration:%behavior/body/reorientation_duration
    NO --> $JustUnpenalized
        YES --> @GoToRelativePosition + x:2 + y:0 + t:0
        NO --> #NoLocalizationGoalieBehavior

#NoLocalizationOffenseBehavior
$JustUnpenalized
        YES --> @GoToRelativePosition + x:2 + y:0 + t:0
        NO --> #NoLocalizationPlayerBehavior

#OffenseBehavior
$LocalizationAvailable
    YES --> $LocalizationPrecision
        HIGH --> $TimerRunning + name:reorientation
            YES --> @EndTimer + name:reorientation, @StartTimer + name:reorientation_pause + duration:%behavior/body/reorientation_pause_duration
            NO --> $JustUnpenalized
                YES --> #Positioning
                NO --> $BallSeen
                    YES --> #GoAndKickBallMapGoal
                    NO --> @Stop, @LookAtFieldFeatures, @SearchBall
        LOW --> $TimerEnded + name:reorientation_pause
            NO --> #NoLocalizationOffenseBehavior
            YES --> $TimerRunning + name:reorientation
                YES --> $TimerEnded + name:reorientation
                    YES --> @StartTimer + name:reorientation_pause + duration:%behavior/body/reorientation_pause_duration
                    NO --> @LookAtFieldFeatures, @Stop
                NO --> @StartTimer + name:reorientation + duration:%behavior/body/reorientation_duration
    NO --> #NoLocalizationOffenseBehavior

#DefenseBehavior
$LocalizationAvailable
    YES --> $LocalizationPrecision
        HIGH --> $TimerRunning + name:reorientation
            YES --> @EndTimer + name:reorientation, @StartTimer + name:reorientation_pause + duration:%behavior/body/reorientation_pause_duration
            NO --> $JustUnpenalized
                YES --> #Positioning
                NO --> $BallSeen
                    YES --> $BallInDefensiveArea
                        YES --> #GoAndKickBallMapGoal
                        NO -->  $BallClose
                            YES --> #GoAndKickBallMapGoal
                            NO --> @GoToDefensePosition
                    NO --> @Stop, @LookAtFieldFeatures
        LOW --> $TimerEnded + name:reorientation_pause
            NO --> #NoLocalizationPlayerBehavior
            YES --> $TimerRunning + name:reorientation
                YES --> $TimerEnded + name:reorientation
                    YES --> @StartTimer + name:reorientation_pause + duration:%behavior/body/reorientation_pause_duration
                    NO --> @LookAtFieldFeatures, @Stop
                NO --> @StartTimer + name:reorientation + duration:%behavior/body/reorientation_duration
    NO --> #NoLocalizationPlayerBehavior

#PenaltyBehavior
<<<<<<< HEAD
$SecondaryStateTeamDecider
    OUR --> $GameStateDecider
        READY --> @LookAtFieldFeatures, @GoToBall + target:map_goal
        PLAYING --> #GoAndKickBallMapGoal
        ELSE --> @LookAtFieldFeatures, @StandAndWait
    OTHER --> #GoalieBehavior
=======
$BallSeen
    YES --> $BallKickArea
        NEAR --> @Stop, @LookForward, @KickBallDynamic + type:penalty
        FAR --> $GoalSeen
            YES --> @GoToBall + target:detection_goal
            NO --> @GoToBall + target:close
    NO --> @SearchBallPenalty
>>>>>>> cfa0c3ab


-->BodyBehavior
$RoleDecider
    GOALIE --> $SecondaryStateDecider
        PENALTYSHOOT --> #PenaltyBehavior
        TIMEOUT --> @LookAtFieldFeatures, @StandAndWait
        ELSE --> $GameStateDecider
            INITIAL --> @LookAtFieldFeatures, @StandAndWait
            READY --> #PositioningReady
            PLAYING --> #GoalieBehavior
            ELSE --> @LookAtFieldFeatures, @StandAndWait
    OFFENSE --> $SecondaryStateDecider
        NORMAL --> $GameStateDecider
            INITIAL --> @LookAtFieldFeatures, @StandAndWait
            READY --> #PositioningReady
            PLAYING --> #OffenseBehavior
            ELSE --> @LookAtFieldFeatures, @StandAndWait
        PENALTYSHOOT --> #PenaltyBehavior
        OVERTIME --> $GameStateDecider
            INITIAL --> @LookAtFieldFeatures, @StandAndWait
            READY --> #PositioningReady
            PLAYING --> #OffenseBehavior
            ELSE --> @LookAtFieldFeatures, @StandAndWait
        TIMEOUT -->  @LookAtFieldFeatures, @StandAndWait
        ELSE --> $SecondaryStateTeamDecider
            OUR --> $BallSeen
                YES --> $ClosestToBallNoGoalie
                    YES --> $GameStateDecider
                        READY --> @LookAtFieldFeatures, @GoToBall + target:map_goal
                        PLAYING --> #GoAndKickBallMapGoal
                        ELSE --> @LookAtFieldFeatures, @StandAndWait
                    NO --> $GameStateDecider
                        READY --> @LookAtFieldFeatures, @GoToRolePosition
                        PLAYING --> #OffenseBehavior
                        ELSE --> @LookAtFieldFeatures, @StandAndWait
                NO --> @LookAtFieldFeatures, @SearchBall
            OTHER --> $GameStateDecider
                READY --> @GoToDefensePosition
                PLAYING --> #OffenseBehavior
                ELSE --> @LookAtFieldFeatures, @StandAndWait
    DEFENSE --> $SecondaryStateDecider
        NORMAL --> $GameStateDecider
            INITIAL --> @LookAtFieldFeatures, @StandAndWait
            READY --> #PositioningReady
            PLAYING --> #DefenseBehavior
            ELSE --> @LookAtFieldFeatures, @StandAndWait
        PENALTYSHOOT --> #PenaltyBehavior
        OVERTIME --> $GameStateDecider
            INITIAL --> @LookAtFieldFeatures, @StandAndWait
            READY --> #PositioningReady
            PLAYING --> #DefenseBehavior
            ELSE --> @LookAtFieldFeatures, @StandAndWait
        TIMEOUT --> @LookAtFieldFeatures, @StandAndWait
        ELSE --> $GameStateDecider
            READY --> @GoToDefensePosition
            PLAYING --> #DefenseBehavior
            ELSE --> @LookAtFieldFeatures, @StandAndWait
    PENALTY --> @LookAtFieldFeatures, @StandAndWait<|MERGE_RESOLUTION|>--- conflicted
+++ resolved
@@ -120,22 +120,12 @@
     NO --> #NoLocalizationPlayerBehavior
 
 #PenaltyBehavior
-<<<<<<< HEAD
 $SecondaryStateTeamDecider
     OUR --> $GameStateDecider
         READY --> @LookAtFieldFeatures, @GoToBall + target:map_goal
         PLAYING --> #GoAndKickBallMapGoal
         ELSE --> @LookAtFieldFeatures, @StandAndWait
     OTHER --> #GoalieBehavior
-=======
-$BallSeen
-    YES --> $BallKickArea
-        NEAR --> @Stop, @LookForward, @KickBallDynamic + type:penalty
-        FAR --> $GoalSeen
-            YES --> @GoToBall + target:detection_goal
-            NO --> @GoToBall + target:close
-    NO --> @SearchBallPenalty
->>>>>>> cfa0c3ab
 
 
 -->BodyBehavior
