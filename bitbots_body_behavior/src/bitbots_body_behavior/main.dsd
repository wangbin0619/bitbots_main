#GoAndKickBallMapGoal
$AvoidBall
    NO --> $BallClose + distance:%behavior/body/ball_reaproach_dist
        YES --> $BallKickArea
            NEAR --> @Stop + r:false, @LookAtBall + r:false, @StandAndWait + duration:1 + r:false, @LookForward + r:false, @KickBallDynamic
            FAR --> @LookAtFieldFeatures, @GoToBall + target:gradient_goal
        NO --> @LookAtFieldFeatures, @GoToBall + target:gradient_goal + blocking:false + distance:%behavior/body/ball_far_approach_dist, @AvoidBallActive
    YES --> $ReachedMovebaseGoalPosition + thres:%behavior/body/ball_far_approach_position_thresh
        YES --> @AvoidBallInactive
        NO --> @LookAtFieldFeatures, @GoToBall + target:gradient_goal + distance:%behavior/body/ball_far_approach_dist

#GoAndKickBallDetectionGoal
$AlignedToMoveBaseGoal
    YES --> $BallKickArea
        NEAR --> @Stop, @LookForward, @KickBallDynamic
        FAR --> @GoToBall + target:detection_goal
    NO --> @GoToBall + target:detection_goal

#GoAndKickBallAway
$BallKickArea
    NEAR --> @Stop, @LookForward, @KickBallDynamic
    FAR --> @GoToBall + target:close

#NoLocalizationPlayerBehavior
$BallSeen
    YES --> $BallClose
        YES --> $GoalSeen
            YES --> #GoAndKickBallDetectionGoal
            NO --> #GoAndKickBallAway
        NO --> @GoToBall + target:close
    NO --> @Stop, @LookAtBall, @SearchBall

#NoLocalizationGoalieBehavior
$BallSeen
    YES --> $BallClose
        YES --> #GoAndKickBallAway
        NO --> @Stop, @LookAtBall
    NO --> @Stop, @LookAtBall

#Positioning
$LocalizationAvailable
    YES --> @LookAtFieldFeatures, @StandAndWait + duration:%behavior/body/ready_wait_time, @AvoidBallActive, @GoToRolePosition
    NO --> @GoToRelativePosition + x:2 + y:0 + t:0

#PositioningReady
$LocalizationAvailable
    YES --> @LookAtFieldFeatures, @StandAndWait + duration:%behavior/body/ready_wait_time, @AvoidBallActive, @GoToRolePosition
    NO --> @GoToRelativePosition + x:2 + y:0 + t:0, @StandAndWait

#GoalieBehavior
$LocalizationAvailable
    YES --> $LocalizationPrecision
        HIGH --> $TimerRunning + name:reorientation
            YES --> @EndTimer + name:reorientation, @StartTimer + name:reorientation_pause + duration:%behavior/body/reorientation_pause_duration
            NO --> $JustUnpenalized
                YES --> #Positioning
                NO --> $BallSeen
                    YES --> $BallDangerous
                        YES --> #GoAndKickBallMapGoal
                        NO --> @GoToBlockPosition, @LookAtFieldFeatures
                    NO --> @LookAtFieldFeatures
        LOW --> $TimerEnded + name:reorientation_pause
            NO --> #NoLocalizationGoalieBehavior
            YES --> $TimerRunning + name:reorientation
                YES --> $TimerEnded + name:reorientation
                    YES --> @StartTimer + name:reorientation_pause + duration:%behavior/body/reorientation_pause_duration
                    NO --> @LookAtFieldFeatures, @Stop
                NO --> @StartTimer + name:reorientation + duration:%behavior/body/reorientation_duration
    NO --> $JustUnpenalized
        YES --> @GoToRelativePosition + x:2 + y:0 + t:0
        NO --> #NoLocalizationGoalieBehavior

#NoLocalizationOffenseBehavior
$JustUnpenalized
    YES --> @GoToRelativePosition + x:2 + y:0 + t:0
    NO --> #NoLocalizationPlayerBehavior


#OffenseBehavior
$LocalizationAvailable
    YES --> $LocalizationPrecision
        HIGH --> $TimerRunning + name:reorientation
            YES --> @EndTimer + name:reorientation, @StartTimer + name:reorientation_pause + duration:%behavior/body/reorientation_pause_duration
            NO --> $JustUnpenalized
                YES --> #Positioning
                NO --> $BallSeen
                    YES --> #GoAndKickBallMapGoal
                    NO --> @Stop, @LookAtFieldFeatures, @SearchBall
        LOW --> $TimerEnded + name:reorientation_pause
            NO --> #NoLocalizationOffenseBehavior
            YES --> $TimerRunning + name:reorientation
                YES --> $TimerEnded + name:reorientation
                    YES --> @StartTimer + name:reorientation_pause + duration:%behavior/body/reorientation_pause_duration
                    NO --> @LookAtFieldFeatures, @Stop
                NO --> @StartTimer + name:reorientation + duration:%behavior/body/reorientation_duration
    NO --> #NoLocalizationOffenseBehavior

#DefenseBehavior
$LocalizationAvailable
    YES --> $LocalizationPrecision
        HIGH --> $TimerRunning + name:reorientation
            YES --> @EndTimer + name:reorientation, @StartTimer + name:reorientation_pause + duration:%behavior/body/reorientation_pause_duration
            NO --> $JustUnpenalized
                YES --> #Positioning
                NO --> $BallSeen
                    YES --> $BallInDefensiveArea
                        YES --> #GoAndKickBallMapGoal
                        NO -->  $BallClose
                            YES --> #GoAndKickBallMapGoal
                            NO --> @GoToDefensePosition
                    NO --> @Stop, @LookAtFieldFeatures
        LOW --> $TimerEnded + name:reorientation_pause
            NO --> #NoLocalizationPlayerBehavior
            YES --> $TimerRunning + name:reorientation
                YES --> $TimerEnded + name:reorientation
                    YES --> @StartTimer + name:reorientation_pause + duration:%behavior/body/reorientation_pause_duration
                    NO --> @LookAtFieldFeatures, @Stop
                NO --> @StartTimer + name:reorientation + duration:%behavior/body/reorientation_duration
    NO --> #NoLocalizationPlayerBehavior

#PenaltyBehavior
$SecondaryStateTeamDecider
    OUR --> $GameStateDecider //in penalty we use the main game states to start the positioning and the kicks
        READY --> @LookAtFieldFeatures, @GoToBall + target:gradient_goal
        PLAYING --> #GoAndKickBallMapGoal
        ELSE --> @LookAtFieldFeatures, @StandAndWait
    OTHER --> #GoalieBehavior

#GoalieRole
$SecondaryStateDecider
    PENALTYSHOOT --> #PenaltyBehavior
    TIMEOUT --> @LookAtFieldFeatures, @StandAndWait
    ELSE --> $GameStateDecider
        INITIAL --> @LookAtFieldFeatures, @StandAndWait
        READY --> #PositioningReady
        PLAYING --> #GoalieBehavior
        ELSE --> @LookAtFieldFeatures, @StandAndWait

<<<<<<< HEAD
-->BodyBehavior
$RoleDecider
    GOALIE --> $SecondaryStateDecider
        NORMAL --> $GameStateDecider
            INITIAL --> @LookAtFieldFeatures, @StandAndWait
            READY --> #PositioningReady
            PLAYING --> #GoalieBehavior
            ELSE --> @LookAtFieldFeatures, @StandAndWait
        PENALTYSHOOT --> #PenaltyBehavior
        OVERTIME --> $GameStateDecider
            INITIAL --> @LookAtFieldFeatures, @StandAndWait
            READY --> #PositioningReady
            PLAYING --> #GoalieBehavior
            ELSE --> @LookAtFieldFeatures, @StandAndWait
        TIMEOUT --> @LookAtFieldFeatures, @StandAndWait
        ELSE --> $SecondaryStateModeDecider
            PLACING --> #PositioningReady
            ELSE --> @LookAtFieldFeatures, @StandAndWait
    OFFENSE --> $SecondaryStateDecider
        NORMAL --> $GameStateDecider
            INITIAL --> @LookAtFieldFeatures, @StandAndWait
            READY --> #PositioningReady
            PLAYING --> #OffenseBehavior
            ELSE --> @LookAtFieldFeatures, @StandAndWait
        PENALTYSHOOT --> #PenaltyBehavior
        OVERTIME --> $GameStateDecider
            INITIAL --> @LookAtFieldFeatures, @StandAndWait
            READY --> #PositioningReady
            PLAYING --> #OffenseBehavior
            ELSE --> @LookAtFieldFeatures, @StandAndWait
        TIMEOUT -->  @LookAtFieldFeatures, @StandAndWait
        ELSE --> $SecondaryStateTeamDecider
            OUR --> $BallSeen
                YES --> $ClosestToBallNoGoalie
                    YES --> $SecondaryStateModeDecider
                        PLACING --> @LookAtFieldFeatures, @GoToBall + target:gradient_goal
                        ELSE --> @LookAtFieldFeatures, @StandAndWait
                    NO --> $SecondaryStateModeDecider
                        PLACING --> @LookAtFieldFeatures, @GoToRolePosition
                        ELSE --> @LookAtFieldFeatures, @StandAndWait
                NO --> @LookAtFieldFeatures, @SearchBall
            OTHER --> $SecondaryStateModeDecider
                PLACING --> $BallSeen
                    YES --> @LookAtFieldFeatures, @GoToBall + target:map_goal + distance:2
                    NO --> @LookAtFieldFeatures, @SearchBall
                ELSE --> @LookAtFieldFeatures, @StandAndWait
    DEFENSE --> $SecondaryStateDecider
        NORMAL --> $GameStateDecider
            INITIAL --> @LookAtFieldFeatures, @StandAndWait
            READY --> #PositioningReady
            PLAYING --> #DefenseBehavior
            ELSE --> @LookAtFieldFeatures, @StandAndWait
        PENALTYSHOOT --> #PenaltyBehavior
        OVERTIME --> $GameStateDecider
            INITIAL --> @LookAtFieldFeatures, @StandAndWait
            READY --> #PositioningReady
            PLAYING --> #DefenseBehavior
            ELSE --> @LookAtFieldFeatures, @StandAndWait
        TIMEOUT --> @LookAtFieldFeatures, @StandAndWait
        ELSE --> $SecondaryStateModeDecider
            PLACING --> @GoToDefensePosition
            ELSE --> @LookAtFieldFeatures, @StandAndWait
=======
#OffenseRole
$SecondaryStateDecider
    NORMAL --> $GameStateDecider
        INITIAL --> @LookAtFieldFeatures, @StandAndWait
        READY --> #PositioningReady
        PLAYING --> #OffenseBehavior
        ELSE --> @LookAtFieldFeatures, @StandAndWait
    PENALTYSHOOT --> #PenaltyBehavior
    OVERTIME --> $GameStateDecider
        INITIAL --> @LookAtFieldFeatures, @StandAndWait
        READY --> #PositioningReady
        PLAYING --> #OffenseBehavior
        ELSE --> @LookAtFieldFeatures, @StandAndWait
    TIMEOUT -->  @LookAtFieldFeatures, @StandAndWait
    ELSE --> #OffenseSecondaryState

#OffenseSecondaryState
$SecondaryStateTeamDecider
    OUR --> $BallSeen
        YES --> $ClosestToBallNoGoalie
            YES --> $GameStateDecider
                READY --> @LookAtFieldFeatures, @GoToBall + target:gradient_goal
                PLAYING --> #GoAndKickBallMapGoal
                ELSE --> @LookAtFieldFeatures, @StandAndWait
            NO --> $GameStateDecider
                READY --> @LookAtFieldFeatures, @GoToRolePosition
                PLAYING --> #OffenseBehavior
                ELSE --> @LookAtFieldFeatures, @StandAndWait
        NO --> @LookAtFieldFeatures, @SearchBall
    OTHER --> $GameStateDecider
        READY --> @GoToDefensePosition
        PLAYING --> #OffenseBehavior
        ELSE --> @LookAtFieldFeatures, @StandAndWait

#DefenseRole
$SecondaryStateDecider
    NORMAL --> $GameStateDecider
        INITIAL --> @LookAtFieldFeatures, @StandAndWait
        READY --> #PositioningReady
        PLAYING --> #DefenseBehavior
        ELSE --> @LookAtFieldFeatures, @StandAndWait
    PENALTYSHOOT --> #PenaltyBehavior
    OVERTIME --> $GameStateDecider
        INITIAL --> @LookAtFieldFeatures, @StandAndWait
        READY --> #PositioningReady
        PLAYING --> #DefenseBehavior
        ELSE --> @LookAtFieldFeatures, @StandAndWait
    TIMEOUT --> @LookAtFieldFeatures, @StandAndWait
    ELSE --> $GameStateDecider
        READY --> @GoToDefensePosition
        PLAYING --> #DefenseBehavior
        ELSE --> @LookAtFieldFeatures, @StandAndWait

-->BodyBehavior
$RoleDecider
    GOALIE --> #GoalieRole
    OFFENSE --> #OffenseRole
    DEFENSE --> #DefenseRole
>>>>>>> e53f410a
    PENALTY --> @LookAtFieldFeatures, @StandAndWait<|MERGE_RESOLUTION|>--- conflicted
+++ resolved
@@ -130,91 +130,31 @@
 $SecondaryStateDecider
     PENALTYSHOOT --> #PenaltyBehavior
     TIMEOUT --> @LookAtFieldFeatures, @StandAndWait
-    ELSE --> $GameStateDecider
+    OVERTIME --> $GameStateDecider
         INITIAL --> @LookAtFieldFeatures, @StandAndWait
         READY --> #PositioningReady
         PLAYING --> #GoalieBehavior
         ELSE --> @LookAtFieldFeatures, @StandAndWait
-
-<<<<<<< HEAD
--->BodyBehavior
-$RoleDecider
-    GOALIE --> $SecondaryStateDecider
-        NORMAL --> $GameStateDecider
-            INITIAL --> @LookAtFieldFeatures, @StandAndWait
-            READY --> #PositioningReady
-            PLAYING --> #GoalieBehavior
-            ELSE --> @LookAtFieldFeatures, @StandAndWait
-        PENALTYSHOOT --> #PenaltyBehavior
-        OVERTIME --> $GameStateDecider
-            INITIAL --> @LookAtFieldFeatures, @StandAndWait
-            READY --> #PositioningReady
-            PLAYING --> #GoalieBehavior
-            ELSE --> @LookAtFieldFeatures, @StandAndWait
-        TIMEOUT --> @LookAtFieldFeatures, @StandAndWait
-        ELSE --> $SecondaryStateModeDecider
-            PLACING --> #PositioningReady
-            ELSE --> @LookAtFieldFeatures, @StandAndWait
-    OFFENSE --> $SecondaryStateDecider
-        NORMAL --> $GameStateDecider
-            INITIAL --> @LookAtFieldFeatures, @StandAndWait
-            READY --> #PositioningReady
-            PLAYING --> #OffenseBehavior
-            ELSE --> @LookAtFieldFeatures, @StandAndWait
-        PENALTYSHOOT --> #PenaltyBehavior
-        OVERTIME --> $GameStateDecider
-            INITIAL --> @LookAtFieldFeatures, @StandAndWait
-            READY --> #PositioningReady
-            PLAYING --> #OffenseBehavior
-            ELSE --> @LookAtFieldFeatures, @StandAndWait
-        TIMEOUT -->  @LookAtFieldFeatures, @StandAndWait
-        ELSE --> $SecondaryStateTeamDecider
-            OUR --> $BallSeen
-                YES --> $ClosestToBallNoGoalie
-                    YES --> $SecondaryStateModeDecider
-                        PLACING --> @LookAtFieldFeatures, @GoToBall + target:gradient_goal
-                        ELSE --> @LookAtFieldFeatures, @StandAndWait
-                    NO --> $SecondaryStateModeDecider
-                        PLACING --> @LookAtFieldFeatures, @GoToRolePosition
-                        ELSE --> @LookAtFieldFeatures, @StandAndWait
-                NO --> @LookAtFieldFeatures, @SearchBall
-            OTHER --> $SecondaryStateModeDecider
-                PLACING --> $BallSeen
-                    YES --> @LookAtFieldFeatures, @GoToBall + target:map_goal + distance:2
-                    NO --> @LookAtFieldFeatures, @SearchBall
-                ELSE --> @LookAtFieldFeatures, @StandAndWait
-    DEFENSE --> $SecondaryStateDecider
-        NORMAL --> $GameStateDecider
-            INITIAL --> @LookAtFieldFeatures, @StandAndWait
-            READY --> #PositioningReady
-            PLAYING --> #DefenseBehavior
-            ELSE --> @LookAtFieldFeatures, @StandAndWait
-        PENALTYSHOOT --> #PenaltyBehavior
-        OVERTIME --> $GameStateDecider
-            INITIAL --> @LookAtFieldFeatures, @StandAndWait
-            READY --> #PositioningReady
-            PLAYING --> #DefenseBehavior
-            ELSE --> @LookAtFieldFeatures, @StandAndWait
-        TIMEOUT --> @LookAtFieldFeatures, @StandAndWait
-        ELSE --> $SecondaryStateModeDecider
-            PLACING --> @GoToDefensePosition
-            ELSE --> @LookAtFieldFeatures, @StandAndWait
-=======
+    ELSE --> $SecondaryStateModeDecider
+        PLACING --> #PositioningReady
+        ELSE --> @LookAtFieldFeatures, @StandAndWait
+
 #OffenseRole
-$SecondaryStateDecider
-    NORMAL --> $GameStateDecider
-        INITIAL --> @LookAtFieldFeatures, @StandAndWait
-        READY --> #PositioningReady
-        PLAYING --> #OffenseBehavior
-        ELSE --> @LookAtFieldFeatures, @StandAndWait
-    PENALTYSHOOT --> #PenaltyBehavior
-    OVERTIME --> $GameStateDecider
-        INITIAL --> @LookAtFieldFeatures, @StandAndWait
-        READY --> #PositioningReady
-        PLAYING --> #OffenseBehavior
-        ELSE --> @LookAtFieldFeatures, @StandAndWait
-    TIMEOUT -->  @LookAtFieldFeatures, @StandAndWait
-    ELSE --> #OffenseSecondaryState
+$SecondaryStateModeDecider
+    OUR --> $BallSeen
+        YES --> $ClosestToBallNoGoalie
+            YES --> $SecondaryStateModeDecider
+                PLACING --> @LookAtFieldFeatures, @GoToBall + target:gradient_goal
+                ELSE --> @LookAtFieldFeatures, @StandAndWait
+            NO --> $SecondaryStateModeDecider
+                PLACING --> @LookAtFieldFeatures, @GoToRolePosition
+                ELSE --> @LookAtFieldFeatures, @StandAndWait
+        NO --> @LookAtFieldFeatures, @SearchBall
+    OTHER --> $SecondaryStateModeDecider
+        PLACING --> $BallSeen
+            YES --> @LookAtFieldFeatures, @GoToBall + target:map_goal + distance:2
+            NO --> @LookAtFieldFeatures, @SearchBall
+        ELSE --> @LookAtFieldFeatures, @StandAndWait
 
 #OffenseSecondaryState
 $SecondaryStateTeamDecider
@@ -248,9 +188,8 @@
         PLAYING --> #DefenseBehavior
         ELSE --> @LookAtFieldFeatures, @StandAndWait
     TIMEOUT --> @LookAtFieldFeatures, @StandAndWait
-    ELSE --> $GameStateDecider
-        READY --> @GoToDefensePosition
-        PLAYING --> #DefenseBehavior
+    ELSE --> $SecondaryStateModeDecider
+        PLACING --> @GoToDefensePosition
         ELSE --> @LookAtFieldFeatures, @StandAndWait
 
 -->BodyBehavior
@@ -258,5 +197,4 @@
     GOALIE --> #GoalieRole
     OFFENSE --> #OffenseRole
     DEFENSE --> #DefenseRole
->>>>>>> e53f410a
     PENALTY --> @LookAtFieldFeatures, @StandAndWait