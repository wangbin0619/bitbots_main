--- conflicted
+++ resolved
@@ -135,7 +135,6 @@
 
 -->BodyBehavior
 $RoleDecider
-<<<<<<< HEAD
     GOALIE --> $SecondaryStateDecider
         PENALTYSHOOT --> $SecondaryStateTeamDecider
             OUR --> $GameStateDecider
@@ -205,100 +204,4 @@
             READY --> @GoToDefensePosition
             PLAYING --> #DefenseBehavior
             ELSE --> @LookAtBall, @StandAndWait
-    PENALTY --> @LookAtBall, @StandAndWait
-=======
-    GOALIE --> $GameStateDecider
-        INITIAL --> @LookAtFieldFeatures, @StandAndWait
-        READY --> #PositioningReady
-        SET --> @StandAndWait
-        PLAYING --> $SecondaryStateDecider
-            NORMAL --> #GoalieBehavior
-            PENALTYSHOOT --> @LookAtBall, @StandAndWait
-            OVERTIME --> #GoalieBehavior
-            TIMEOUT --> @LookAtBall, @StandAndWait
-            DIRECT_FREEKICK --> $SecondaryStateTeamDecider
-                OUR --> @LookAtBall, @StandAndWait
-                OTHER --> @LookAtBall, @StandAndWait
-            INDIRECT_FREEKICK --> $SecondaryStateTeamDecider
-                OUR --> @LookAtBall, @StandAndWait
-                OTHER --> @LookAtBall, @StandAndWait
-            PENALTYKICK --> $SecondaryStateTeamDecider
-                OUR --> @LookAtBall, @StandAndWait
-                OTHER --> @LookAtBall, @StandAndWait
-            CORNER_KICK --> $SecondaryStateTeamDecider
-                OUR --> @LookAtBall, @StandAndWait
-                OTHER --> @LookAtBall, @StandAndWait
-            GOAL_KICK --> $SecondaryStateTeamDecider
-                OUR --> @LookAtBall, @StandAndWait
-                OTHER --> @LookAtBall, @StandAndWait
-            THROW_IN --> $SecondaryStateTeamDecider
-                OUR --> @LookAtBall, @StandAndWait
-                OTHER --> @LookAtBall, @StandAndWait
-        FINISHED --> @StandAndWait
-        NOT_ALLOWED_TO_MOVE --> @LookAtFieldFeatures, @StandAndWait
-    OFFENSE --> $GameStateDecider
-        INITIAL --> @LookAtFieldFeatures, @StandAndWait
-        READY --> #PositioningReady
-        SET --> @StandAndWait
-        PLAYING --> $SecondaryStateDecider
-            NORMAL --> #OffenseBehavior
-            PENALTYSHOOT --> @LookAtBall, @StandAndWait
-            OVERTIME --> #OffenseBehavior
-            TIMEOUT --> @LookAtBall, @StandAndWait
-            DIRECT_FREEKICK --> $SecondaryStateTeamDecider
-                OUR --> @LookAtBall, @StandAndWait
-                OTHER --> @LookAtBall, @StandAndWait
-            INDIRECT_FREEKICK --> $SecondaryStateTeamDecider
-                OUR --> @LookAtBall, @StandAndWait
-                OTHER --> @LookAtBall, @StandAndWait
-            PENALTYKICK --> $SecondaryStateTeamDecider
-                OUR --> @LookAtBall, @StandAndWait
-                OTHER --> @LookAtBall, @StandAndWait
-            CORNER_KICK --> $SecondaryStateTeamDecider
-                OUR --> @LookAtBall, @StandAndWait
-                OTHER --> @LookAtBall, @StandAndWait
-            GOAL_KICK --> $SecondaryStateTeamDecider
-                OUR --> @LookAtBall, @StandAndWait
-                OTHER --> @LookAtBall, @StandAndWait
-            THROW_IN --> $SecondaryStateTeamDecider
-                OUR --> @LookAtBall, @StandAndWait
-                OTHER --> @LookAtBall, @StandAndWait
-        FINISHED --> @StandAndWait
-        NOT_ALLOWED_TO_MOVE --> @LookAtBall, @StandAndWait
-    DEFENSE --> $GameStateDecider
-        INITIAL --> @LookAtFieldFeatures, @StandAndWait
-        READY --> #PositioningReady
-        SET --> @StandAndWait
-        PLAYING --> $SecondaryStateDecider
-            NORMAL --> #DefenseBehavior
-            PENALTYSHOOT --> @LookAtBall, @StandAndWait
-            OVERTIME --> #DefenseBehavior
-            TIMEOUT --> @LookAtBall, @StandAndWait
-            DIRECT_FREEKICK --> $SecondaryStateTeamDecider
-                OUR --> @LookAtBall, @StandAndWait
-                OTHER --> @LookAtBall, @StandAndWait
-            INDIRECT_FREEKICK --> $SecondaryStateTeamDecider
-                OUR --> @LookAtBall, @StandAndWait
-                OTHER --> @LookAtBall, @StandAndWait
-            PENALTYKICK --> $SecondaryStateTeamDecider
-                OUR --> @LookAtBall, @StandAndWait
-                OTHER --> @LookAtBall, @StandAndWait
-            CORNER_KICK --> $SecondaryStateTeamDecider
-                OUR --> @LookAtBall, @StandAndWait
-                OTHER --> @LookAtBall, @StandAndWait
-            GOAL_KICK --> $SecondaryStateTeamDecider
-                OUR --> @LookAtBall, @StandAndWait
-                OTHER --> @LookAtBall, @StandAndWait
-            THROW_IN --> $SecondaryStateTeamDecider
-                OUR --> @LookAtBall, @StandAndWait
-                OTHER --> @LookAtBall, @StandAndWait
-        FINISHED --> @StandAndWait
-        NOT_ALLOWED_TO_MOVE --> @LookAtBall, @StandAndWait
-    PENALTY --> $GameStateDecider
-        INITIAL --> @LookAtFieldFeatures, @StandAndWait
-        READY --> #PositioningReady
-        SET --> @StandAndWait
-        PLAYING --> #PenaltyBehavior
-        FINISHED --> @StandAndWait
-        NOT_ALLOWED_TO_MOVE --> @LookAtBallPenalty, @StandAndWait
->>>>>>> 2a9f724b
+    PENALTY --> @LookAtBall, @StandAndWait