#GoAndKickBallMapGoal
<<<<<<< HEAD
$AvoidBall
    NO --> $BallClose + distance:%behavior/body/ball_reaproach_dist
        YES --> $AlignedToGoal
            YES --> $BallKickArea
                LEFT --> @Stop, @LookAtBall, @StandAndWait + duration:1, @KickBallDynamic
                RIGHT --> @Stop, @LookAtBall, @StandAndWait + duration:1, @KickBallDynamic
                FAR --> @LookAtBall, @GoToBall + target:map_goal
            NO --> @LookAtBall, @GoToBall + target:map_goal
        NO --> @LookAtFieldFeatures, @GoToBall + target:map_goal + blocking:false + distance:%behavior/body/ball_far_approach_dist, @AvoidBallActive
    YES --> $ReachedMovebaseGoalPosition + thres:%behavior/body/ball_far_approach_position_thresh
        YES --> @AvoidBallInactive
        NO --> @LookAtFieldFeatures, @GoToBall + target:map_goal + distance:%behavior/body/ball_far_approach_dist
=======
$AlignedToGoal
    YES --> $BallKickArea
        LEFT --> @LookAtBall, @StandAndWait + duration:1, @LookForward, @KickBallDynamic
        RIGHT --> @LookAtBall, @StandAndWait + duration:1, @LookForward, @KickBallDynamic
        FAR -->@LookAtFieldFeatures, @GoToBall + target:map_goal
    NO -->  @GoToBall + target:map_goal
>>>>>>> ffa01319

#GoAndKickBallDetectionGoal
$AlignedToMoveBaseGoal
    YES --> $BallKickArea
        LEFT --> @Stop, @LookForward, @KickBallDynamic
        RIGHT --> @Stop, @LookForward, @KickBallDynamic
        FAR --> @GoToBall + target:detection_goal
    NO --> @GoToBall + target:detection_goal

#GoAndKickBallAway
$BallKickArea
    LEFT --> @Stop, @LookForward, @KickBallDynamic
    RIGHT --> @Stop, @LookForward, @KickBallDynamic
    FAR --> @GoToBall + target:close

#NoLocalizationPlayerBehavior
$BallSeen
    YES --> $BallClose
        YES --> $GoalSeen
            YES --> #GoAndKickBallDetectionGoal
            NO --> #GoAndKickBallAway
        NO --> @GoToBall + target:close
    NO --> @Stop, @LookAtBall, @SearchBall

#NoLocalizationGoalieBehavior
$BallSeen
    YES --> $BallClose
        YES --> #GoAndKickBallAway
        NO --> @Stop, @LookAtBall
    NO --> @Stop, @LookAtBall

#Positioning
$LocalizationAvailable
    YES --> @LookAtFieldFeatures, @AvoidBallActive, @GoToRolePosition
    NO --> @GoToRelativePosition + x:2 + y:0 + t:0

#PositioningReady
$LocalizationAvailable
    YES --> @LookAtFieldFeatures, @AvoidBallActive, @GoToRolePosition
    NO --> @GoToRelativePosition + x:2 + y:0 + t:0, @StandAndWait

#GoalieBehavior
$LocalizationAvailable
    YES --> $LocalizationPrecision
        HIGH --> $TimerRunning + name:reorientation
            YES --> @EndTimer + name:reorientation, @StartTimer + name:reorientation_pause + duration:%behavior/body/reorientation_pause_duration
            NO --> $JustUnpenalized
                YES --> #Positioning
                NO --> $BallSeen
                    YES --> $BallDangerous
                        YES --> #GoAndKickBallMapGoal
                        NO --> @GoToBlockPosition, @LookAtFieldFeatures
                    NO --> @LookAtFieldFeatures
        LOW --> $TimerEnded + name:reorientation_pause
            NO --> #NoLocalizationGoalieBehavior
            YES --> $TimerRunning + name:reorientation
                YES --> $TimerEnded + name:reorientation
                    YES --> @StartTimer + name:reorientation_pause + duration:%behavior/body/reorientation_pause_duration
                    NO --> @LookAtFieldFeatures, @Stop
                NO --> @StartTimer + name:reorientation + duration:%behavior/body/reorientation_duration
    NO --> $JustUnpenalized
        YES --> @GoToRelativePosition + x:2 + y:0 + t:0
        NO --> #NoLocalizationGoalieBehavior

#NoLocalizationOffenseBehavior
$JustUnpenalized
        YES --> @GoToRelativePosition + x:2 + y:0 + t:0
        NO --> #NoLocalizationPlayerBehavior

#OffenseBehavior
$LocalizationAvailable
    YES --> $LocalizationPrecision
        HIGH --> $TimerRunning + name:reorientation
            YES --> @EndTimer + name:reorientation, @StartTimer + name:reorientation_pause + duration:%behavior/body/reorientation_pause_duration
            NO --> $JustUnpenalized
                YES --> #Positioning
                NO --> $BallSeen
                    YES --> #GoAndKickBallMapGoal
                    NO --> @Stop, @LookAtFieldFeatures, @SearchBall
        LOW --> $TimerEnded + name:reorientation_pause
            NO --> #NoLocalizationOffenseBehavior
            YES --> $TimerRunning + name:reorientation
                YES --> $TimerEnded + name:reorientation
                    YES --> @StartTimer + name:reorientation_pause + duration:%behavior/body/reorientation_pause_duration
                    NO --> @LookAtFieldFeatures, @Stop
                NO --> @StartTimer + name:reorientation + duration:%behavior/body/reorientation_duration
    NO --> #NoLocalizationOffenseBehavior

#DefenseBehavior
$LocalizationAvailable
    YES --> $LocalizationPrecision
        HIGH --> $TimerRunning + name:reorientation
            YES --> @EndTimer + name:reorientation, @StartTimer + name:reorientation_pause + duration:%behavior/body/reorientation_pause_duration
            NO --> $JustUnpenalized
                YES --> #Positioning
                NO --> $BallSeen
                    YES --> $BallInDefensiveArea
                        YES --> #GoAndKickBallAway
                        NO -->  $BallClose
                            YES --> #GoAndKickBallAway
                            NO --> @GoToDefensePosition
                    NO --> @Stop, @LookAtFieldFeatures
        LOW --> $TimerEnded + name:reorientation_pause
            NO --> #NoLocalizationPlayerBehavior
            YES --> $TimerRunning + name:reorientation
                YES --> $TimerEnded + name:reorientation
                    YES --> @StartTimer + name:reorientation_pause + duration:%behavior/body/reorientation_pause_duration
                    NO --> @LookAtFieldFeatures, @Stop
                NO --> @StartTimer + name:reorientation + duration:%behavior/body/reorientation_duration
    NO --> #NoLocalizationPlayerBehavior

#PenaltyBehavior
$BallSeen
    YES --> $BallKickArea
        RIGHT --> @Stop, @LookForward, @KickBallDynamic + type:penalty
        LEFT --> @Stop, @LookForward, @KickBallDynamic + type:penalty
        FAR --> $GoalSeen
            YES --> @GoToBall + target:detection_goal
            NO --> @GoToBall + target:close
    NO --> @SearchBallPenalty


-->BodyBehavior
$RoleDecider
    GOALIE --> $GameStateDecider
        INITIAL --> @LookAtFieldFeatures, @StandAndWait
        READY --> #PositioningReady
        SET --> @StandAndWait
        PLAYING --> $SecondaryStateDecider
            NORMAL --> #GoalieBehavior
            PENALTYSHOOT --> @LookAtBall, @StandAndWait
            OVERTIME --> #GoalieBehavior
            TIMEOUT --> @LookAtBall, @StandAndWait
            DIRECT_FREEKICK --> $SecondaryStateTeamDecider
                OUR --> @LookAtBall, @StandAndWait
                OTHER --> @LookAtBall, @StandAndWait
            INDIRECT_FREEKICK --> $SecondaryStateTeamDecider
                OUR --> @LookAtBall, @StandAndWait
                OTHER --> @LookAtBall, @StandAndWait
            PENALTYKICK --> $SecondaryStateTeamDecider
                OUR --> @LookAtBall, @StandAndWait
                OTHER --> @LookAtBall, @StandAndWait
            CORNER_KICK --> $SecondaryStateTeamDecider
                OUR --> @LookAtBall, @StandAndWait
                OTHER --> @LookAtBall, @StandAndWait
            GOAL_KICK --> $SecondaryStateTeamDecider
                OUR --> @LookAtBall, @StandAndWait
                OTHER --> @LookAtBall, @StandAndWait
            THROW_IN --> $SecondaryStateTeamDecider
                OUR --> @LookAtBall, @StandAndWait
                OTHER --> @LookAtBall, @StandAndWait
        FINISHED --> @StandAndWait
        NOT_ALLOWED_TO_MOVE --> @LookAtFieldFeatures, @StandAndWait
    OFFENSE --> $GameStateDecider
        INITIAL --> @LookAtFieldFeatures, @StandAndWait
        READY --> #PositioningReady
        SET --> @StandAndWait
        PLAYING --> $SecondaryStateDecider
            NORMAL --> #OffenseBehavior
            PENALTYSHOOT --> @LookAtBall, @StandAndWait
            OVERTIME --> #OffenseBehavior
            TIMEOUT --> @LookAtBall, @StandAndWait
            DIRECT_FREEKICK --> $SecondaryStateTeamDecider
                OUR --> @LookAtBall, @StandAndWait
                OTHER --> @LookAtBall, @StandAndWait
            INDIRECT_FREEKICK --> $SecondaryStateTeamDecider
                OUR --> @LookAtBall, @StandAndWait
                OTHER --> @LookAtBall, @StandAndWait
            PENALTYKICK --> $SecondaryStateTeamDecider
                OUR --> @LookAtBall, @StandAndWait
                OTHER --> @LookAtBall, @StandAndWait
            CORNER_KICK --> $SecondaryStateTeamDecider
                OUR --> @LookAtBall, @StandAndWait
                OTHER --> @LookAtBall, @StandAndWait
            GOAL_KICK --> $SecondaryStateTeamDecider
                OUR --> @LookAtBall, @StandAndWait
                OTHER --> @LookAtBall, @StandAndWait
            THROW_IN --> $SecondaryStateTeamDecider
                OUR --> @LookAtBall, @StandAndWait
                OTHER --> @LookAtBall, @StandAndWait
        FINISHED --> @StandAndWait
        NOT_ALLOWED_TO_MOVE --> @LookAtBall, @StandAndWait
    DEFENSE --> $GameStateDecider
        INITIAL --> @LookAtFieldFeatures, @StandAndWait
        READY --> #PositioningReady
        SET --> @StandAndWait
        PLAYING --> $SecondaryStateDecider
            NORMAL --> #DefenseBehavior
            PENALTYSHOOT --> @LookAtBall, @StandAndWait
            OVERTIME --> #DefenseBehavior
            TIMEOUT --> @LookAtBall, @StandAndWait
            DIRECT_FREEKICK --> $SecondaryStateTeamDecider
                OUR --> @LookAtBall, @StandAndWait
                OTHER --> @LookAtBall, @StandAndWait
            INDIRECT_FREEKICK --> $SecondaryStateTeamDecider
                OUR --> @LookAtBall, @StandAndWait
                OTHER --> @LookAtBall, @StandAndWait
            PENALTYKICK --> $SecondaryStateTeamDecider
                OUR --> @LookAtBall, @StandAndWait
                OTHER --> @LookAtBall, @StandAndWait
            CORNER_KICK --> $SecondaryStateTeamDecider
                OUR --> @LookAtBall, @StandAndWait
                OTHER --> @LookAtBall, @StandAndWait
            GOAL_KICK --> $SecondaryStateTeamDecider
                OUR --> @LookAtBall, @StandAndWait
                OTHER --> @LookAtBall, @StandAndWait
            THROW_IN --> $SecondaryStateTeamDecider
                OUR --> @LookAtBall, @StandAndWait
                OTHER --> @LookAtBall, @StandAndWait
        FINISHED --> @StandAndWait
        NOT_ALLOWED_TO_MOVE --> @LookAtBall, @StandAndWait
    PENALTY --> $GameStateDecider
        INITIAL --> @LookAtFieldFeatures, @StandAndWait
        READY --> #PositioningReady
        SET --> @StandAndWait
        PLAYING --> #PenaltyBehavior
        FINISHED --> @StandAndWait
        NOT_ALLOWED_TO_MOVE --> @LookAtBallPenalty, @StandAndWait<|MERGE_RESOLUTION|>--- conflicted
+++ resolved
@@ -1,25 +1,16 @@
 #GoAndKickBallMapGoal
-<<<<<<< HEAD
 $AvoidBall
     NO --> $BallClose + distance:%behavior/body/ball_reaproach_dist
         YES --> $AlignedToGoal
             YES --> $BallKickArea
-                LEFT --> @Stop, @LookAtBall, @StandAndWait + duration:1, @KickBallDynamic
-                RIGHT --> @Stop, @LookAtBall, @StandAndWait + duration:1, @KickBallDynamic
+                LEFT --> @Stop, @LookAtBall, @StandAndWait + duration:1, @LookForward, @KickBallDynamic
+                RIGHT --> @Stop, @LookAtBall, @StandAndWait + duration:1, @LookForward, @KickBallDynamic
                 FAR --> @LookAtBall, @GoToBall + target:map_goal
             NO --> @LookAtBall, @GoToBall + target:map_goal
         NO --> @LookAtFieldFeatures, @GoToBall + target:map_goal + blocking:false + distance:%behavior/body/ball_far_approach_dist, @AvoidBallActive
     YES --> $ReachedMovebaseGoalPosition + thres:%behavior/body/ball_far_approach_position_thresh
         YES --> @AvoidBallInactive
         NO --> @LookAtFieldFeatures, @GoToBall + target:map_goal + distance:%behavior/body/ball_far_approach_dist
-=======
-$AlignedToGoal
-    YES --> $BallKickArea
-        LEFT --> @LookAtBall, @StandAndWait + duration:1, @LookForward, @KickBallDynamic
-        RIGHT --> @LookAtBall, @StandAndWait + duration:1, @LookForward, @KickBallDynamic
-        FAR -->@LookAtFieldFeatures, @GoToBall + target:map_goal
-    NO -->  @GoToBall + target:map_goal
->>>>>>> ffa01319
 
 #GoAndKickBallDetectionGoal
 $AlignedToMoveBaseGoal
