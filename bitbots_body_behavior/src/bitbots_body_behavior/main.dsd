--- conflicted
+++ resolved
@@ -127,14 +127,9 @@
 #GoalieRole
 $SecondaryStateDecider
     NORMAL --> $GameStateDecider
-<<<<<<< HEAD
-        READY --> #PositioningReady
-=======
-        INITIAL --> @LookAtFieldFeatures, @StandAndWait
         READY --> $GoalScoreRecently
             YES -> @Stop, @PlayAnimationCheering
             NO -> #PositioningReady
->>>>>>> 11c057d4
         PLAYING --> #GoalieBehavior
         ELSE --> @ChangeAction + action:waiting, @LookAtFieldFeatures, @StandAndWait
     PENALTYSHOOT --> #PenaltyBehavior
