--- conflicted
+++ resolved
@@ -124,14 +124,10 @@
         READY --> @LookAtBall, @GoToBall + target:gradient_goal + distance:%behavior/body/ball_far_approach_dist
         PLAYING --> #GoAndKickBallMapGoal
         ELSE --> @LookAtFieldFeatures, @StandAndWait
-<<<<<<< HEAD
     OTHER --> $BallDangerous
         LEFT --> @Stop, @PlayAnimationGoalieFallLeft
         RIGHT --> @Stop, @PlayAnimationGoalieFallRight
         ELSE --> @Stop
-=======
-    OTHER --> @LookAtFieldFeatures, @Stop
->>>>>>> 3aafc365
 
 #GoalieRole
 $SecondaryStateDecider
@@ -145,7 +141,6 @@
     ELSE --> $SecondaryStateModeDecider
         PLACING --> #PositioningReady
         ELSE --> @LookAtFieldFeatures, @StandAndWait
-<<<<<<< HEAD
 
 #OffenseSecondaryState
 $SecondaryStateTeamDecider
@@ -179,41 +174,6 @@
         ELSE --> @LookAtFieldFeatures, @StandAndWait
     TIMEOUT -->  @LookAtFieldFeatures, @StandAndWait
     ELSE --> #OffenseSecondaryState
-=======
->>>>>>> 3aafc365
-
-#OffenseSecondaryState
-$SecondaryStateTeamDecider
-    OUR --> $BallSeen
-        YES --> $ClosestToBallNoGoalie
-            YES --> $SecondaryStateModeDecider
-                PLACING --> @LookAtFieldFeatures, @GoToBall + target:gradient_goal
-                ELSE --> @LookAtFieldFeatures, @StandAndWait
-            NO --> $SecondaryStateModeDecider
-                PLACING --> @LookAtFieldFeatures, @GoToRolePosition
-                ELSE --> @LookAtFieldFeatures, @StandAndWait
-        NO --> @LookAtFieldFeatures, @SearchBall
-    OTHER --> $SecondaryStateModeDecider
-        PLACING --> $BallSeen
-            YES --> @LookAtFieldFeatures, @GoToBall + target:map_goal + distance:2
-            NO --> @LookAtFieldFeatures, @SearchBall
-        ELSE --> @LookAtFieldFeatures, @StandAndWait
-
-#OffenseRole
-$SecondaryStateDecider
-    NORMAL --> $GameStateDecider
-        INITIAL --> @LookAtFieldFeatures, @StandAndWait
-        READY --> #PositioningReady
-        PLAYING --> #OffenseBehavior
-        ELSE --> @LookAtFieldFeatures, @StandAndWait
-    PENALTYSHOOT --> #PenaltyBehavior
-    OVERTIME --> $GameStateDecider
-        INITIAL --> @LookAtFieldFeatures, @StandAndWait
-        READY --> #PositioningReady
-        PLAYING --> #OffenseBehavior
-        ELSE --> @LookAtFieldFeatures, @StandAndWait
-    TIMEOUT -->  @LookAtFieldFeatures, @StandAndWait
-    ELSE --> #OffenseSecondaryState
 
 
 #DefenseRole
