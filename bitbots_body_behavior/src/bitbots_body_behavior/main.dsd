#SearchBall
@ChangeAction + action:searching, @LookAtFieldFeatures, @StandAndWait + duration:4, @TurnAround

#DoNothing
@ChangeAction + action:waiting, @LookForward, @StandAndWait

#StandAndLook
@ChangeAction + action:waiting, @LookAtFieldFeatures, @StandAndWait

#GetWalkreadyAndLocalize
@ChangeAction + action:waiting + r:false, @LookForward + r:false, @PlayAnimationInit + r:false, @StandAndWait + duration:2 + r:false, @GetWalkready + r:false, @LookAtFieldFeatures + r:false, @StandAndWait + duration:2 + r:false, @StandAndWait


#GoAndKickBallMapGoal
$AvoidBall
    NO --> $BallClose + distance:%behavior/body/ball_reaproach_dist + angle:%behavior/body/ball_reapproach_angle
        YES --> $BallKickArea
            NEAR --> @ChangeAction + action:kicking, @Stop, @LookAtBall, @StandAndWait + duration:1.0, @LookForward + r:false, @KickBallDynamic, @LookAtFieldFeatures + r:false, @StandAndWait + duration:1 + r:false
            FAR --> @ChangeAction + action:going_to_ball, @LookAtBall, @GoToBall + target:map_goal
        NO --> @ChangeAction + action:going_to_ball + r:false, @LookAtFieldFeatures + r:false, @AvoidBallActive + r:false, @GoToBall + target:map_goal + blocking:false + distance:%behavior/body/ball_far_approach_dist
    YES --> $ReachedMovebaseGoalPosition + thres:%behavior/body/ball_far_approach_position_thresh
        YES --> @AvoidBallInactive
        NO --> @ChangeAction + action:going_to_ball, @LookAtFieldFeatures, @GoToBall + target:map_goal + distance:%behavior/body/ball_far_approach_dist

#GoAndKickBallDetectionGoal
$AlignedToMoveBaseGoal
    YES --> $BallKickArea
        NEAR --> @ChangeAction + action:kicking + r:false, @Stop + r:false, @LookForward + r:false, @KickBallDynamic + r:false
        FAR --> @ChangeAction + action:going_to_ball, @GoToBall + target:detection_goal
    NO --> @ChangeAction + action:going_to_ball, @GoToBall + target:detection_goal

#GoAndKickBallAway
$BallKickArea
    NEAR --> @ChangeAction + action:kicking + r:false, @Stop + r:false, @LookForward + r:false, @KickBallDynamic + r:false
    FAR --> @ChangeAction + action:going_to_ball, @GoToBall + target:close

#NoLocalizationPlayerBehavior
$BallSeen
    YES --> $BallClose
        YES --> $GoalSeen
            YES --> #GoAndKickBallDetectionGoal
            NO --> #GoAndKickBallAway
        NO --> @ChangeAction + action:going_to_ball, @GoToBall + target:close
    NO --> #SearchBall

#NoLocalizationGoalieBehavior
$BallSeen
    YES --> $BallClose
        YES --> #GoAndKickBallAway
        NO --> @ChangeAction + action:waiting, @Stop, @LookAtBall
    NO --> #SearchBall

#PositioningReady
$ConfigRole
    GOALIE --> $GoalScoreRecently
        YES --> @Stop + r:false, @PlayAnimationCheering + r:false, @GetWalkready + r:false
        NO --> $LocalizationAvailable
            YES --> @ChangeAction + action:positioning, @LookAtFieldFeatures, @StandAndWait + duration:%behavior/body/ready_wait_time, @AvoidBallActive, @GoToRolePosition
            NO --> @ChangeAction + action:positioning, @AvoidBallActive, @GoToRelativePosition + x:2 + y:0 + t:0, @StandAndWait
    ELSE --> $LocalizationAvailable
        YES --> @ChangeAction + action:positioning, @LookAtFieldFeatures, @StandAndWait + duration:%behavior/body/ready_wait_time, @AvoidBallActive, @GoToRolePosition
        NO --> @ChangeAction + action:positioning, @AvoidBallActive, @GoToRelativePosition + x:2 + y:0 + t:0, @StandAndWait

#ReorientationPause
$TimerRunning + name:reorientation
    YES --> $TimerEnded + name:reorientation
        YES --> @StartTimer + name:reorientation_pause + duration:%behavior/body/reorientation_pause_duration
        NO --> @ChangeAction + action:localizing, @LookAtFieldFeatures, @Stop
    NO --> @StartTimer + name:reorientation + duration:%behavior/body/reorientation_duration

#GoalieBehavior
$ClosestToBall
    YES --> $BallDangerous
        NO --> @ChangeAction + action:positioning, @AvoidBallActive, @GoToBlockPosition, @LookAtFieldFeatures
        ELSE --> #GoAndKickBallMapGoal
    NO --> @ChangeAction + action:positioning, @GoToBlockPosition, @LookAtFieldFeatures

#StrikerRole
$GoalieHandlingBall
    YES --> @ChangeAction + action:positioning, @AvoidBallActive, @GoToPassAcceptPosition //don't go too far back
    NO --> #GoAndKickBallMapGoal

#SupporterRole
$PassStarted
    YES --> @ChangeAction + action:positioning, @AvoidBallActive, @GoToPassAcceptPosition
    NO --> @ChangeAction + action:positioning, @AvoidBallActive, @GoToPassPreparePosition

#DefenderRole
@ChangeAction + action:positioning, @GoToDefensePosition

#GoalieRole
$LocalizationAvailable
    YES --> $LocalizationPrecision
        HIGH --> $TimerRunning + name:reorientation
            YES --> @EndTimer + name:reorientation + r:false, @StartTimer + name:reorientation_pause + duration:%behavior/body/reorientation_pause_duration + r:false
            NO --> $CurrentScore
                BEHIND --> $LastPlayer
                    YES --> #StrikerRole
                    NO --> #GoalieBehavior
                ELSE --> #GoalieBehavior
        LOW --> $TimerEnded + name:reorientation_pause
            NO --> #NoLocalizationGoalieBehavior
            YES --> #ReorientationPause
    NO --> #NoLocalizationGoalieBehavior

#PenaltyBehavior
$IsPenaltyShootRobot
    NO --> #DoNothing
    YES -->$SecondaryStateTeamDecider
        OUR --> @KickBallDynamic + r:true + type:penalty, @StandAndWait
        OTHER --> $BallDangerous
            LEFT --> @PlayAnimationGoalieFallLeft
            RIGHT --> @PlayAnimationGoalieFallRight
            ELSE --> @LookAtBall


#Placing
$ConfigRole
    GOALIE --> @ChangeAction + action:positioning, @GoToBlockPosition, @LookAtFieldFeatures
    ELSE --> $BallSeen
        NO --> #SearchBall
        YES --> $SecondaryStateDecider
            CORNER_KICK --> $SecondaryStateTeamDecider
                OUR --> $RankToBallNoGoalie
                    FIRST --> @ChangeAction + action:positioning, @LookAtFieldFeatures, @AvoidBallActive, @GoToCornerKickPosition + mode:striker
                    SECOND --> @ChangeAction + action:positioning, @LookAtFieldFeatures, @AvoidBallActive, @GoToCornerKickPosition + mode:supporter
                    THIRD --> @ChangeAction + action:positioning, @AvoidBallActive, @GoToDefensePosition
                OTHER --> @ChangeAction + action:positioning, @LookAtFieldFeatures, @AvoidBallActive, @GoToCornerKickPosition + mode:others
            ELSE --> $SecondaryStateTeamDecider
                OUR --> $RankToBallNoGoalie
                    FIRST --> @ChangeAction + action:positioning, @LookAtFieldFeatures, @AvoidBallActive, @GoToBall + target:gradient_goal + distance:0.5
                    SECOND --> @ChangeAction + action:positioning, @LookAtFieldFeatures, @AvoidBallActive, @GoToPassPreparePosition
                    THIRD --> @ChangeAction + action:positioning, @LookAtFieldFeatures, @AvoidBallActive, @GoToDefensePosition
                OTHER --> $RankToBallNoGoalie
                    FIRST --> @ChangeAction + action:positioning, @LookAtFieldFeatures, @AvoidBallActive, @GoToBall + target:map_goal + distance:1
                    SECOND --> @ChangeAction + action:positioning, @LookAtFieldFeatures, @AvoidBallActive, @GoToDefensePosition + mode:freekick
                    THIRD --> @ChangeAction + action:positioning, @LookAtFieldFeatures, @AvoidBallActive, @GoToDefensePosition

-->BodyBehavior
$IsPenalized
    YES --> #DoNothing
    JUST_UNPENALIZED --> #GetWalkreadyAndLocalize
    NO --> $GameStateDecider
        INITIAL --> @ChangeAction + action:waiting + r:false, @LookForward + r:false, @PlayAnimationInit + r:false, @StandAndWait + duration:2, @GetWalkready + r:false, @LookAtFieldFeatures + r:false, @StandAndWait + duration:2 + r:false, @StandAndWait
        READY --> #PositioningReady
        SET --> $SecondaryStateDecider
            PENALTYSHOOT --> $SecondaryStateTeamDecider
<<<<<<< HEAD
                OUR -->  @DeactivateHCM, @LookForward, @PlayAnimationInit + r:false, @StandAndWait + duration:2, @GetWalkready + r:false, @StandAndWait + duration:2 + r:false, @StandAndWait // we need to also see the goalie todo look at better position a bit lower
                OTHER --> @DeactivateHCM, @LookForward, @PlayAnimationInit + r:false, @StandAndWait + duration:2, @GetWalkready + r:false, @LookAtBall + r:false, @PlayAnimationGoalieArms + r:false, @StandAndWait + duration:2 + r:false, @StandAndWait // goalie only needs to care about the ball
=======
                OUR -->  @DeactivateHCM, @LookForward, @PlayAnimationInit + r:false, @StandAndWait + duration:2, @GetWalkready + r:false, @StandAndWait + duration:1 + r:false, @StandAndWait // we need to also see the goalie
                OTHER --> @DeactivateHCM, @LookForward, @PlayAnimationInit + r:false, @StandAndWait + duration:2, @GetWalkready + r:false, @LookAtBall + r:false, @StandAndWait // goalie only needs to care about the ball
>>>>>>> b8e1eacb
            ELSE --> #StandAndLook
        FINISHED --> #DoNothing
        PLAYING --> $SecondaryStateDecider
            PENALTYSHOOT --> #PenaltyBehavior
            TIMEOUT --> #StandAndLook
            ELSE --> $SecondaryStateModeDecider
                ELSE --> #StandAndLook
                PLACING --> #Placing
            NORMAL --> $BallSeen
                NO --> $ConfigRole
                    GOALIE --> #GoToRolePosition
                    ELSE --> #SearchBall
                YES --> $KickOffTimeUp
                    NO --> #StandAndLook
                    YES --> $ConfigRole
                        GOALIE --> #GoalieRole
                        ELSE --> $LocalizationAvailable
                            YES --> $LocalizationPrecision
                                HIGH --> $TimerRunning + name:reorientation
                                    YES --> @EndTimer + name:reorientation + r:false, @StartTimer + name:reorientation_pause + duration:%behavior/body/reorientation_pause_duration + r:false
                                    NO --> $RankToBallNoGoalie
                                        FIRST --> #StrikerRole
                                        SECOND --> #SupporterRole
                                        THIRD --> #DefenderRole
                                LOW --> $TimerEnded + name:reorientation_pause
                                    NO --> #NoLocalizationPlayerBehavior
                                    YES --> #ReorientationPause
                            NO --> #NoLocalizationPlayerBehavior<|MERGE_RESOLUTION|>--- conflicted
+++ resolved
@@ -145,13 +145,8 @@
         READY --> #PositioningReady
         SET --> $SecondaryStateDecider
             PENALTYSHOOT --> $SecondaryStateTeamDecider
-<<<<<<< HEAD
-                OUR -->  @DeactivateHCM, @LookForward, @PlayAnimationInit + r:false, @StandAndWait + duration:2, @GetWalkready + r:false, @StandAndWait + duration:2 + r:false, @StandAndWait // we need to also see the goalie todo look at better position a bit lower
-                OTHER --> @DeactivateHCM, @LookForward, @PlayAnimationInit + r:false, @StandAndWait + duration:2, @GetWalkready + r:false, @LookAtBall + r:false, @PlayAnimationGoalieArms + r:false, @StandAndWait + duration:2 + r:false, @StandAndWait // goalie only needs to care about the ball
-=======
                 OUR -->  @DeactivateHCM, @LookForward, @PlayAnimationInit + r:false, @StandAndWait + duration:2, @GetWalkready + r:false, @StandAndWait + duration:1 + r:false, @StandAndWait // we need to also see the goalie
-                OTHER --> @DeactivateHCM, @LookForward, @PlayAnimationInit + r:false, @StandAndWait + duration:2, @GetWalkready + r:false, @LookAtBall + r:false, @StandAndWait // goalie only needs to care about the ball
->>>>>>> b8e1eacb
+                OTHER --> @DeactivateHCM, @LookForward, @PlayAnimationInit + r:false, @StandAndWait + duration:2, @GetWalkready + r:false, @LookAtBall + r:false, @PlayAnimationGoalieArms + r:false, @StandAndWait // goalie only needs to care about the ball
             ELSE --> #StandAndLook
         FINISHED --> #DoNothing
         PLAYING --> $SecondaryStateDecider
