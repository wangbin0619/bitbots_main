--- conflicted
+++ resolved
@@ -21,9 +21,6 @@
     NEAR --> @ChangeAction + action:kicking + r:false, @Stop + r:false, @LookForward + r:false, @KickBallDynamic + r:false
     FAR --> @ChangeAction + action:going_to_ball, @GoToBall + target:close
 
-#SearchBall
-@ChangeAction + action:searching, @LookAtFieldFeatures, @StandAndWait + duration:4, @TurnAround
-
 #NoLocalizationPlayerBehavior
 $BallSeen
     YES --> $BallClose
@@ -38,27 +35,18 @@
     YES --> $BallClose
         YES --> #GoAndKickBallAway
         NO --> @ChangeAction + action:waiting, @Stop, @LookAtBall
-<<<<<<< HEAD
-    NO --> @ChangeAction + action:searching, @Stop, @SearchBall
+    NO --> #SearchBall
 
 #PositioningReady
 $ConfigRole
     GOALIE --> $GoalScoreRecently
-        YES --> @Stop, @PlayAnimationCheering
+        YES --> @Stop + r:false, @PlayAnimationCheering + r:false
         NO --> $LocalizationAvailable
             YES --> @ChangeAction + action:positioning, @LookAtFieldFeatures, @StandAndWait + duration:%behavior/body/ready_wait_time, @AvoidBallActive, @GoToRolePosition
-            NO --> @ChangeAction + action:positioning, @GoToRelativePosition + x:2 + y:0 + t:0, @StandAndWait
+            NO --> @ChangeAction + action:positioning, @AvoidBallActive, @GoToRelativePosition + x:2 + y:0 + t:0, @StandAndWait
     ELSE --> $LocalizationAvailable
         YES --> @ChangeAction + action:positioning, @LookAtFieldFeatures, @StandAndWait + duration:%behavior/body/ready_wait_time, @AvoidBallActive, @GoToRolePosition
-        NO --> @ChangeAction + action:positioning, @GoToRelativePosition + x:2 + y:0 + t:0, @StandAndWait
-=======
-    NO --> #SearchBall
-
-#PositioningReady
-$LocalizationAvailable
-    YES --> @ChangeAction + action:positioning, @LookAtFieldFeatures, @StandAndWait + duration:%behavior/body/ready_wait_time, @AvoidBallActive, @GoToRolePosition
-    NO --> @ChangeAction + action:positioning, @AvoidBallActive, @GoToRelativePosition + x:2 + y:0 + t:0, @StandAndWait
->>>>>>> e29863eb
+        NO --> @ChangeAction + action:positioning, @AvoidBallActive, @GoToRelativePosition + x:2 + y:0 + t:0, @StandAndWait
 
 #ReorientationPause
 $TimerRunning + name:reorientation
@@ -70,7 +58,7 @@
 #GoalieBehavior
 $ClosestToBall
     YES --> $BallDangerous
-        NO --> @ChangeAction + action:positioning, @GoToBlockPosition, @LookAtFieldFeatures
+        NO --> @ChangeAction + action:positioning, @AvoidBallActive, @GoToBlockPosition, @LookAtFieldFeatures
         ELSE --> #GoAndKickBallMapGoal
     NO --> @ChangeAction + action:positioning, @GoToBlockPosition, @LookAtFieldFeatures
 
@@ -78,41 +66,26 @@
 $LocalizationAvailable
     YES --> $LocalizationPrecision
         HIGH --> $TimerRunning + name:reorientation
-<<<<<<< HEAD
-            YES --> @EndTimer + name:reorientation, @StartTimer + name:reorientation_pause + duration:%behavior/body/reorientation_pause_duration
+            YES --> @EndTimer + name:reorientation + r:false, @StartTimer + name:reorientation_pause + duration:%behavior/body/reorientation_pause_duration + r:false
             NO --> $CurrentScore
                 BEHIND --> $LastPlayer
                     YES --> #StrikerRole
                     NO --> #GoalieBehavior
                 ELSE --> #GoalieBehavior
-=======
-            YES --> @EndTimer + name:reorientation + r:false, @StartTimer + name:reorientation_pause + duration:%behavior/body/reorientation_pause_duration + r:false
-            NO --> $BallSeen
-                YES --> $ClosestToBall
-                    YES --> $BallDangerous
-                        NO --> @ChangeAction + action:positioning, @GoToBlockPosition, @LookAtFieldFeatures
-                        ELSE --> #GoAndKickBallMapGoal
-                    NO --> @ChangeAction + action:positioning, @AvoidBallActive, @GoToBlockPosition, @LookAtFieldFeatures
-                NO --> @ChangeAction + action:searching, @LookAtFieldFeatures
->>>>>>> e29863eb
         LOW --> $TimerEnded + name:reorientation_pause
             NO --> #NoLocalizationGoalieBehavior
             YES --> #ReorientationPause
     NO --> #NoLocalizationGoalieBehavior
 
-<<<<<<< HEAD
 #StrikerRole
 $GoalieHandlingBall
-    YES --> @ChangeAction + action:positioning, @GoToPassAcceptPosition //don't go to far back
+    YES --> @ChangeAction + action:positioning, @AvoidBallActive, @GoToPassAcceptPosition //don't go to far back
     NO --> #GoAndKickBallMapGoal
-        NO --> #NoLocalizationPlayerBehavior
-        YES --> #ReorientationPause
-    NO --> #NoLocalizationPlayerBehavior
 
 #SupporterRole
 $PassStarted
-    YES --> @ChangeAction + action:positioning, @GoToPassAcceptPosition
-    NO --> @ChangeAction + action:positioning, @GoToPassPreparePosition
+    YES --> @ChangeAction + action:positioning, @AvoidBallActive, @GoToPassAcceptPosition
+    NO --> @ChangeAction + action:positioning, @AvoidBallActive, @GoToPassPreparePosition
 
 #DefenderRole
 $BallInDefensiveArea
@@ -122,49 +95,6 @@
     NO --> $BallClose
         YES --> #GoAndKickBallMapGoal
         NO --> @ChangeAction + action:positioning, @GoToDefensePosition
-=======
-#OffenseBehavior
-$LocalizationAvailable
-    YES --> $LocalizationPrecision
-        HIGH --> $TimerRunning + name:reorientation
-            YES --> @EndTimer + name:reorientation + r:false, @StartTimer + name:reorientation_pause + duration:%behavior/body/reorientation_pause_duration + r:false
-            NO --> $BallSeen
-                YES --> $ClosestToBallNoGoalie
-                    YES --> $GoalieHandlingBall
-                        YES --> @ChangeAction + action:positioning, @AvoidBallActive, @GoToPassAcceptPosition //don't go to far back
-                        NO --> #GoAndKickBallMapGoal
-                    NO --> $PassStarted
-                        YES --> @ChangeAction + action:positioning, @AvoidBallActive, @GoToPassAcceptPosition
-                        NO --> @ChangeAction + action:positioning, @AvoidBallActive, @GoToPassPreparePosition
-                NO --> #SearchBall
-        LOW --> $TimerEnded + name:reorientation_pause
-            NO --> #NoLocalizationPlayerBehavior
-            YES --> #ReorientationPause
-    NO --> #NoLocalizationPlayerBehavior
-
-#DefenseBehavior
-$LocalizationAvailable
-    YES --> $LocalizationPrecision
-        HIGH --> $TimerRunning + name:reorientation
-            YES --> @EndTimer + name:reorientation + r:false, @StartTimer + name:reorientation_pause + duration:%behavior/body/reorientation_pause_duration + r:false
-            NO --> $BallSeen
-                YES --> $BallInDefensiveArea
-                    YES --> $ClosestToBallNoGoalie
-                        YES --> $GoalieHandlingBall
-                            YES --> @ChangeAction + action:positioning, @GoToDefensePosition
-                            NO --> #GoAndKickBallMapGoal
-                        NO --> @ChangeAction + action:positioning, @GoToDefensePosition
-                    NO -->  $BallClose
-                        YES --> $ClosestToBallNoGoalie
-                            YES --> #GoAndKickBallMapGoal
-                            NO --> @ChangeAction + action:positioning, @GoToDefensePosition
-                        NO --> @ChangeAction + action:positioning, @GoToDefensePosition
-                NO --> @Stop, @LookAtFieldFeatures
-        LOW --> $TimerEnded + name:reorientation_pause
-            NO --> #NoLocalizationPlayerBehavior
-            YES --> #ReorientationPause
-    NO --> #NoLocalizationPlayerBehavior
->>>>>>> e29863eb
 
 #PenaltyBehavior
 $SecondaryStateTeamDecider
@@ -177,26 +107,26 @@
         RIGHT --> @Stop, @LookAtBall, @PlayAnimationGoalieFallRight
         ELSE --> @Stop, @LookAtBall
 
-<<<<<<< HEAD
+
 #Placing
 $BallSeen
     NO --> #SearchBall
     YES --> $SecondaryStateDecider
         CORNER_KICK --> $SecondaryStateTeamDecider
             OUR --> $RankToBallNoGoalie
-                FIRST --> @ChangeAction + action:positioning, @LookAtFieldFeatures, @GoToCornerKickPosition + mode:striker
-                SECOND --> @ChangeAction + action:positioning, @LookAtFieldFeatures, @GoToCornerKickPosition + mode:supporter
-                THIRD --> @ChangeAction + action:positioning, @GoToDefensePosition
-            OTHER --> @ChangeAction + action:positioning, @LookAtFieldFeatures, @GoToCornerKickPosition + mode:others
+                FIRST --> @ChangeAction + action:positioning, @LookAtFieldFeatures, @AvoidBallActive, @GoToCornerKickPosition + mode:striker
+                SECOND --> @ChangeAction + action:positioning, @LookAtFieldFeatures, @AvoidBallActive, @GoToCornerKickPosition + mode:supporter
+                THIRD --> @ChangeAction + action:positioning, @AvoidBallActive, @GoToDefensePosition
+            OTHER --> @ChangeAction + action:positioning, @LookAtFieldFeatures, @AvoidBallActive, @GoToCornerKickPosition + mode:others
         ELSE --> $SecondaryStateTeamDecider
             OUR --> $RankToBallNoGoalie
-                FIRST --> @ChangeAction + action:positioning, @LookAtFieldFeatures, @GoToBall + target:gradient_goal + distance:0.5
-                SECOND --> @ChangeAction + action:positioning, @LookAtFieldFeatures, @GoToPassPreparePosition
-                THIRD --> @ChangeAction + action:positioning, @LookAtFieldFeatures, @GoToDefensePosition
+                FIRST --> @ChangeAction + action:positioning, @LookAtFieldFeatures, @AvoidBallActive, @GoToBall + target:gradient_goal + distance:0.5
+                SECOND --> @ChangeAction + action:positioning, @LookAtFieldFeatures, @AvoidBallActive, @GoToPassPreparePosition
+                THIRD --> @ChangeAction + action:positioning, @LookAtFieldFeatures, @AvoidBallActive, @GoToDefensePosition
             OTHER --> $RankToBallNoGoalie
-                FIRST --> @ChangeAction + action:positioning, @LookAtFieldFeatures, @GoToBall + target:map_goal + distance:1
-                SECOND --> @ChangeAction + action:positioning, @LookAtFieldFeatures, @GoToDefensePosition + mode:freekick
-                THIRD --> @ChangeAction + action:positioning, @LookAtFieldFeatures, @GoToDefensePosition
+                FIRST --> @ChangeAction + action:positioning, @LookAtFieldFeatures, @AvoidBallActive, @GoToBall + target:map_goal + distance:1
+                SECOND --> @ChangeAction + action:positioning, @LookAtFieldFeatures, @AvoidBallActive, @GoToDefensePosition + mode:freekick
+                THIRD --> @ChangeAction + action:positioning, @LookAtFieldFeatures, @AvoidBallActive, @GoToDefensePosition
 
 #DoNothing
 @ChangeAction + action:waiting, @LookForward, @StandAndWait
@@ -205,17 +135,18 @@
 @ChangeAction + action:waiting, @LookAtFieldFeatures, @StandAndWait
 
 #SearchBall
-@ChangeAction + action:searching, @LookAtFieldFeatures, @SearchBall
+@ChangeAction + action:searching, @LookAtFieldFeatures, @StandAndWait + duration:4, @TurnAround
 
 #GetWalkreadyAndLocalize
-@ChangeAction + action:waiting + r:false, @GetWalkready + r:false, @StandAndWait + duration:2 + r:false
+@ChangeAction + action:waiting + r:false, @GetWalkready + r:false, @LookAtFieldFeatures + r:false, @StandAndWait + duration:2 + r:false
+
 
 -->BodyBehavior
 $IsPenalized
     YES --> #DoNothing
     JUST_UNPENALIZED --> #GetWalkreadyAndLocalize
     NO --> $GameStateDecider
-        INITIAL --> #StandAndLook
+        INITIAL --> @ChangeAction + action:waiting + r:false, @GetWalkready + r:false, @LookAtFieldFeatures + r:false, @StandAndWait
         READY --> #PositioningReady
         SET --> #StandAndLook
         FINISHED --> #DoNothing
@@ -234,7 +165,7 @@
                         ELSE --> $LocalizationAvailable
                             YES --> $LocalizationPrecision
                                 HIGH --> $TimerRunning + name:reorientation
-                                    YES --> @EndTimer + name:reorientation, @StartTimer + name:reorientation_pause + duration:%behavior/body/reorientation_pause_duration
+                                    YES --> @EndTimer + name:reorientation + r:false, @StartTimer + name:reorientation_pause + duration:%behavior/body/reorientation_pause_duration + r:false
                                     NO --> $RankToBallNoGoalie
                                         FIRST --> #StrikerRole
                                         SECOND --> #SupporterRole
@@ -242,83 +173,4 @@
                                 LOW --> $TimerEnded + name:reorientation_pause
                                     NO --> #NoLocalizationPlayerBehavior
                                     YES --> #ReorientationPause
-                            NO --> #NoLocalizationPlayerBehavior
-=======
-#GoalieRole
-$SecondaryStateDecider
-    NORMAL --> $GameStateDecider
-        READY --> $GoalScoreRecently
-            YES -> @Stop + r:false, @PlayAnimationCheering + r:false
-            NO -> #PositioningReady
-        PLAYING --> #GoalieBehavior
-        ELSE --> @ChangeAction + action:waiting, @LookAtFieldFeatures, @StandAndWait
-    PENALTYSHOOT --> #PenaltyBehavior
-    TIMEOUT --> @LookAtFieldFeatures, @StandAndWait
-    OVERTIME --> $GameStateDecider
-        READY --> #PositioningReady
-        PLAYING --> #GoalieBehavior
-        ELSE --> @ChangeAction + action:waiting, @LookAtFieldFeatures, @StandAndWait
-    ELSE --> $SecondaryStateModeDecider
-        PLACING --> #PositioningReady
-        ELSE --> @ChangeAction + action:waiting, @LookAtFieldFeatures, @StandAndWait
-
-#OffenseSecondaryState
-$SecondaryStateTeamDecider
-    OUR --> $BallSeen
-        YES --> $ClosestToBallNoGoalie
-            YES --> $SecondaryStateModeDecider
-                PLACING --> @ChangeAction + action:positioning, @LookAtFieldFeatures, @AvoidBallActive, @GoToBall + target:map_goal
-                ELSE --> @ChangeAction + action:waiting, @LookAtFieldFeatures, @StandAndWait
-            NO --> $SecondaryStateModeDecider
-                PLACING --> @ChangeAction + action:positioning, @LookAtFieldFeatures, @AvoidBallActive, @GoToRolePosition
-                ELSE --> @ChangeAction + action:waiting, @LookAtFieldFeatures, @StandAndWait
-        NO --> #SearchBall
-    OTHER --> $SecondaryStateModeDecider
-        PLACING --> $BallSeen
-            YES --> @ChangeAction + action:positioning, @LookAtFieldFeatures, @AvoidBallActive, @GoToBall + target:map_goal + distance:2
-            NO --> #SearchBall
-        ELSE --> @ChangeAction + action:waiting, @LookAtFieldFeatures, @StandAndWait
-
-#OffenseRole
-$SecondaryStateDecider
-    NORMAL --> $GameStateDecider
-        READY --> #PositioningReady
-        PLAYING --> #OffenseBehavior
-        ELSE --> @ChangeAction + action:waiting, @LookAtFieldFeatures, @StandAndWait
-    PENALTYSHOOT --> #PenaltyBehavior
-    OVERTIME --> $GameStateDecider
-        READY --> #PositioningReady
-        PLAYING --> #OffenseBehavior
-        ELSE --> @ChangeAction + action:waiting, @LookAtFieldFeatures, @StandAndWait
-    TIMEOUT -->  @ChangeAction + action:waiting, @LookAtFieldFeatures, @StandAndWait
-    ELSE --> #OffenseSecondaryState
-
-
-#DefenseRole
-$SecondaryStateDecider
-    NORMAL --> $GameStateDecider
-        READY --> #PositioningReady
-        PLAYING --> #DefenseBehavior
-        ELSE --> @ChangeAction + action:waiting, @LookAtFieldFeatures, @StandAndWait
-    PENALTYSHOOT --> #PenaltyBehavior
-    OVERTIME --> $GameStateDecider
-        READY --> #PositioningReady
-        PLAYING --> #DefenseBehavior
-        ELSE --> @ChangeAction + action:waiting, @LookAtFieldFeatures, @StandAndWait
-    TIMEOUT --> @ChangeAction + action:waiting, @LookAtFieldFeatures, @StandAndWait
-    ELSE --> $SecondaryStateModeDecider
-        PLACING --> @AvoidBallActive, @GoToDefensePosition
-        ELSE --> @ChangeAction + action:waiting, @LookAtFieldFeatures, @StandAndWait
-
--->BodyBehavior
-$AllowedToMove
-    NO_MOVEMENT --> @ChangeAction + action:waiting, @LookForward, @StandAndWait
-    ONLY_HEAD --> $GameStateDecider
-        INITIAL --> @ChangeAction + action:waiting + r:false, @GetWalkready + r:false, @LookAtFieldFeatures + r:false, @StandAndWait
-        ELSE --> @ChangeAction + action:waiting, @LookAtFieldFeatures, @StandAndWait
-    JUST_UNPENALIZED --> @ChangeAction + action:waiting + r:false, @GetWalkready + r:false, @LookAtFieldFeatures + r:false, @StandAndWait + duration:2 + r:false
-    NORMAL --> $RoleDecider
-        GOALIE --> #GoalieRole
-        OFFENSE --> #OffenseRole
-        DEFENSE --> #DefenseRole
->>>>>>> e29863eb
+                            NO --> #NoLocalizationPlayerBehavior