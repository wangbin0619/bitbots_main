--- conflicted
+++ resolved
@@ -2,21 +2,12 @@
 $AvoidBall
     NO --> $BallClose + distance:%behavior/body/ball_reaproach_dist
         YES --> $BallKickArea
-<<<<<<< HEAD
-            NEAR --> @Stop + r:false, @LookAtBall + r:false, @StandAndWait + duration:1 + r:false, @LookForward + r:false, @KickBallDynamic, @LookAtFieldFeatures + r:false, @StandAndWait + duration:1 + r:false
-            FAR --> @LookAtFieldFeatures, @GoToBall + target:map_goal
-        NO --> @LookAtFieldFeatures, @GoToBall + target:map_goal + blocking:false + distance:%behavior/body/ball_far_approach_dist, @AvoidBallActive
+            NEAR --> @ChangeAction + action:kicking + r:false, @Stop + r:false, @LookAtBall + r:false, @StandAndWait + duration:1 + r:false, @LookForward + r:false, @KickBallDynamic, @LookAtFieldFeatures + r:false, @StandAndWait + duration:1 + r:false
+            FAR --> @ChangeAction + action:going_to_ball, @LookAtFieldFeatures, @GoToBall + target:map_goal
+        NO --> @ChangeAction + action:going_to_ball, @LookAtFieldFeatures, @GoToBall + target:map_goal + blocking:false + distance:%behavior/body/ball_far_approach_dist, @AvoidBallActive
     YES --> $ReachedMovebaseGoalPosition + thres:%behavior/body/ball_far_approach_position_thresh
         YES --> @AvoidBallInactive
-        NO --> @LookAtFieldFeatures, @GoToBall + target:map_goal + distance:%behavior/body/ball_far_approach_dist
-=======
-            NEAR --> @ChangeAction + action:kicking, @Stop + r:false, @LookAtBall + r:false, @StandAndWait + duration:1 + r:false, @LookForward + r:false, @KickBallDynamic
-            FAR --> @ChangeAction + action:going_to_ball, @LookAtFieldFeatures, @GoToBall + target:gradient_goal
-        NO --> @LookAtFieldFeatures, @GoToBall + target:gradient_goal + blocking:false + distance:%behavior/body/ball_far_approach_dist, @AvoidBallActive
-    YES --> $ReachedMovebaseGoalPosition + thres:%behavior/body/ball_far_approach_position_thresh
-        YES --> @AvoidBallInactive
-        NO --> @ChangeAction + action:going_to_ball, @LookAtFieldFeatures, @GoToBall + target:gradient_goal + distance:%behavior/body/ball_far_approach_dist
->>>>>>> a6d5f5f2
+        NO --> @ChangeAction + action:going_to_ball, @LookAtFieldFeatures, @GoToBall + target:map_goal + distance:%behavior/body/ball_far_approach_dist
 
 #GoAndKickBallDetectionGoal
 $AlignedToMoveBaseGoal
