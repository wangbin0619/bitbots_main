#SearchBall
@ChangeAction + action:searching, @LookAtFieldFeatures, @StandAndWait + duration:4, @TurnAround

#DoNothing
@ChangeAction + action:waiting, @LookForward, @StandAndWait

#StandAndLook
@ChangeAction + action:waiting, @LookAtFieldFeatures, @StandAndWait

#GetWalkreadyAndLocalize
@ChangeAction + action:waiting + r:false, @LookForward + r:false, @PlayAnimationInit + r:false, @StandAndWait + duration:2 + r:false, @GetWalkready + r:false, @LookAtFieldFeatures + r:false, @StandAndWait + duration:2 + r:false, @StandAndWait


#GoAndKickBallMapGoal
$AvoidBall
    NO --> $BallClose + distance:%behavior/body/ball_reaproach_dist + angle:%behavior/body/ball_reapproach_angle
        YES --> $BallKickArea
            NEAR --> @ChangeAction + action:kicking, @Stop, @LookAtBall, @StandAndWait + duration:1.0, @LookForward + r:false, @KickBallDynamic, @LookAtFieldFeatures + r:false, @StandAndWait + duration:1 + r:false
            FAR --> @ChangeAction + action:going_to_ball, @LookAtBall, @GoToBall + target:map_goal
        NO --> @ChangeAction + action:going_to_ball + r:false, @LookAtFieldFeatures + r:false, @AvoidBallActive + r:false, @GoToBall + target:map_goal + blocking:false + distance:%behavior/body/ball_far_approach_dist
    YES --> $ReachedMovebaseGoalPosition + thres:%behavior/body/ball_far_approach_position_thresh
        YES --> @AvoidBallInactive
        NO --> @ChangeAction + action:going_to_ball, @LookAtFieldFeatures, @GoToBall + target:map_goal + distance:%behavior/body/ball_far_approach_dist

#GoAndKickBallDetectionGoal
$AlignedToMoveBaseGoal
    YES --> $BallKickArea
        NEAR --> @ChangeAction + action:kicking + r:false, @Stop + r:false, @LookForward + r:false, @KickBallDynamic + r:false
        FAR --> @ChangeAction + action:going_to_ball, @GoToBall + target:detection_goal
    NO --> @ChangeAction + action:going_to_ball, @GoToBall + target:detection_goal

#GoAndKickBallAway
$BallKickArea
    NEAR --> @ChangeAction + action:kicking + r:false, @Stop + r:false, @LookForward + r:false, @KickBallDynamic + r:false
    FAR --> @ChangeAction + action:going_to_ball, @GoToBall + target:close

#NoLocalizationPlayerBehavior
$BallSeen
    YES --> $BallClose
        YES --> $GoalSeen
            YES --> #GoAndKickBallDetectionGoal
            NO --> #GoAndKickBallAway
        NO --> @ChangeAction + action:going_to_ball, @GoToBall + target:close
    NO --> #SearchBall

#NoLocalizationGoalieBehavior
$BallSeen
    YES --> $BallClose
        YES --> #GoAndKickBallAway
        NO --> @ChangeAction + action:waiting, @Stop, @LookAtBall
    NO --> #SearchBall

#PositioningReady
$ConfigRole
    GOALIE --> $GoalScoreRecently
        YES --> @Stop + r:false, @PlayAnimationCheering + r:false, @GetWalkready + r:false
        NO --> $LocalizationAvailable
            YES --> @ChangeAction + action:positioning, @LookAtFieldFeatures, @StandAndWait + duration:%behavior/body/ready_wait_time, @AvoidBallActive, @GoToRolePosition
            NO --> @ChangeAction + action:positioning, @AvoidBallActive, @GoToRelativePosition + x:2 + y:0 + t:0, @StandAndWait
    ELSE --> $LocalizationAvailable
        YES --> @ChangeAction + action:positioning, @LookAtFieldFeatures, @StandAndWait + duration:%behavior/body/ready_wait_time, @AvoidBallActive, @GoToRolePosition
        NO --> @ChangeAction + action:positioning, @AvoidBallActive, @GoToRelativePosition + x:2 + y:0 + t:0, @StandAndWait

#ReorientationPause
$TimerRunning + name:reorientation
    YES --> $TimerEnded + name:reorientation
        YES --> @StartTimer + name:reorientation_pause + duration:%behavior/body/reorientation_pause_duration
        NO --> @ChangeAction + action:localizing, @LookAtFieldFeatures, @Stop
    NO --> @StartTimer + name:reorientation + duration:%behavior/body/reorientation_duration

#GoalieBehavior
$ClosestToBall + use_time_to_ball:true
    YES --> $BallDangerous
        NO --> @ChangeAction + action:positioning, @AvoidBallActive, @GoToBlockPosition, @LookAtFieldFeatures
        ELSE --> #GoAndKickBallMapGoal
    NO --> @ChangeAction + action:positioning, @GoToBlockPosition, @LookAtFieldFeatures

#StrikerRole
$GoalieHandlingBall
    YES --> @ChangeAction + action:positioning, @AvoidBallActive, @GoToPassAcceptPosition //don't go too far back
    NO --> #GoAndKickBallMapGoal

#SupporterRole
$PassStarted
    YES --> @ChangeAction + action:positioning, @AvoidBallActive, @GoToPassAcceptPosition
    NO --> @ChangeAction + action:positioning, @AvoidBallActive, @GoToPassPreparePosition

#DefenderRole
@ChangeAction + action:positioning, @GoToDefensePosition

#GoalieRole
$LocalizationAvailable
    YES --> $LocalizationPrecision
        HIGH --> $TimerRunning + name:reorientation
            YES --> @EndTimer + name:reorientation + r:false, @StartTimer + name:reorientation_pause + duration:%behavior/body/reorientation_pause_duration + r:false
            NO --> $CurrentScore
                BEHIND --> $LastPlayer
                    YES --> #StrikerRole
                    NO --> #GoalieBehavior
                ELSE --> #GoalieBehavior
        LOW --> $TimerEnded + name:reorientation_pause
            NO --> #NoLocalizationGoalieBehavior
            YES --> #ReorientationPause
    NO --> #NoLocalizationGoalieBehavior

#PenaltyShootoutBehavior
$IsPenaltyShootRobot
    NO --> #DoNothing
    YES -->$SecondaryStateTeamDecider
        OUR --> @StandAndWaitRandom + min:10 + max:30, @KickBallDynamic + r:true + type:penalty, @StandAndWait
        OTHER --> $BallDangerous
            LEFT --> @PlayAnimationGoalieFallLeft
            RIGHT --> @PlayAnimationGoalieFallRight
            CENTER --> @PlayAnimationGoalieFallCenter
            ELSE --> @LookAtBall


#Placing
<<<<<<< HEAD
$BallSeen
    NO --> #SearchBall
    YES --> $SecondaryStateDecider
        CORNER_KICK --> $SecondaryStateTeamDecider
            OUR --> $RankToBallNoGoalie + use_time_to_ball:true
                FIRST --> @ChangeAction + action:positioning, @LookAtFieldFeatures, @AvoidBallActive, @GoToCornerKickPosition + mode:striker
                SECOND --> @ChangeAction + action:positioning, @LookAtFieldFeatures, @AvoidBallActive, @GoToCornerKickPosition + mode:supporter
                THIRD --> @ChangeAction + action:positioning, @AvoidBallActive, @GoToDefensePosition
            OTHER --> @ChangeAction + action:positioning, @LookAtFieldFeatures, @AvoidBallActive, @GoToCornerKickPosition + mode:others
        ELSE --> $SecondaryStateTeamDecider
            OUR --> $RankToBallNoGoalie + use_time_to_ball:true
                FIRST --> @ChangeAction + action:positioning, @LookAtFieldFeatures, @AvoidBallActive, @GoToBall + target:gradient_goal + distance:0.5
                SECOND --> @ChangeAction + action:positioning, @LookAtFieldFeatures, @AvoidBallActive, @GoToPassPreparePosition
                THIRD --> @ChangeAction + action:positioning, @LookAtFieldFeatures, @AvoidBallActive, @GoToDefensePosition
            OTHER --> $RankToBallNoGoalie + use_time_to_ball:true
                FIRST --> @ChangeAction + action:positioning, @LookAtFieldFeatures, @AvoidBallActive, @GoToBall + target:map_goal + distance:1
                SECOND --> @ChangeAction + action:positioning, @LookAtFieldFeatures, @AvoidBallActive, @GoToDefensePosition + mode:freekick
                THIRD --> @ChangeAction + action:positioning, @LookAtFieldFeatures, @AvoidBallActive, @GoToDefensePosition
=======
$ConfigRole
    GOALIE --> @ChangeAction + action:positioning, @GoToBlockPosition, @LookAtFieldFeatures
    ELSE --> $BallSeen
        NO --> #SearchBall
        YES --> $SecondaryStateDecider
            CORNER_KICK --> $SecondaryStateTeamDecider
                OUR --> $RankToBallNoGoalie
                    FIRST --> @ChangeAction + action:positioning, @LookAtFieldFeatures, @AvoidBallActive, @GoToCornerKickPosition + mode:striker
                    SECOND --> @ChangeAction + action:positioning, @LookAtFieldFeatures, @AvoidBallActive, @GoToCornerKickPosition + mode:supporter
                    THIRD --> @ChangeAction + action:positioning, @AvoidBallActive, @GoToDefensePosition
                OTHER --> @ChangeAction + action:positioning, @LookAtFieldFeatures, @AvoidBallActive, @GoToCornerKickPosition + mode:others
            ELSE --> $SecondaryStateTeamDecider
                OUR --> $RankToBallNoGoalie
                    FIRST --> @ChangeAction + action:positioning, @LookAtFieldFeatures, @AvoidBallActive, @GoToBall + target:gradient_goal + distance:0.5
                    SECOND --> @ChangeAction + action:positioning, @LookAtFieldFeatures, @AvoidBallActive, @GoToPassPreparePosition
                    THIRD --> @ChangeAction + action:positioning, @LookAtFieldFeatures, @AvoidBallActive, @GoToDefensePosition
                OTHER --> $RankToBallNoGoalie
                    FIRST --> @ChangeAction + action:positioning, @LookAtFieldFeatures, @AvoidBallActive, @GoToBall + target:map_goal + distance:1
                    SECOND --> @ChangeAction + action:positioning, @LookAtFieldFeatures, @AvoidBallActive, @GoToDefensePosition + mode:freekick
                    THIRD --> @ChangeAction + action:positioning, @LookAtFieldFeatures, @AvoidBallActive, @GoToDefensePosition
>>>>>>> 2b51b3d7

-->BodyBehavior
$IsPenalized
    YES --> #DoNothing
    JUST_UNPENALIZED --> #GetWalkreadyAndLocalize
    NO --> $GameStateDecider
        INITIAL --> @ChangeAction + action:waiting + r:false, @LookForward + r:false, @PlayAnimationInit + r:false, @StandAndWait + duration:2, @GetWalkready + r:false, @LookAtFieldFeatures + r:false, @StandAndWait + duration:2 + r:false, @StandAndWait
        READY --> #PositioningReady
        SET --> $SecondaryStateDecider
            PENALTYSHOOT --> $SecondaryStateTeamDecider
                OUR -->  @DeactivateHCM + r:false, @LookForward + r:false, @PlayAnimationInit + r:false, @StandAndWait + duration:2 + r:false, @GetWalkready + r:false, @StandAndWait + duration:1 + r:false, @StandAndWait // we need to also see the goalie
                OTHER --> @DeactivateHCM + r:false, @LookForward + r:false, @PlayAnimationInit + r:false, @StandAndWait + duration:2 + r:false, @GetWalkready + r:false, @LookAtBall + r:false, @PlayAnimationGoalieArms + r:false, @StandAndWait // goalie only needs to care about the ball
            ELSE --> #StandAndLook
        FINISHED --> #DoNothing
        PLAYING --> $SecondaryStateDecider
            PENALTYSHOOT --> #PenaltyShootoutBehavior
            TIMEOUT --> #StandAndLook
            ELSE --> $SecondaryStateModeDecider
                ELSE --> #StandAndLook
                PLACING --> #Placing
            NORMAL --> $BallSeen
                NO --> $ConfigRole
                    GOALIE --> @GoToRolePosition
                    ELSE --> #SearchBall
                YES --> $KickOffTimeUp
                    NO --> #StandAndLook
                    YES --> $ConfigRole
                        GOALIE --> #GoalieRole
                        ELSE --> $LocalizationAvailable
                            YES --> $LocalizationPrecision
                                HIGH --> $TimerRunning + name:reorientation
                                    YES --> @EndTimer + name:reorientation + r:false, @StartTimer + name:reorientation_pause + duration:%behavior/body/reorientation_pause_duration + r:false
                                    NO --> $RankToBallNoGoalie + use_time_to_ball:true
                                        FIRST --> #StrikerRole
                                        SECOND --> #SupporterRole
                                        THIRD --> #DefenderRole
                                LOW --> $TimerEnded + name:reorientation_pause
                                    NO --> #NoLocalizationPlayerBehavior
                                    YES --> #ReorientationPause
                            NO --> #NoLocalizationPlayerBehavior<|MERGE_RESOLUTION|>--- conflicted
+++ resolved
@@ -116,47 +116,26 @@
 
 
 #Placing
-<<<<<<< HEAD
-$BallSeen
-    NO --> #SearchBall
-    YES --> $SecondaryStateDecider
-        CORNER_KICK --> $SecondaryStateTeamDecider
-            OUR --> $RankToBallNoGoalie + use_time_to_ball:true
-                FIRST --> @ChangeAction + action:positioning, @LookAtFieldFeatures, @AvoidBallActive, @GoToCornerKickPosition + mode:striker
-                SECOND --> @ChangeAction + action:positioning, @LookAtFieldFeatures, @AvoidBallActive, @GoToCornerKickPosition + mode:supporter
-                THIRD --> @ChangeAction + action:positioning, @AvoidBallActive, @GoToDefensePosition
-            OTHER --> @ChangeAction + action:positioning, @LookAtFieldFeatures, @AvoidBallActive, @GoToCornerKickPosition + mode:others
-        ELSE --> $SecondaryStateTeamDecider
-            OUR --> $RankToBallNoGoalie + use_time_to_ball:true
-                FIRST --> @ChangeAction + action:positioning, @LookAtFieldFeatures, @AvoidBallActive, @GoToBall + target:gradient_goal + distance:0.5
-                SECOND --> @ChangeAction + action:positioning, @LookAtFieldFeatures, @AvoidBallActive, @GoToPassPreparePosition
-                THIRD --> @ChangeAction + action:positioning, @LookAtFieldFeatures, @AvoidBallActive, @GoToDefensePosition
-            OTHER --> $RankToBallNoGoalie + use_time_to_ball:true
-                FIRST --> @ChangeAction + action:positioning, @LookAtFieldFeatures, @AvoidBallActive, @GoToBall + target:map_goal + distance:1
-                SECOND --> @ChangeAction + action:positioning, @LookAtFieldFeatures, @AvoidBallActive, @GoToDefensePosition + mode:freekick
-                THIRD --> @ChangeAction + action:positioning, @LookAtFieldFeatures, @AvoidBallActive, @GoToDefensePosition
-=======
 $ConfigRole
     GOALIE --> @ChangeAction + action:positioning, @GoToBlockPosition, @LookAtFieldFeatures
     ELSE --> $BallSeen
         NO --> #SearchBall
         YES --> $SecondaryStateDecider
             CORNER_KICK --> $SecondaryStateTeamDecider
-                OUR --> $RankToBallNoGoalie
+                OUR --> $RankToBallNoGoalie + use_time_to_ball:true
                     FIRST --> @ChangeAction + action:positioning, @LookAtFieldFeatures, @AvoidBallActive, @GoToCornerKickPosition + mode:striker
                     SECOND --> @ChangeAction + action:positioning, @LookAtFieldFeatures, @AvoidBallActive, @GoToCornerKickPosition + mode:supporter
                     THIRD --> @ChangeAction + action:positioning, @AvoidBallActive, @GoToDefensePosition
                 OTHER --> @ChangeAction + action:positioning, @LookAtFieldFeatures, @AvoidBallActive, @GoToCornerKickPosition + mode:others
             ELSE --> $SecondaryStateTeamDecider
-                OUR --> $RankToBallNoGoalie
+                OUR --> $RankToBallNoGoalie + use_time_to_ball:true
                     FIRST --> @ChangeAction + action:positioning, @LookAtFieldFeatures, @AvoidBallActive, @GoToBall + target:gradient_goal + distance:0.5
                     SECOND --> @ChangeAction + action:positioning, @LookAtFieldFeatures, @AvoidBallActive, @GoToPassPreparePosition
                     THIRD --> @ChangeAction + action:positioning, @LookAtFieldFeatures, @AvoidBallActive, @GoToDefensePosition
-                OTHER --> $RankToBallNoGoalie
+                OTHER --> $RankToBallNoGoalie + use_time_to_ball:true
                     FIRST --> @ChangeAction + action:positioning, @LookAtFieldFeatures, @AvoidBallActive, @GoToBall + target:map_goal + distance:1
                     SECOND --> @ChangeAction + action:positioning, @LookAtFieldFeatures, @AvoidBallActive, @GoToDefensePosition + mode:freekick
                     THIRD --> @ChangeAction + action:positioning, @LookAtFieldFeatures, @AvoidBallActive, @GoToDefensePosition
->>>>>>> 2b51b3d7
 
 -->BodyBehavior
 $IsPenalized
