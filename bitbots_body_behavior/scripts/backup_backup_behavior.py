#!/usr/bin/env python2
import rospy
import math
import time
import actionlib
from actionlib_msgs.msg import GoalStatus

import humanoid_league_msgs.msg
import tf2_ros as tf2
from tf2_geometry_msgs import PointStamped
from humanoid_league_msgs.msg import BallRelative, GoalRelative, GameState, PlayAnimationGoal, PlayAnimationAction
from geometry_msgs.msg import Twist


class Behavior(object):
    def __init__(self):
        self.init_walking_time = 15
<<<<<<< HEAD
        self.penalized_walk_time = 15
=======
>>>>>>> 3be17793
        self.rotation_threshold = math.radians(10)
        self.walking_rotation_scalar = 0.09
        self.moonwalk_rotation = -0.1
        self.walking_speed_forward = 0.06
        self.walking_speed_sideward = 0.06
        self.reach_ball_time = 5.0
        self.ball_position = (100,100)
        self.ball_distance = 100
        self.ball_angle = 0.0
        self.ball_age = 100
        self.goal_angle = 1.0
        self.goal_kick_threshold = math.radians(10)
        self.penalized = False
        self.goal_in_front = False
        self.allow_to_move = False
        self.kick_behavior = False
        self.goal_behavior = False
        rospy.init_node('backup_backup_behavior')

        self.tf_buffer = tf2.Buffer(cache_time=rospy.Duration(5))
        self.tf_listener = tf2.TransformListener(self.tf_buffer)

        self.anim = Anim()

        # Subscribe to 'ball_relative'-message
        self.ball_relative_msg = rospy.Subscriber(
            'ball_relative',
            BallRelative,
            self.ball_relative_cb,
            queue_size=1,
            tcp_nodelay=True)
        '''
        self.goal_relative_msg = rospy.Subscriber(
            'goal_relative',
            GoalRelative,
            self.goal_relative_cb,
            queue_size=1,
            tcp_nodelay=True)
        '''
        self.game_control_msg = rospy.Subscriber(
            'gamestate',
            GameState,
            self.gamestate_cb,
            queue_size=1,
            tcp_nodelay=True)

        self.pub_walking = rospy.Publisher(
            'cmd_vel',
            Twist,
            queue_size=1)

    def gamestate_cb(self, msg):
        self.allow_to_move = msg.allowedToMove 
        # Penalized walk in
        if not msg.penalized and self.penalized:
            time.sleep(1)
            self.walkIn(self.penalized_walk_time)
        self.penalized = msg.penalized
    
    def goal_relative_cb(self, msg):
        goal_obj = PointStamped(msg.header, msg.center_direction)
        x, y = self.get_ball_position_uv(goal_obj)
        goal_position = (float(x), float(y))
        self.goal_angle = math.atan2(float(goal_position[1]),float(goal_position[0]))
        if abs(self.goal_angle) < self.goal_kick_threshold:
            self.goal_in_front = True
        else:
            self.goal_in_front = False

    def ball_relative_cb(self, msg):
        ball_obj = PointStamped(msg.header, msg.ball_relative)
        x, y = self.get_ball_position_uv(ball_obj)
        self.ball_position = (float(x), float(y))
        self.ball_distance = math.sqrt(float(self.ball_position[0])**2 + float(self.ball_position[1])**2)
        self.ball_angle = math.atan2(float(self.ball_position[1]),float(self.ball_position[0]))
        self.ball_age = time.time()


    def get_ball_position_uv(self, ball):
        try:
            ball = self.tf_buffer.transform(ball, 'base_footprint', timeout=rospy.Duration(0.3))
        except (tf2.ConnectivityException, tf2.LookupException, tf2.ExtrapolationException) as e:
            rospy.logwarn(e)
            return None
        return ball.point.x, ball.point.y

    def start(self):
        self.behave()

    def behave(self):
        self.stopAtBegin()
        while self.allow_to_move == False and not rospy.is_shutdown():
            time.sleep(0.1)
            print("Waiting for game to start")
        self.walkIn(self.init_walking_time)
        # Start normal behavior
        while not rospy.is_shutdown():
            self.searchBall()
            self.turnToBall()
            self.goToBall()
            if self.goal_behavior:
                self.moonWalk()
            if self.kick_behavior:
                self.kick()
            else:
                self.runThroughBall()
            time.sleep(1)

    def stopAtBegin(self):
        time.sleep(1)
        self.walkingWalkSteeredForward(0.0, 0.0)


    def walkIn(self, time):
        print("Walking into the field")
        self.walkingWalkSteeredForward(self.walking_speed_forward, 0)
        time.sleep(time)
        self.walkingWalkSteeredForward(0, 0)
        time.sleep(1)
    
    def goToBall(self):
        while self.ball_distance > 0.5 and not rospy.is_shutdown():
            self.searchBall()
            self.turnToBall()
            print("Walking to ball")
            self.walkingWalkSteeredForward(self.walking_speed_forward, self.ball_angle * self.walking_rotation_scalar)
            time.sleep(0.5)
        print("Print reached ball")

    def searchBall(self):
        while not self.ball_seen() and not rospy.is_shutdown():
            print("Searching for ball")
            self.walkingTurn(self.walking_rotation_scalar * math.pi)
            time.sleep(0.5)

    def turnToBall(self):
        ball_angle = self.ball_angle
        delta = abs(ball_angle)
        while delta > self.rotation_threshold and not rospy.is_shutdown():
            print("Rotating to Ball....")
            direction = ball_angle/(delta+0.0000001)

            rotation = direction * self.walking_rotation_scalar * math.pi
            self.walkingTurn(rotation)
            time.sleep(0.5)
            ball_angle = self.ball_angle
            delta = abs(ball_angle)
        print("Right direction")

    def moonWalk(self):
        while not self.goal_in_front and not rospy.is_shutdown():
            direction = -(self.goal_angle/abs(self.goal_angle + 0.00001))
            self.walkingWalkSteeredSidewards(direction * self.walking_speed_sideward, direction* self.moonwalk_rotation)
        print("Goal Found")

    def ball_seen(self):
        return (time.time() - self.ball_age) < 1

    def stopWalking(self):
        walking_message = Twist()
        self.pub_walking.publish(walking_message)

    def walkingTurn(self, rate):
        if not self.allow_to_move:
            self.stopWalking()
            return
        walking_message = Twist()
        walking_message.angular.z = rate
        self.pub_walking.publish(walking_message)

    def walkingWalkSteeredForward(self, speed, rotation):
        if not self.allow_to_move:
            self.stopWalking()
            return
        walking_message = Twist()
        walking_message.angular.z = rotation
        walking_message.linear.x = speed
        self.pub_walking.publish(walking_message)

    def walkingWalkSteeredSidewards(self, speed, rotation):
        if not self.allow_to_move:
            self.stopWalking()
            return
        walking_message = Twist()
        walking_message.angular.z = rotation
        walking_message.linear.y = speed
        self.pub_walking.publish(walking_message)
    
    def kick(self):
        self.walkingWalkSteeredForward(self.walking_speed_forward,0)
        time.sleep(self.reach_ball_time)
        self.walkingWalkSteeredForward(0.0, 0.0)
        time.sleep(1)
        print("Kick")
        if self.ball_position[1] > 0:
            print("Left")
            animation = "kick_left"
        else:
            print("Right")
            animation = "kick_right"
        try:
            self.anim.anim_run(anim=animation)
            self.anim = Anim()
        except:
            print("Animation error")
        print("Finished kick")

    def runThroughBall(self):
        print("Run through ball")
        self.walkingWalkSteeredForward(self.walking_speed_forward,0)
        time.sleep(self.reach_ball_time)
        self.walkingWalkSteeredForward(0.0, 0.0)
        time.sleep(2)
        self.walkingWalkSteeredForward(- 0.8 * self.walking_speed_forward,0)
        time.sleep(self.reach_ball_time)
        self.walkingWalkSteeredForward(0.0, 0.0)
        time.sleep(1)

    def cb_unset_is_busy(self, _p1, _p2):
        self.busy_animation = False
    
class Anim(object):
    def __init__(self):
        pass

    def anim_run(self, anim=None):
        anim_client = actionlib.SimpleActionClient('animation', humanoid_league_msgs.msg.PlayAnimationAction)
        if anim is None:
            anim = rospy.get_param("~anim")
        if anim is None or anim == "":
            rospy.logwarn("Tried to play an animation with an empty name!")
            return False
        first_try = anim_client.wait_for_server(
            rospy.Duration(rospy.get_param("hcm/anim_server_wait_time", 10)))
        if not first_try:
            rospy.logerr(
                "Animation Action Server not running! Motion can not work without animation action server. "
                "Will now wait until server is accessible!")
            anim_client.wait_for_server()
            rospy.logwarn("Animation server now running, hcm will go on.")
        goal = humanoid_league_msgs.msg.PlayAnimationGoal()
        goal.animation = anim
        goal.hcm = False
        state = anim_client.send_goal_and_wait(goal)
        if state == GoalStatus.PENDING:
            print('Pending')
        elif state == GoalStatus.ACTIVE:
            print('Active')
        elif state == GoalStatus.PREEMPTED:
            print('Preempted')
        elif state == GoalStatus.SUCCEEDED:
            print('Succeeded')
        elif state == GoalStatus.ABORTED:
            print('Aborted')
        elif state == GoalStatus.REJECTED:
            print('Rejected')
        elif state == GoalStatus.PREEMPTING:
            print('Preempting')
        elif state == GoalStatus.RECALLING:
            print('Recalling')
        elif state == GoalStatus.RECALLED:
            print('Recalled')
        elif state == GoalStatus.LOST:
            print('Lost')
        else:
            print('Unknown state', state)

if __name__ == "__main__":
    behave = Behavior()
    behave.start()<|MERGE_RESOLUTION|>--- conflicted
+++ resolved
@@ -15,10 +15,7 @@
 class Behavior(object):
     def __init__(self):
         self.init_walking_time = 15
-<<<<<<< HEAD
         self.penalized_walk_time = 15
-=======
->>>>>>> 3be17793
         self.rotation_threshold = math.radians(10)
         self.walking_rotation_scalar = 0.09
         self.moonwalk_rotation = -0.1
