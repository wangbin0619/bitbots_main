--- conflicted
+++ resolved
@@ -119,13 +119,11 @@
     pathfinding_position_threshold: 0.3
     pathfinding_orientation_threshold: 10
 
-<<<<<<< HEAD
     # don't aim closer to goalpost than this
     goalpost_safety_distance: 0.1
-=======
+
     # topics the behavior subscribes to
     ball_movement_subscribe_topic: 'ball_relative_movement'
->>>>>>> 7128d871
 
 
 role: "offense"
