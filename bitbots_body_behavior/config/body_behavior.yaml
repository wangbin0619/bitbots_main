--- conflicted
+++ resolved
@@ -31,10 +31,10 @@
 
     # TODO: For four robots we need four initial positions
     role_positions:
-      goalie: [-0.95, 0]
-      defense: [[-0.5, 0], [-0.45, 0.5], [-0.45, -0.5]]
-      offense: [[-0.25, 0], [-0.075, 0.33], [-0.075, -0.33]]
-      kickoff: [-0.1, 0]
+      goalie: [ -0.95, 0 ]
+      defense: [ [ -0.5, 0 ], [ -0.45, 0.5 ], [ -0.45, -0.5 ] ]
+      offense: [ [ -0.25, 0 ], [ -0.075, 0.33 ], [ -0.075, -0.33 ] ]
+      kickoff: [ -0.1, 0 ]
       # position number 0 = center, 1 = left, 2 = right
       pos_number: 0
 
@@ -141,12 +141,10 @@
     # topics the behavior subscribes to
     ball_movement_subscribe_topic: 'ball_relative_movement'
 
-<<<<<<< HEAD
     # The position where the supporter robot should place itself in order to accept a pass
     pass_position_x: 1
     pass_position_y: 1
 
-=======
     # maximal angle of a ball kick
     max_kick_angle: 1.4  #  (radians)
 
@@ -186,7 +184,7 @@
 
     # estimated kick length when estimating kick cost
     kick_cost_kick_length: 1.5
->>>>>>> 11c057d4
+
 
 role: "offense"
 
