behavior:
  # Data older than this is seen as non existent
  team_data_timeout: 2
  # minimal confidence to regard a ball of a team mate as valid
  ball_max_covariance: 0.5

  body:
    roles:
      - "goalie"
      - "offense"
      - "defense"

    # When False, the behavior will use a simple fallback mode in which only detected image features are
    # used for decision making
    use_localization: true

    # Position format:
    #      y
    #      ^       ______________________
    #      |    M  |          |          |  O
    #      |    Y  |_ -x, y   |   x, y  _|  P
    #      |    G  | |        |        | |  P
    # 0    +    O  | |       ( )       | |  G
    #      |    A  |_|        |        |_|  O
    #      |    L  |  -x,-y   |   x,-y   |  A
    #      |       |__________|__________|  L
    #      |
    #      +------------------+--------------> x
    #                         0
    # To be useful for different field sizes, use values in [-1, 1] for x and y

    # TODO: For four robots we need four initial positions
    role_positions:
      goalie: [ -0.95, 0 ]
      defense: [ [ -0.5, 0 ], [ -0.45, 0.5 ], [ -0.45, -0.5 ] ]
      offense:
        # passive: opponent has kickoff, active: we have kickoff
<<<<<<< HEAD
        passive: [ [ -0.27, 0 ], [ -0.2, 0.33 ], [ -0.2, -0.33 ] ]
        active: [ [ -0.1, 0 ], [ -0.075, 0.33 ], [ -0.075, -0.33 ] ]
=======
        passive: [ [ -0.25, 0 ], [ -0.2, 0.33 ], [ -0.2, -0.33 ] ]
        active: [ [ -0.1, 0 ], [ -0.085, 0.33 ], [ -0.085, -0.33 ] ]
>>>>>>> 57924f51
      # position number 0 = center, 1 = left, 2 = right
      pos_number: 0 #this is currently handled more dynamically for offense players

    # Time to wait in ready state before moving to role position to give the localization time to converge.
    ready_wait_time: 4

    # When the ball has not been seen for `ball_lost_time` seconds,
    # it is considered lost and will be searched
    ball_lost_time: 8

    # The orientation threshold defining which range (in Degrees) is acceptable as aligned to the goal (in each direction)
    goal_alignment_orientation_threshold: 20

    # When the goal has not been seen for `goal_lost_time` seconds,
    # it is considered lost and will be searched
    goal_lost_time: 30


    # When the ball is closer than `ball_close_distance` meters
    # it is in a reachable area of the robot
    ball_close_distance: 1.5

    # the maximal allowed standard deviation of the ball twist.
    ball_twist_precision_threshold:
      x_sdev: 0.3
      y_sdev: 0.3

    # the duration after which a ball_twist is considered irrelevant.
    ball_twist_lost_time: 2

    # the maximal allowed standard deviation of the ball position.
    ball_position_precision_threshold:
      x_sdev: 0.5
      y_sdev: 0.5

    # An area in which the ball can be kicked
    # defined by min/max x/y values in meters which represent ball positions relative to base_footprint
    # http://www.ros.org/reps/rep-0103.html#axis-orientation
    kick_x_enter: 0.32
    kick_x_leave: 0.46
    kick_y_enter: 0.14
    kick_y_leave: 0.16

    # defines the radius around the goal (in form of a box)
    # in this area, the goalie will react to the ball.
    # the radius is the margin around the goal to both y and the positive x directions
    ball_dangerous_goal_radius: 3

    # defines the area in which the goalie will not attempt to fall in front of the ball
    # this value represents the y displacement of the ball relative to the center of the robot
    ball_dangerous_center: 0.1

    # The defensive area is an area in which the players behave more defensive then usual
    # (defensive players are actively going to the ball and goalies move in the goal to be able to block the ball).
    # This affects the BallInDefensiveArea decision.
    # The area is described as portion of the field [0, 1] always measured from the own goal.
    # A value of 0.25 means, that the quarter in front of the own goal is the defensive area.
    defensive_area: 0.5

    # This is the offset the goalie keeps to avoid crashes with poles when blocking balls.
    # The value describes the offset in meters from the goal line.
    block_position_goal_offset: 0.15

    # this factor defines how extreme the goalie reacts to a ball offset
    block_position_gradient_factor: 4

    # configurations for the use of bitbots_dynamic_kick package
    dynamic_kick:
      # time to wait for a dynamic_kick server
      wait_time: 10
      # base topic under which an actionserver listens for KickAction messages
      topic: "dynamic_kick"

    # the maximal allowed standard deviation of the localization pose.
    pose_precision_threshold:
      x_sdev: 0.5
      y_sdev: 0.5
      theta_sdev: 0.6


    # Duration for which the robot tries to orient itself, when the localization precision is low.
    reorientation_duration: 10

    # Duration for which the robot pauses between reorientation runs.
    reorientation_pause_duration: 30

    # minimal difference between the current and the last movebase goal to actually send a new goal.
    pathfinding_position_threshold: 0.3
    pathfinding_orientation_threshold: 10

    # don't aim closer to goalpost than this
    goalpost_safety_distance: 0.05

    # Distance at which the ball is first approached before the ball obstacle is deactivated and we approach closer for the kick
    ball_far_approach_dist: 0.5

    # Range in which the ball far approach point is counted as reached
    ball_far_approach_position_thresh: 0.2

    # We reapproach the ball after it has moved further away than this distance. This includes movig to the far approach position. Balls further away are also recognized as obstacles.
    ball_reaproach_dist: 1.0

    # Distance at which the ball is normally approached
    ball_approach_dist: 0.24

    # Angle at which the ball is normally approached again
    ball_reapproach_angle: 1.2

    # topics the behavior subscribes to
    ball_movement_subscribe_topic: 'ball_relative_movement'

    # The position where the supporter robot should place itself in order to accept a pass
    pass_position_x: 0.1
    pass_position_y: 1
    supporter_max_x: 4

    # maximal angle of a ball kick
    max_kick_angle: 1.4  #  (radians)

    # number of considered kick angles (uneven, otherwise the middle would be excluded)
    num_kick_angles: 9

    # the angle that the kick is done either to the left or right during penalty shoot out
    penalty_kick_angle: 0.44

    # distance from center point, that the ball must be during an opponent kickoff to think that it moved
    kickoff_min_ball_movement: 0.5

    # dribble action
    dribble_max_speed_x: 0.25
    dribble_max_speed_y: 0.08
    dribble_p: 0.75
    dribble_accel_x: 0.001

    # dribble decision
    dribble_orient_threshold: 0.5
    dribble_goal_distance_threshold: 1.5
    dribble_ball_distance_threshold: 0.5
    dribble_kick_angle: 0.6

    kick_decision_smoothing: 5

    ##################
    # costmap params #
    ##################

    # sigma of gaussian blur applied to costmap
    base_costmap_smoothing_sigma: 0.3

    # margin that is added around the field size when creating the costmap (meters)
    map_margin: 1.0

    # sigma of gaussian blur applied to obstacle costmap
    obstacle_costmap_smoothing_sigma: 1.5

    # cost in the goal
    goal_value: 0

    # cost at a goalpost
    goalpost_value: 1

    # cost in a corner
    corner_value: 1

    # start value on our side
    in_field_value_our_side: 1.5

    # dangerous border area width in meters
    keep_out_border: 0.2

    # cost of an obstacle
    obstacle_cost: 2.0

    # angular range when estimating kick cost
    kick_cost_angular_range: 0.5

    # estimated kick length when estimating kick cost
    kick_cost_kick_length: 2

    # parameters for time_to_ball estimation
    # divider of how often the time to ball is updated depending on update rate of the behavior
    # example: (125 = 1 per second, 250 = 1 per 2 seconds)
    time_to_ball_divider: 25

    # 7 seconds per meter when walking
    # 6 sec per 1.57 rad (90 deg) = 3.82 sec per rad

    time_to_ball_cost_per_meter: 7 # seconds

    # factor by which the difference in the starting angle and direction of the path (in rad) is weighted
    time_to_ball_cost_start_angle: 3.82
    # same but for the goal angle
    time_to_ball_cost_goal_angle: 3.82

    # factor by which the difference in starting and goal angle is weighted (only if not turning to ball i.e. <1m)
    time_to_ball_cost_start_to_goal_angle: 3.82

    # seconds after which the time to ball is forgotten if a new path to the ball can not be calculated and evaluated
    time_to_ball_remember_time: 1.0


role: "goalie"

# Field measurements in meters
field_width: 9
field_length: 14
goal_width: 2.6<|MERGE_RESOLUTION|>--- conflicted
+++ resolved
@@ -35,13 +35,8 @@
       defense: [ [ -0.5, 0 ], [ -0.45, 0.5 ], [ -0.45, -0.5 ] ]
       offense:
         # passive: opponent has kickoff, active: we have kickoff
-<<<<<<< HEAD
         passive: [ [ -0.27, 0 ], [ -0.2, 0.33 ], [ -0.2, -0.33 ] ]
-        active: [ [ -0.1, 0 ], [ -0.075, 0.33 ], [ -0.075, -0.33 ] ]
-=======
-        passive: [ [ -0.25, 0 ], [ -0.2, 0.33 ], [ -0.2, -0.33 ] ]
         active: [ [ -0.1, 0 ], [ -0.085, 0.33 ], [ -0.085, -0.33 ] ]
->>>>>>> 57924f51
       # position number 0 = center, 1 = left, 2 = right
       pos_number: 0 #this is currently handled more dynamically for offense players
 
