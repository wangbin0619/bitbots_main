--- conflicted
+++ resolved
@@ -242,13 +242,9 @@
             point = Point()
             point.x = o.top_left.x + o.width/2
             point.y = o.top_left.y + o.height
-<<<<<<< HEAD
-            # Check if post is not going out of the image at the bottom
+            
+            # Check if obstacle is not going out of the image at the bottom
             if not self._object_at_bottom_of_image(
-=======
-            # Check if obstacle is not going out of the image at the bottom
-            if self._check_if_not_bottom_of_the_image(
->>>>>>> 960f9062
                     point.y,
                     rospy.get_param("~obstacles/footpoint_out_of_image_threshold", 0.8)):
                 position = self._transform_point(point, field, msg.header.stamp)
