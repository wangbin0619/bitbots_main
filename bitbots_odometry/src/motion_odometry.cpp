--- conflicted
+++ resolved
@@ -156,17 +156,6 @@
     }
     // on receiving first support state we should also set the location in the world correctly
     // we assume that our baseline is on x=0 and y=0
-<<<<<<< HEAD
-    try {
-      geometry_msgs::TransformStamped
-          base_to_current_support_msg =
-          tf_buffer_.lookupTransform(base_link_frame_, current_support_link, ros::Time(0), ros::Duration(10.0));
-      odometry_to_support_foot_.setOrigin({-1 * base_to_current_support_msg.transform.translation.x,
-                                           -1 * base_to_current_support_msg.transform.translation.y, 0});
-    } catch (tf2::TransformException ex) {
-      ROS_WARN(
-          "Could not initialize motion odometry correctly, since there were no transforms available fast enough on startup. Will initialize with 0,0,0");
-=======
     try{
         geometry_msgs::TransformStamped
                 base_to_current_support_msg = tf_buffer_.lookupTransform(base_link_frame_, current_support_link, ros::Time(0), ros::Duration(10.0));
@@ -174,7 +163,6 @@
                                             -1 * base_to_current_support_msg.transform.translation.y, 0});
     }catch (tf2::TransformException &ex){
         ROS_WARN("Could not initialize motion odometry correctly, since there were no transforms available fast enough on startup. Will initialize with 0,0,0");
->>>>>>> b1cc7e92
     }
   }
 }
