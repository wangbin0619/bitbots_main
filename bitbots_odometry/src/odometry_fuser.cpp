#include <bitbots_odometry/odometry_fuser.h>

/*
odom -> baselink
walking (X, Y, Z, rZ)
imu (rX, rY)
*/

<<<<<<< HEAD
#include <ros/ros.h>
#include <ros/console.h>
#include <sensor_msgs/Imu.h>
#include <tf2_ros/transform_broadcaster.h>
#include <tf2_ros/transform_listener.h>
#include <tf2_geometry_msgs/tf2_geometry_msgs.h>

#include <tf2/LinearMath/Vector3.h>
#include <tf2/LinearMath/Quaternion.h>
#include <tf2/LinearMath/Transform.h>
#include <geometry_msgs/TransformStamped.h>
#include <nav_msgs/Odometry.h>
#include <std_msgs/Char.h>

// TODO Doku

class OdometryFuser {
 public:
  OdometryFuser();
 private:
  sensor_msgs::Imu _imu_data;
  nav_msgs::Odometry _odom_data;
  ros::Time _imu_update_time;
  ros::Time _odom_update_time;
  geometry_msgs::TransformStamped tf;
  char current_support_state_;
  tf2_ros::Buffer tf_buffer_;
  tf2_ros::TransformListener tf_listener_;

  void imuCallback(const sensor_msgs::Imu::ConstPtr &msg);
  void odomCallback(const nav_msgs::Odometry::ConstPtr &msg);
  void supportCallback(const std_msgs::Char::ConstPtr &msg);
  tf2::Transform getCurrentRotationPoint();

};

OdometryFuser::OdometryFuser() : tf_listener_(tf_buffer_) {
=======
OdometryFuser::OdometryFuser() {
>>>>>>> d67c02a2
  ros::NodeHandle n("~");
  current_support_state_ = 'n';

  tf2::Quaternion dummy_orientation;
  dummy_orientation.setRPY(0, 0, 0);
  _odom_data.pose.pose.orientation = tf2::toMsg(dummy_orientation);
  _odom_data.pose.pose.position = geometry_msgs::Point();
  _imu_data.orientation = tf2::toMsg(dummy_orientation);

  ros::Subscriber imu_subscriber = n.subscribe("/imu/data", 1, &OdometryFuser::imuCallback, this);
  ros::Subscriber odom_subscriber = n.subscribe("/motion_odometry", 1, &OdometryFuser::odomCallback, this);
  ros::Subscriber walk_support_state_sub = n.subscribe("/walk_support_state", 1, &OdometryFuser::supportCallback,
                                                       this, ros::TransportHints().tcpNoDelay());
  ros::Subscriber kick_support_state_sub = n.subscribe("/dynamic_kick_support_state", 1,
                                                       &OdometryFuser::supportCallback, this,
                                                       ros::TransportHints().tcpNoDelay());

  tf = geometry_msgs::TransformStamped();

  static tf2_ros::TransformBroadcaster br;
  ros::Duration imu_delta_t;
  // This specifies the throttle of error messages
  float msg_rate = 10.0;
  // wait till connection with publishers has been established
  // so we do not immediately blast something the log output
  ros::Duration(0.5).sleep();

  // wait for transforms from joints
  while (!tf_buffer_.canTransform("l_sole", "base_link", ros::Time(0), ros::Duration(1)) && ros::ok()) {
    ROS_WARN("Wainting for transforms from robot joints");
  }

  ros::Rate r(200.0);
  while (ros::ok()) {
    ros::spinOnce();

    imu_delta_t = ros::Time::now() - _imu_update_time;

    bool imu_active = true;
    if (imu_delta_t.toSec() > 0.5) {
      ROS_WARN_THROTTLE(msg_rate, "IMU message outdated!");
      imu_active = false;
    }

    ros::Duration odom_delta_t = ros::Time::now() - _odom_update_time;

    bool odom_active = true;
    if (odom_delta_t.toSec() > 0.5) {
      ROS_WARN_THROTTLE(msg_rate, "Odom message outdated!");
      odom_active = false;
    }

    if (imu_active || odom_active) {
      double placeholder, imu_roll, imu_pitch, walking_yaw;

      // get roll an pitch from imu
      tf2::Quaternion imu_orientation;
      tf2::fromMsg(_imu_data.orientation, imu_orientation);
      tf2::Matrix3x3 imu_rotation_matrix(imu_orientation);
      imu_rotation_matrix.getRPY(imu_roll, imu_pitch, placeholder);

      // get motion_odom transform
      tf2::Transform motion_odometry;
      tf2::fromMsg(_odom_data.pose.pose, motion_odometry);

      // combine orientations to new quaternion if IMU is active, use purely odom otherwise
      tf2::Transform fused_odometry;
      if (imu_active) {
        // compute the point of rotation (in base_link frame)
        tf2::Transform rotation_point_in_base = getCurrentRotationPoint();
        // publish rotation point as debug
        geometry_msgs::TransformStamped rotation_point_msg;
        rotation_point_msg.header.stamp = ros::Time::now();
        rotation_point_msg.header.frame_id = "base_link";
        rotation_point_msg.child_frame_id = "rotation";
        geometry_msgs::Transform rotation_point_transform_msg;
        rotation_point_transform_msg = tf2::toMsg(rotation_point_in_base);
        rotation_point_msg.transform = rotation_point_transform_msg;
        br.sendTransform(rotation_point_msg);
        // get base_link in rotation point frame
        tf2::Transform base_link_in_rotation_point = rotation_point_in_base.inverse();
        // create transform that rotates around IMU roll,pitch and walk yaw
        tf2::Quaternion rotation_quat;
        rotation_quat.setRPY(imu_roll, imu_pitch, 0);
        tf2::Transform rotation;
        rotation.setRotation(rotation_quat);
        rotation.setOrigin({0, 0, 0});
        
        // get only translation and yaw from motion odometry
        tf2::Quaternion odom_orientation = motion_odometry.getRotation();
        tf2::Matrix3x3 odom_rotation_matrix(odom_orientation);
        odom_rotation_matrix.getRPY(placeholder, placeholder, walking_yaw);
        tf2::Transform motion_odometry_yaw;
        tf2::Quaternion odom_orientation_yaw;
        odom_orientation_yaw.setRPY(0, 0, walking_yaw);
        motion_odometry_yaw.setRotation(odom_orientation_yaw);
        motion_odometry_yaw.setOrigin(motion_odometry.getOrigin());

        // transformation chain to get correctly rotated odom frame
        // go to the rotation point in the odom frame. rotate the transform to the base link at this point
        fused_odometry = motion_odometry_yaw * rotation_point_in_base * rotation * base_link_in_rotation_point;
      } else {
        fused_odometry = motion_odometry;
      }

      // combine it all into a tf
      tf.header.stamp = ros::Time::now();
      tf.header.frame_id = "odom";
      tf.child_frame_id = "base_link";
      geometry_msgs::Transform fused_odom_msg;
      fused_odom_msg = toMsg(fused_odometry);
      tf.transform = fused_odom_msg;
      br.sendTransform(tf);

    } else {
      ROS_WARN_THROTTLE(msg_rate, "No Data received! Stop publishing...");
    }

    r.sleep();
  }
}

tf2::Transform OdometryFuser::getCurrentRotationPoint() {
  geometry_msgs::TransformStamped rotation_point;
  tf2::Transform rotation_point_tf;

  // if center of pressure is available, it is the point of rotation
  try {
    rotation_point = tf_buffer_.lookupTransform("base_link", "cop", ros::Time(0));
    fromMsg(rotation_point.transform, rotation_point_tf);
  } catch (tf2::TransformException ex) {
    // otherwise point of rotation is current support foot sole or center point of the soles if double support
    if (current_support_state_ == 'r' || current_support_state_ == 'l') {
      try {
        rotation_point = tf_buffer_.lookupTransform("base_link", std::string("") + current_support_state_ + "_sole",
                                                    ros::Time(0));
        fromMsg(rotation_point.transform, rotation_point_tf);
      } catch (tf2::TransformException ex) {
        ROS_ERROR("%s", ex.what());
      }
    } else if (current_support_state_ == 'd' || current_support_state_ == 'n') {
      // use point between soles if double support or unknown support
      geometry_msgs::TransformStamped base_to_l_sole;
      base_to_l_sole = tf_buffer_.lookupTransform("base_link", "l_sole", ros::Time(0));
      geometry_msgs::TransformStamped l_to_r_sole;
      l_to_r_sole = tf_buffer_.lookupTransform("l_sole", "r_sole", ros::Time(0));
      tf2::Transform base_to_l_sole_tf;
      tf2::fromMsg(base_to_l_sole.transform, base_to_l_sole_tf);
      tf2::Transform l_to_r_sole_tf;
      tf2::fromMsg(l_to_r_sole.transform, l_to_r_sole_tf);

      // we only want to have the half transform to get the point between the feet
      tf2::Transform l_to_center_tf;
      l_to_center_tf
          .setOrigin({l_to_r_sole_tf.getOrigin().x() /2, l_to_r_sole_tf.getOrigin().y() /2, l_to_r_sole_tf.getOrigin().z() /2});
      tf2::Matrix3x3 rotation_matrix(l_to_r_sole_tf.getRotation());
      double roll, pitch, yaw;
      rotation_matrix.getRPY(roll, pitch, yaw);
      tf2::Quaternion quat;
      quat.setRPY(roll / 2, pitch / 2, yaw / 2);
      quat.normalize();
      l_to_center_tf.setRotation(quat);

      rotation_point_tf = base_to_l_sole_tf * l_to_center_tf;
      rotation_point_tf.setRotation(rotation_point_tf.getRotation().normalize());
    } else {
      ROS_ERROR_THROTTLE(2, "cop not available and unknown support state %c", current_support_state_);
    }
  }
  return rotation_point_tf;
}

void OdometryFuser::imuCallback(const sensor_msgs::Imu::ConstPtr &msg) {
  _imu_data = *msg;
  _imu_update_time = ros::Time::now();
}

void OdometryFuser::odomCallback(const nav_msgs::Odometry::ConstPtr &msg) {
  _odom_data = *msg;
  _odom_update_time = ros::Time::now();
}

void OdometryFuser::supportCallback(const std_msgs::Char::ConstPtr &msg) {
  current_support_state_ = msg->data;
}

int main(int argc, char **argv) {
  ros::init(argc, argv, "bitbots_odometry");

  OdometryFuser o;
}
<|MERGE_RESOLUTION|>--- conflicted
+++ resolved
@@ -6,7 +6,6 @@
 imu (rX, rY)
 */
 
-<<<<<<< HEAD
 #include <ros/ros.h>
 #include <ros/console.h>
 #include <sensor_msgs/Imu.h>
@@ -44,9 +43,6 @@
 };
 
 OdometryFuser::OdometryFuser() : tf_listener_(tf_buffer_) {
-=======
-OdometryFuser::OdometryFuser() {
->>>>>>> d67c02a2
   ros::NodeHandle n("~");
   current_support_state_ = 'n';
 
