--- conflicted
+++ resolved
@@ -28,16 +28,14 @@
 */
 class Map {
  public:
-<<<<<<< HEAD
-  explicit Map(const std::string& name, const std::string& type, const bl::LocalizationConfig &config);
-=======
 
   /**
-   * @param file_path Path of the map definition.
+   * @param name of the environment. (E.g. webots)
+   * @param type of the map. (E.g. lines)
    * @param config Config of the localization.
    */ 
   explicit Map(const std::string& file_path, const bl::LocalizationConfig &config);
->>>>>>> 0469d5d6
+  explicit Map(const std::string& name, const std::string& type, const bl::LocalizationConfig &config);
 
   cv::Mat map;
 
