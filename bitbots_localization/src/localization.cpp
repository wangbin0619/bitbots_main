//
// Created by judith on 08.03.19.
//

#include "bitbots_localization/localization.h"


int main(int argc, char **argv) {
  ros::init(argc, argv, "localization");
  Localization localization;

  // dynamic reconfigure
  dynamic_reconfigure::Server<bitbots_localization::LocalizationConfig> dynamic_reconfigure_server;
  dynamic_reconfigure::Server<bitbots_localization::LocalizationConfig>::CallbackType f = boost::bind(
      &Localization::dynamic_reconfigure_callback, &localization, _1, _2);
  dynamic_reconfigure_server.setCallback(f); // automatically calls the callback once

  ros::spin();
  return 0;
}

Localization::Localization() : line_points_(), tfListener(tfBuffer) {
  ROS_DEBUG("localization");
  nh_ = ros::NodeHandle("/bitbots_localization");
}

void Localization::dynamic_reconfigure_callback(bl::LocalizationConfig &config, uint32_t config_level) {
  line_subscriber_ = nh_.subscribe(config.line_topic, 1, &Localization::LineCallback, this);
  goal_subscriber_ = nh_.subscribe(config.goal_topic, 1, &Localization::GoalPostsCallback, this);
  fieldboundary_subscriber_ = nh_.subscribe(config.fieldboundary_topic, 1, &Localization::FieldboundaryCallback,
                                            this);
  fieldboundary_in_image_subscriber_ = nh_.subscribe(config.fieldboundary_in_image_topic, 1,
                                                     &Localization::FieldBoundaryInImageCallback, this);

  pose_particles_publisher_ = nh_.advertise<visualization_msgs::MarkerArray>(config.particle_publishing_topic.c_str(),
                                                                             1);
  pose_with_covariance_publisher_ = nh_.advertise<gm::PoseWithCovarianceStamped>("pose_with_covariance", 1);
  lines_publisher_ = nh_.advertise<visualization_msgs::Marker>("lines", 1);
  line_ratings_publisher_ = nh_.advertise<visualization_msgs::Marker>("line_ratings", 1);
  goal_ratings_publisher_ = nh_.advertise<visualization_msgs::Marker>("goal_ratings", 1);
  fieldboundary_ratings_publisher_ = nh_.advertise<visualization_msgs::Marker>("field_boundary_ratings", 1);
  corner_ratings_publisher_ = nh_.advertise<visualization_msgs::Marker>("corner_ratings", 1);
  t_crossings_ratings_publisher_ = nh_.advertise<visualization_msgs::Marker>("t_crossings_ratings", 1);
  crosses_ratings_publisher_ = nh_.advertise<visualization_msgs::Marker>("crosses_ratings", 1);

  ros::Duration(1).sleep();

  service_ = nh_.advertiseService("reset_filter", &Localization::reset_filter_callback, this);

  ROS_INFO_STREAM("Setting path to " << config.map_path_lines);
  lines_.reset(new Map(config.map_path_lines, config));
  goals_.reset(new Map(config.map_path_goals, config));
  field_boundary_.reset(new Map(config.map_path_field_boundary, config));
  corner_.reset(new Map(config.map_path_corners, config));
  t_crossings_map_.reset(new Map(config.map_path_tcrossings, config));
  crosses_map_.reset(new Map(config.map_path_crosses, config));

  line_information_relative_.header.stamp = ros::Time(0);
  goal_posts_relative_.header.stamp = ros::Time(0);
  fieldboundary_relative_.header.stamp = ros::Time(0);

  robot_pose_observation_model_.reset(
      new RobotPoseObservationModel(
        lines_, goals_, field_boundary_, corner_, t_crossings_map_, crosses_map_, config));
  robot_pose_observation_model_->set_min_weight(config_.min_weight);

  Eigen::Matrix<double, 3, 2> drift_cov;
  drift_cov <<
    // Standard dev of applied drift related to
    // distance, rotation
    config.drift_distance_to_direction, config.drift_roation_to_direction,
    config.drift_distance_to_distance,  config.drift_roation_to_distance,
    config.drift_distance_to_rotation,  config.drift_rotation_to_rotation;

  // Scale drift form drift per second to drift per filter iteration
  drift_cov /= config.publishing_frequency;

  drift_cov.col(0) *= (1 / (config.max_translation / config.publishing_frequency));
  drift_cov.col(1) *= (1 / (config.max_rotation / config.publishing_frequency));

  robot_motion_model_.reset(
      new RobotMotionModel(random_number_generator_, config.diffusion_x_std_dev, config.diffusion_y_std_dev,
                           config.diffusion_t_std_dev,
                           config.diffusion_multiplicator,
                           drift_cov));
  robot_state_distribution_start_left_.reset(new RobotStateDistributionStartLeft(random_number_generator_,
                                                                                 std::make_pair(config.initial_robot_x1,
                                                                                                config
                                                                                                    .initial_robot_y1),
                                                                                 config.initial_robot_t1,
                                                                                 std::make_pair(config.initial_robot_x2,
                                                                                                config
                                                                                                    .initial_robot_y2),
                                                                                 config.initial_robot_t2,
                                                                                 std::make_pair(config.field_x,
                                                                                                config.field_y)));
  robot_state_distribution_start_right_.reset(new RobotStateDistributionStartRight(random_number_generator_,
                                                                                   std::make_pair(config
                                                                                                      .initial_robot_x1,
                                                                                                  config
                                                                                                      .initial_robot_y1),
                                                                                   config.initial_robot_t1,
                                                                                   std::make_pair(config
                                                                                                      .initial_robot_x2,
                                                                                                  config
                                                                                                      .initial_robot_y2),
                                                                                   config.initial_robot_t2,
                                                                                   std::make_pair(config.field_x,
                                                                                                  config.field_y)));
  robot_state_distribution_left_half_.reset(new RobotStateDistributionLeftHalf(random_number_generator_,
                                                                               std::make_pair(config.field_x,
                                                                                              config.field_y)));
  robot_state_distribution_right_half_.reset(new RobotStateDistributionRightHalf(random_number_generator_,
                                                                                 std::make_pair(config.field_x,
                                                                                                config.field_y)));
  robot_state_distribution_position_.reset(new RobotStateDistributionPosition(random_number_generator_,
                                                                              config.initial_robot_x,
                                                                              config.initial_robot_y));
  robot_state_distribution_pose_.reset(new RobotStateDistributionPose(random_number_generator_,
                                                                      config.initial_robot_x,
                                                                      config.initial_robot_y,
                                                                      config.initial_robot_t));

  resampling_.reset(new pf::ImportanceResampling<RobotState>());

  config_ = config;
  if (first_configuration_) {
    first_configuration_ = false;
    ROS_INFO("Trying to initialize particle filter...");
    reset_filter(config_.init_mode);
  }

  publishing_timer_ = nh_.createTimer(static_cast<double>(config.publishing_frequency),
                                      &Localization::run_filter_one_step, this);

}

void Localization::run_filter_one_step(const ros::TimerEvent &e) {
  timer_callback_count_++;
  resampled_ = false;

  // Set the measurements in the observation model
  updateMeasurements();

  // Get the odometry offset since the last cycle
  getMotion();

  if ((config_.filter_only_with_motion and robot_moved) or (!config_.filter_only_with_motion)) {
    robot_pf_->drift(linear_movement_, rotational_movement_);
    robot_pf_->diffuse();
  }

  // Apply ratings corresponding to the observations compared with each partice position
  robot_pf_->measure();

  // Check if its resampling time!
  if (timer_callback_count_ % config_.resampling_interval == 0) {
    robot_pf_->resample();
    timer_callback_count_ = 0;
    resampled_ = true;
  }
  // Publish transforms
  publish_transforms();
  // Publish covariance message
  publish_pose_with_covariance();
  //Publish debug stuff
  if(config_.debug_visualization) {
    publish_debug();
  }

  robot_pose_observation_model_->clear_measurement();
}

void Localization::LineCallback(const hlm::LineInformationRelative &msg) {
  line_information_relative_ = msg;
}

void Localization::GoalPostsCallback(const hlm::PoseWithCertaintyArray &msg) {
  goal_posts_relative_ = msg;
}

void Localization::FieldboundaryCallback(const gm::PolygonStamped &msg) {
  fieldboundary_relative_.polygon.points.clear();
  fieldboundary_relative_.header = msg.header;
  for (gm::PolygonStamped fBinImage : fieldboundary_in_image_) { // find corresponding fb_in_image message
    if (fBinImage.header.stamp == msg.header.stamp) {
<<<<<<< HEAD
      for (int i = 1; i < msg.field_boundary_points.size() - 2; i++) { //ignore most left and right point
=======
      for (int i = 1; i < msg.polygon.points.size() - 2; i++) { //ignore most left and right point
>>>>>>> 5fbd2be4
        if (fBinImage.polygon.points[i].y > 0 && fBinImage.polygon.points[i + 1].y
            > 0) { //ignore points that form a line on uppermost row in image
          std::vector<gm::Point32> vector = interpolateFieldboundaryPoints(msg.polygon.points[i],
                                                                         msg.polygon.points[i + 1]);
          for (gm::Point32 point : vector) {
            fieldboundary_relative_.polygon.points.push_back(point);
          }
        }
      }
    }
  }

  for (int i = 1; i < fieldboundary_in_image_.size(); i++) {
    if (fieldboundary_in_image_[i].header.stamp <= msg.header.stamp) {
      fieldboundary_in_image_.erase(fieldboundary_in_image_.begin() + i);
    }
  }
}

<<<<<<< HEAD
void Localization::CornerCallback(const hlm::PixelsRelative &msg) {
  corners_ = msg;
}

void Localization::TCrossingsCallback(const hlm::PixelsRelative &msg) {
  t_crossings_ = msg;
}

void Localization::CrossesCallback(const hlm::PixelsRelative &msg) {
  crosses_ = msg;
}

=======
>>>>>>> 5fbd2be4
void Localization::FieldBoundaryInImageCallback(const gm::PolygonStamped &msg){
  fieldboundary_in_image_.push_back(msg);
}

std::vector<gm::Point32> Localization::interpolateFieldboundaryPoints(gm::Point32 point1, gm::Point32 point2) {

  std::vector<gm::Point32> pointsInterpolated;
  double dx = abs(point2.x - point1.x);
  double dy = abs(point2.y - point1.y);

  int steps = 1;

  double stepsizey = dy / steps;
  double stepsizex = dx / steps;

  for (int i = 0; i < steps; i++) {
    gm::Point32 point;
    point.y = point1.y + (i * stepsizey);
    point.x = point1.x + (i * stepsizex);
    pointsInterpolated.push_back(point);
  }

  return pointsInterpolated;
}

bool Localization::reset_filter_callback(bl::reset_filter::Request &req,
                                         bl::reset_filter::Response &res) {
  if (req.init_mode == 3) {
    reset_filter(req.init_mode, req.x, req.y);
  } else {
    reset_filter(req.init_mode);
  }
  res.success = true;
  return true;
}

void Localization::reset_filter(int distribution) {
  ROS_INFO("reset filter");

  robot_pf_.reset(new particle_filter::ParticleFilter<RobotState>(
      config_.particle_number, robot_pose_observation_model_, robot_motion_model_));

  robot_pf_->setResamplingStrategy(resampling_);

  if (distribution == 0) {
    robot_pf_->drawAllFromDistribution(robot_state_distribution_start_right_);
  } else if (distribution == 1) {
    robot_pf_->drawAllFromDistribution(robot_state_distribution_left_half_);
  } else if (distribution == 2) {
    robot_pf_->drawAllFromDistribution(robot_state_distribution_right_half_);
  } else if (distribution == 4) {
    robot_pf_->drawAllFromDistribution(robot_state_distribution_pose_);
  } else {
    return;
  }

}

void Localization::reset_filter(int distribution, double x, double y) {

  robot_pf_.reset(new particle_filter::ParticleFilter<RobotState>(
      config_.particle_number, robot_pose_observation_model_, robot_motion_model_));

  robot_pf_->setResamplingStrategy(resampling_);

  if (distribution == 3) {
    robot_state_distribution_position_.reset(new RobotStateDistributionPosition(random_number_generator_, x, y));
    robot_pf_->drawAllFromDistribution(robot_state_distribution_position_);
  }

}

void Localization::updateMeasurements() {
  // Sets the measurements in the oservation model
  if (line_information_relative_.header.stamp != last_stamp_lines) {
    if (config_.lines_factor)
    {
      robot_pose_observation_model_->set_measurement_lines(line_information_relative_);
    }
    if (config_.crosses_factor)
    {
      robot_pose_observation_model_->set_measurement_crosses(line_information_relative_);
    }
    if (config_.corners_factor)
    {
      robot_pose_observation_model_->set_measurement_corners(line_information_relative_);
    }
    if (config_.t_crossings_factor)
    {
    robot_pose_observation_model_->set_measurement_t_crossings(line_information_relative_);
    }
  }
  if (config_.goals_factor && goal_posts_relative_.header.stamp != last_stamp_goals) {
    robot_pose_observation_model_->set_measurement_goal(goal_posts_relative_);
  }
  if (config_.field_boundary_factor && fieldboundary_relative_.header.stamp != last_stamp_fb_points) {
    robot_pose_observation_model_->set_measurement_field_boundary(fieldboundary_relative_);
  }

  // Set timestamps to mark past messages
  last_stamp_lines = line_information_relative_.header.stamp;
  last_stamp_goals = goal_posts_relative_.header.stamp;
  last_stamp_fb_points = fieldboundary_relative_.header.stamp;
}

void Localization::getMotion() {
  robot_moved = false;
  geometry_msgs::TransformStamped transformStampedPast;
  geometry_msgs::TransformStamped transformStampedNow;

  try {

    transformStampedNow = tfBuffer.lookupTransform("odom", "base_footprint", ros::Time(0));

    ros::Time past = transformStampedNow.header.stamp - ros::Duration(1.0/(float)config_.publishing_frequency);

    transformStampedPast = tfBuffer.lookupTransform("odom", "base_footprint", past);

    //linear movement
    double global_diff_x, global_diff_y;
    global_diff_x = transformStampedNow.transform.translation.x - transformStampedPast.transform.translation.x;
    global_diff_y = transformStampedNow.transform.translation.y - transformStampedPast.transform.translation.y;

    // Convert to local frame
    auto [polar_rot, polar_dist] = cartesianToPolar(global_diff_x, global_diff_y);
    auto [local_movement_x, local_movement_y] = polarToCartesian(
      polar_rot - tf::getYaw(transformStampedPast.transform.rotation), polar_dist);
    linear_movement_.x = local_movement_x;
    linear_movement_.y = local_movement_y;
    linear_movement_.z = 0;

    //rotational movement
    rotational_movement_.x = 0;
    rotational_movement_.y = 0;
    rotational_movement_.z = tf::getYaw(transformStampedNow.transform.rotation) -
        tf::getYaw(transformStampedPast.transform.rotation);

    //check if robot moved
    if (linear_movement_.x > config_.min_motion_linear or linear_movement_.y > config_.min_motion_linear or
        rotational_movement_.z > config_.min_motion_angular) {
      robot_moved = true;
    }

  }
  catch (const tf2::TransformException &ex) {
    ROS_WARN("Could not aquire motion for odom transforms: %s", ex.what());
  }
}

void Localization::publish_transforms() {

  //get estimate and covariance
  estimate_ = robot_pf_->getBestXPercentEstimate(config_.percentage_best_particles);
  std::vector<double> estimate_cov_ = robot_pf_->getCovariance(config_.percentage_best_particles);

  //calculate quaternion
  tf2::Quaternion q;
  q.setRPY(0, 0, estimate_.getTheta());
  q.normalize();

  //////////////////////
  //publish transforms//
  //////////////////////

  //publish localization tf, not the odom offset
  geometry_msgs::TransformStamped localization_transform;
  localization_transform.header.stamp = ros::Time::now();
  localization_transform.header.frame_id = "/map";
  localization_transform.child_frame_id = config_.publishing_frame;
  localization_transform.transform.translation.x = estimate_.getXPos();
  localization_transform.transform.translation.y = estimate_.getYPos();
  localization_transform.transform.translation.z = 0.0;
  localization_transform.transform.rotation.x = q.x();
  localization_transform.transform.rotation.y = q.y();
  localization_transform.transform.rotation.z = q.z();
  localization_transform.transform.rotation.w = q.w();
  br.sendTransform(localization_transform);

  try{
    //publish odom localisation offset
    geometry_msgs::TransformStamped odom_transform = tfBuffer.lookupTransform("odom", "base_footprint", ros::Time(0));
    geometry_msgs::TransformStamped map_odom_transform;

    map_odom_transform.header.stamp = odom_transform.header.stamp;
    map_odom_transform.header.frame_id = "/map";
    map_odom_transform.child_frame_id = "/odom";

    //calculate odom offset
    tf2::Transform odom_transform_tf, localization_transform_tf, map_tf;
    tf2::fromMsg(odom_transform.transform, odom_transform_tf);
    tf2::fromMsg(localization_transform.transform, localization_transform_tf);
    map_tf = localization_transform_tf * odom_transform_tf.inverse();

    map_odom_transform.transform = tf2::toMsg(map_tf);

    br.sendTransform(map_odom_transform);
  }
  catch (const tf2::TransformException &ex) {
    ROS_WARN("Odom not available, therefore odom offset can not be published: %s", ex.what());
  }
}

void Localization::publish_pose_with_covariance() {

  std::vector<double> cov_mat = robot_pf_->getCovariance(config_.percentage_best_particles);

  gm::PoseWithCovarianceStamped estimateMsg;

  estimateMsg.pose.pose.orientation.w = 1;
  estimateMsg.pose.pose.orientation.x = 0;
  estimateMsg.pose.pose.orientation.y = 0;
  estimateMsg.pose.pose.orientation.z = 0;
  estimateMsg.pose.pose.position.x = 0;
  estimateMsg.pose.pose.position.y = 0;

  std::vector<double> covariance;

  for (int i = 0; i < 36; i++) {
    estimateMsg.pose.covariance[i] = cov_mat[i];
  }

  estimateMsg.header.frame_id = config_.publishing_frame;

  pose_with_covariance_publisher_.publish(estimateMsg);
}

void Localization::publish_debug() {
  // Show a marker for each partikle
  publish_particle_markers();
  // Show ratings for each used class
  publish_ratings();
}

void Localization::publish_particle_markers() {
  //publish particle markers
  std_msgs::ColorRGBA red;
  red.r = 1;
  red.g = 0;
  red.b = 0;
  red.a = 1;
  pose_particles_publisher_.publish(robot_pf_->renderMarkerArray("pose_marker", "/map",
                                                                  ros::Duration(1),
                                                                  red));
}

void Localization::publish_ratings() {
  if (config_.lines_factor) {
    // Publish line ratings
    publish_debug_rating(robot_pose_observation_model_->get_measurement_lines(), 0.1, "line_ratings", lines_, line_ratings_publisher_);
  }
  if (config_.goals_factor) {
    // Publish goal ratings
    publish_debug_rating(robot_pose_observation_model_->get_measurement_goals(), 0.2, "goal_ratings", goals_, goal_ratings_publisher_);
  }
  if (config_.field_boundary_factor) {
    // Publish field boundary ratings
    publish_debug_rating(robot_pose_observation_model_->get_measurement_field_boundary(), 0.2, "field_boundary_ratings", field_boundary_, fieldboundary_ratings_publisher_);
  }
  if (config_.corners_factor) {
    // Publish corner ratings
    publish_debug_rating(robot_pose_observation_model_->get_measurement_corners(), 0.1, "corner_ratings", corner_, corner_ratings_publisher_);
  }
  if (config_.t_crossings_factor) {
    // Publish t-crossing ratings
    publish_debug_rating(robot_pose_observation_model_->get_measurement_t_crossings(), 0.2, "t_crossing_ratings", t_crossings_map_, t_crossings_ratings_publisher_);
  }
  if (config_.crosses_factor) {
    // Publish cross ratings
    publish_debug_rating(robot_pose_observation_model_->get_measurement_crosses(), 0.2, "cross_ratings", crosses_map_, crosses_ratings_publisher_);
  }
}

void Localization::publish_debug_rating(
    std::vector<std::pair<double, double>> measurements,
    double scale,
    const char name[],
    std::shared_ptr<Map> map,
    ros::Publisher &publisher) {

  RobotState best_estimate = robot_pf_->getBestXPercentEstimate(config_.percentage_best_particles);
  double rating = 0;

  visualization_msgs::Marker marker;
  marker.header.frame_id = "map";
  marker.header.stamp = ros::Time::now();
  marker.ns = name;
  marker.action = visualization_msgs::Marker::ADD;
  marker.pose.orientation.w = 1.0;
  marker.type = visualization_msgs::Marker::POINTS;
  marker.scale.x = scale;
  marker.scale.y = scale;

  for (std::pair<double, double> &measurement : measurements) {
    //lines are in polar form!
    std::pair<double, double> observationRelative;

    observationRelative = map->observationRelative(
      measurement, best_estimate.getXPos(), best_estimate.getYPos(), best_estimate.getTheta());
    double occupancy = map->get_occupancy(observationRelative.first, observationRelative.second);

    geometry_msgs::Point point;
    point.x = observationRelative.first;
    point.y = observationRelative.second;
    point.z = 0;

    std_msgs::ColorRGBA color;
    color.b = 1;
    if (occupancy >= 0) {
      color.r = occupancy / 100;
    } else {
      color.g = 1;
    }
    color.a = 1;
    marker.points.push_back(point);
    marker.colors.push_back(color);
  }
  publisher.publish(marker);
}<|MERGE_RESOLUTION|>--- conflicted
+++ resolved
@@ -183,12 +183,8 @@
   fieldboundary_relative_.polygon.points.clear();
   fieldboundary_relative_.header = msg.header;
   for (gm::PolygonStamped fBinImage : fieldboundary_in_image_) { // find corresponding fb_in_image message
-    if (fBinImage.header.stamp == msg.header.stamp) {
-<<<<<<< HEAD
-      for (int i = 1; i < msg.field_boundary_points.size() - 2; i++) { //ignore most left and right point
-=======
+    if (fBinImage.header.stamp == msg.header.stamp) {ts.size() - 2; i++) { //ignore most left and right point
       for (int i = 1; i < msg.polygon.points.size() - 2; i++) { //ignore most left and right point
->>>>>>> 5fbd2be4
         if (fBinImage.polygon.points[i].y > 0 && fBinImage.polygon.points[i + 1].y
             > 0) { //ignore points that form a line on uppermost row in image
           std::vector<gm::Point32> vector = interpolateFieldboundaryPoints(msg.polygon.points[i],
@@ -208,21 +204,6 @@
   }
 }
 
-<<<<<<< HEAD
-void Localization::CornerCallback(const hlm::PixelsRelative &msg) {
-  corners_ = msg;
-}
-
-void Localization::TCrossingsCallback(const hlm::PixelsRelative &msg) {
-  t_crossings_ = msg;
-}
-
-void Localization::CrossesCallback(const hlm::PixelsRelative &msg) {
-  crosses_ = msg;
-}
-
-=======
->>>>>>> 5fbd2be4
 void Localization::FieldBoundaryInImageCallback(const gm::PolygonStamped &msg){
   fieldboundary_in_image_.push_back(msg);
 }
