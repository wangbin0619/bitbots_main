--- conflicted
+++ resolved
@@ -431,14 +431,10 @@
     estimateMsg.pose.covariance[i] = cov_mat[i];
   }
 
-  estimateMsg.header.frame_id = "mean";
-
-<<<<<<< HEAD
+  estimateMsg.header.frame_id = "localization_raw";
+
   pose_with_covariance_publisher_.publish(estimateMsg);
 }
-=======
-    estimateMsg.header.frame_id = "localization_raw";
->>>>>>> 6902d523
 
 void Localization::publish_debug() {
   // Show a marker for each partikle
