//
// Created by judith on 09.03.19.
//

#include <bitbots_localization/MotionModel.h>

RobotMotionModel::RobotMotionModel(
  const particle_filter::CRandomNumberGenerator &random_number_generator,
  double diffuse_xStdDev,
  double diffuse_yStdDev,
  double diffuse_tStdDev,
  double diffuse_multiplicator,
  Eigen::Matrix<double, 3, 2>  drift_cov
  ) : particle_filter::MovementModel<RobotState>(),
      random_number_generator_(random_number_generator),
      diffuse_xStdDev_(diffuse_xStdDev),
      diffuse_yStdDev_(diffuse_yStdDev),
      diffuse_tStdDev_(diffuse_tStdDev),
      diffuse_multiplicator_(diffuse_multiplicator),
      drift_cov_(drift_cov) {

}

void RobotMotionModel::drift(RobotState &state,
                             geometry_msgs::Vector3 linear_movement,
                             geometry_msgs::Vector3 rotational_movement) const {

  // Convert cartesian coordinates to polarcoordinates with an orientation
  auto [polar_rot, polar_dist] = cartesianToPolar(linear_movement.x, linear_movement.y);
<<<<<<< HEAD
  double orientation = rotational_movement.z - polar_rot;

  // Apply sample drift for odom data
  double deltaRot1_with_offset = polar_rot - sample(0.001 * abs(polar_rot) + 0.001 * polar_dist);
  double deltaTrans_with_offset = polar_dist - sample(0.001 * polar_dist + 0.001 * (abs(polar_rot) + abs(orientation)));
  double deltaRot2_with_offset = orientation - sample(0.001 * abs(orientation) + 0.001 * polar_dist);

  // Convert polar coordinates with offset back to cartesian ones
  auto [cartesian_with_offset_x, cartesian_with_offset_y] = polarToCartesian(
    state.getTheta() + deltaRot1_with_offset,
    deltaTrans_with_offset);
=======
  // get the minimal absolute
  double orientation = signedAngle(rotational_movement.z);
  // Apply sample drift for odom data
  //no need for abs polar distance, because its positive every time
  double polar_rot_with_drift   = polar_rot   - sample(drift_cov_(0, 0) * polar_dist + drift_cov_(0, 1) * abs(orientation));
  double polar_dist_with_drift  = polar_dist  - sample(drift_cov_(1, 0) * polar_dist + drift_cov_(1, 1) * abs(orientation));
  double orientation_with_drift = orientation - sample(drift_cov_(2, 0) * polar_dist + drift_cov_(2, 1) * abs(orientation));

  // Convert polar coordinates with offset back to cartesian ones, while transforming it into the local frame of each particle
  auto [cartesian_with_offset_x, cartesian_with_offset_y] = polarToCartesian(
    state.getTheta() + polar_rot_with_drift, polar_dist_with_drift);
>>>>>>> a3dfccf9

  // Apply new values onto state
  state.setXPos(state.getXPos() + cartesian_with_offset_x);
  state.setYPos(state.getYPos() + cartesian_with_offset_y);
<<<<<<< HEAD
  double theta = state.getTheta() + deltaRot1_with_offset + deltaRot2_with_offset;
=======
  double theta = state.getTheta() + orientation_with_drift;
>>>>>>> a3dfccf9

  if (theta > M_PI) {
    theta = -M_PI + (theta - M_PI);
  } else if (theta < -M_PI) {
    theta = M_PI + (theta + M_PI);
  }
  state.setTheta(theta);

}

void RobotMotionModel::diffuse(RobotState &state) const {

  state.setXPos(state.getXPos() + sample(diffuse_xStdDev_) * diffuse_multiplicator_);
  state.setYPos(state.getYPos() + sample(diffuse_yStdDev_) * diffuse_multiplicator_);
  double theta = state.getTheta() + sample(diffuse_tStdDev_) * diffuse_multiplicator_;
  if (theta > M_PI) {
    theta = -M_PI + (theta - M_PI);
  } else if (theta < -M_PI) {
    theta = M_PI + (theta + M_PI);
  }
  state.setTheta(theta);
}

double RobotMotionModel::sample(double b) const {

  return random_number_generator_.getGaussian(b);
}<|MERGE_RESOLUTION|>--- conflicted
+++ resolved
@@ -27,19 +27,6 @@
 
   // Convert cartesian coordinates to polarcoordinates with an orientation
   auto [polar_rot, polar_dist] = cartesianToPolar(linear_movement.x, linear_movement.y);
-<<<<<<< HEAD
-  double orientation = rotational_movement.z - polar_rot;
-
-  // Apply sample drift for odom data
-  double deltaRot1_with_offset = polar_rot - sample(0.001 * abs(polar_rot) + 0.001 * polar_dist);
-  double deltaTrans_with_offset = polar_dist - sample(0.001 * polar_dist + 0.001 * (abs(polar_rot) + abs(orientation)));
-  double deltaRot2_with_offset = orientation - sample(0.001 * abs(orientation) + 0.001 * polar_dist);
-
-  // Convert polar coordinates with offset back to cartesian ones
-  auto [cartesian_with_offset_x, cartesian_with_offset_y] = polarToCartesian(
-    state.getTheta() + deltaRot1_with_offset,
-    deltaTrans_with_offset);
-=======
   // get the minimal absolute
   double orientation = signedAngle(rotational_movement.z);
   // Apply sample drift for odom data
@@ -51,16 +38,11 @@
   // Convert polar coordinates with offset back to cartesian ones, while transforming it into the local frame of each particle
   auto [cartesian_with_offset_x, cartesian_with_offset_y] = polarToCartesian(
     state.getTheta() + polar_rot_with_drift, polar_dist_with_drift);
->>>>>>> a3dfccf9
 
   // Apply new values onto state
   state.setXPos(state.getXPos() + cartesian_with_offset_x);
   state.setYPos(state.getYPos() + cartesian_with_offset_y);
-<<<<<<< HEAD
-  double theta = state.getTheta() + deltaRot1_with_offset + deltaRot2_with_offset;
-=======
   double theta = state.getTheta() + orientation_with_drift;
->>>>>>> a3dfccf9
 
   if (theta > M_PI) {
     theta = -M_PI + (theta - M_PI);
