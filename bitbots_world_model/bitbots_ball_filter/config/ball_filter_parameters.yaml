--- conflicted
+++ resolved
@@ -10,25 +10,8 @@
     default_value: 'ball_position_relative_filtered'
     read_only: true
     description: 'Topic to publish the filtered ball position'
-<<<<<<< HEAD
-
-  ball_movement_publish_topic:
-    type: string
-    default_value: 'ball_relative_movement'
-    read_only: true
-    description: 'Topic to publish the filtered ball movement'
-
-  ball_publish_topic:
-    type: string
-    default_value: 'ball_relative_filtered'
-    read_only: true
-    description: 'Topic to publish the filtered ball'
-
-  ball_filter_reset_service_name:
-=======
   
   ball_filter_reset_service_name: 
->>>>>>> dc81f462
     type: string
     default_value: 'ball_filter_reset'
     read_only: true
@@ -46,24 +29,10 @@
     default_value: 62
     description: 'Filtering rate in Hz'
     read_only: true
-<<<<<<< HEAD
-    validation:
-      bounds<>: [0, 100]
-
-  velocity_decay_time:
-    type: double
-    default_value: 1.96
-    description: 'Duration (in seconds) after which, the velocity of the ball is reduced by 1-1/e (63%) due to friction'
-    validation:
-      bounds<>: [0.0001, 5.0]
-
-  process_noise_variance:
-=======
     validation: 
       bounds<>: [0, 100]  
     
   process_noise_variance: 
->>>>>>> dc81f462
     type: double
     default_value: 0.0002
     description: 'Noise which is added to the estimated position without new measurements'
@@ -76,20 +45,8 @@
     description: 'Ball measurement certainty in filter'
     validation:
       bounds<>: [0.0, 1.0]
-<<<<<<< HEAD
-
-  filter_reset_time:
-    type: int
-    default_value: 20
-    description: 'Max ball not seen time in Seconds'
-    validation:
-      bounds<>: [0, 100]
-
-  noise_increment_factor:
-=======
   
   noise_increment_factor: 
->>>>>>> dc81f462
     type: double
     default_value: 0.2
     description: 'Factor to increase the noise if the ball is further away. This also depends on the reference distance.'
@@ -107,4 +64,11 @@
     default_value: 3.0
     description: 'We calculate a distance around our filter state over which we ignore measurements. This threshold is based on the covariance of the filter scaled by this factor. This is used to ignore false positives if we already have a good estimation.'
     validation:
+      bounds<>: [0.0, 10.0]
+
+  negative_observation_value:
+    type: double
+    default_value: 3.0
+    description: 'Value by which the covariance is increased if we have a negative observation, meaning we did not see the ball if we should have seen it.'
+    validation:
       bounds<>: [0.0, 10.0]