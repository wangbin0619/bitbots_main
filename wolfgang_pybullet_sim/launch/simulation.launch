--- conflicted
+++ resolved
@@ -11,12 +11,7 @@
             <param from="$(find-pkg-share wolfgang_pybullet_sim)/config/config.yaml"/>
         </node>
     </group>
-<<<<<<< HEAD
-
-    <include file="$(find wolfgang_webots_sim)/launch/imu_filter_sim.launch"/>
-=======
     <include file="$(find-pkg-share wolfgang_webots_sim)/launch/imu_filter_sim.launch">
         <arg name="sim" value="true"/>
     </include>
->>>>>>> 6c30d0df
 </launch>