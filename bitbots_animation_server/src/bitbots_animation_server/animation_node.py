#!/usr/bin/env python3
import json

import actionlib
import traceback
import rospy
import time


from humanoid_league_msgs.msg import PlayAnimationResult, PlayAnimationFeedback
from humanoid_league_msgs.msg import PlayAnimationAction as PlayAction
from humanoid_league_msgs.msg import Animation as AnimationMsg
from bitbots_animation_server.animation import Keyframe, Animation
from trajectory_msgs.msg import JointTrajectoryPoint, JointTrajectory

from bitbots_animation_server.animation import parse
from sensor_msgs.msg import Imu, JointState
from bitbots_animation_server.resource_manager import find_animation
from humanoid_league_msgs.msg import RobotControlState
from bitbots_animation_server.spline_animator import SplineAnimator

class AnimationNode:
    def __init__(self):
        """Starts a simple action server and waits for requests."""
        # currently we set log level to info since the action server is spamming to much
        log_level = rospy.INFO if rospy.get_param("debug_active", False) else rospy.INFO
        rospy.init_node("bitbots_animation_server", log_level=log_level, anonymous=False)
        rospy.on_shutdown(self.on_shutdown_hook)
        rospy.logdebug("Starting Animation Server")
        server = PlayAnimationAction(rospy.get_name())
        rospy.spin()


    def on_shutdown_hook(self):
        # we got external shutdown, let's still wait a bit, since we propably want to do a shut down animation
        rospy.sleep(5)


class PlayAnimationAction(object):
    _feedback = PlayAnimationFeedback
    _result = PlayAnimationResult

    def __init__(self, name):
        self.current_joint_states = None
        self.action_name = name
        self.hcm_state = 0
        self.current_animation = None

        self.parsed_animation = {}

        # pre defiened messages for performance
        self.anim_msg = AnimationMsg()
        self.traj_msg = JointTrajectory()
        self.traj_point = JointTrajectoryPoint()

        rospy.Subscriber("/joint_states", JointState, self.update_current_pose, queue_size=1)
        rospy.Subscriber("/robot_state", RobotControlState, self.update_hcm_state, queue_size=1)
        self.hcm_publisher = rospy.Publisher("animation", AnimationMsg, queue_size=1)

        self._as = actionlib.SimpleActionServer(self.action_name, PlayAction,
                                                execute_cb=self.execute_cb, auto_start=False)

        self._as.start()

    def execute_cb(self, goal):
        """ This is called, when someone calls the animation action"""
        first = True
        self.current_animation = goal.animation

        # publish info to the console for the user
        rospy.loginfo("Request to play animation %s", goal.animation)

        if self.hcm_state != 0 and not goal.hcm:  # 0 means controlable
            # we cant play an animation right now
            # but we send a request, so that we may can soon
            self.send_animation_request()
            rospy.loginfo("HCM not controlable. Only sended request to make it come controlable.")
            #rospy.loginfo("Will now wait for HCM to get controlable.")
            self._as.set_aborted(text="HCM not controlable. Will now come controlable. Try again later.")
            return

        animator = self.get_animation_splines(self.current_animation)
        # start animation
<<<<<<< HEAD
        try:
            with open(find_animation(goal.animation)) as fp:
                self.parsed_animation = parse(json.load(fp))
        except IOError:
            rospy.logwarn("Animation '%s' not found" % goal.animation)
            self._as.set_aborted(False, "Animation not found")
            return
        except ValueError:
            rospy.logwarn("Animation '%s' had an ValueError. Propably there is a syntax error in the animation file. "
                          "See traceback" % goal.animation)
            traceback.print_exc()
            self._as.set_aborted(False, "Animation not found")
            return
        animator = SplineAnimator(self.parsed_animation, self.current_joint_states)
=======
>>>>>>> f4d91d8c
        rate = rospy.Rate(200)
        start_time = rospy.get_time()

        while not rospy.is_shutdown():
            # first check if we have another goal
            self.check_for_new_goal()
            new_goal = self._as.current_goal.goal.goal.animation
            # if there is a new goal, calculate new splines and reset the time
            if new_goal != self.current_animation:
                self.current_animation = new_goal
                animator = self.get_animation_splines(self.current_animation)
                first = True

            # if we're here we want to play the next keyframe, cause there is no other goal
            # compute next pose
            t = rospy.get_time() - animator.get_start_time()
            pose = animator.get_positions_rad(t)
            if pose is None:
                # see walking node reset

                # animation is finished
                # tell it to the hcm
                self.send_animation(False, True, goal.hcm, None)
                self._as.publish_feedback(PlayAnimationFeedback(percent_done=100))
                # we give a positive result
                self._as.set_succeeded(PlayAnimationResult(True))
                return

            self.send_animation(first, False, goal.hcm, pose)
            first = False  # we have sent the first frame, all frames after this can't be the first
            perc_done = int(((rospy.get_time() - animator.get_start_time()) / animator.get_duration()) * 100)
            perc_done = max(0,min(perc_done, 100))
            self._as.publish_feedback(PlayAnimationFeedback(percent_done=perc_done))

            try:
                # catch exeption of moving backwarts in time, when restarting simulator
                rate.sleep()
            except rospy.exceptions.ROSTimeMovedBackwardsException:
                rospy.logwarn("We moved backwards in time. I hope you just resetted the simulation. If not there is something wrong")
            except rospy.exceptions.ROSInterruptException:
                exit()

    def get_animation_splines(self, animation_name):
        try:
            with open(find_animation(animation_name)) as fp:
                parsed_animation = parse(json.load(fp))
        except IOError:
            rospy.logwarn("Animation '%s' not found" % animation_name)
            self._as.set_aborted(False, "Animation not found")
            return
        except ValueError:
            rospy.logwarn("Animation '%s' had an ValueError. Propably there is a syntax error in the animation file. "
                          "See traceback" % animation_name)
            traceback.print_exc()
            self._as.set_aborted(False, "Animation not found")
            return
        return SplineAnimator(parsed_animation, self.current_joint_states)

    def check_for_new_goal(self):
        if self._as.is_new_goal_available():
            next_goal = self._as.next_goal
            if not next_goal.get_goal():
                return
            rospy.logdebug("New goal: " + next_goal.get_goal().animation)
            if next_goal.get_goal().hcm:
                rospy.logdebug("Accepted hcm animation %s", next_goal.get_goal().animation)
                # cancel old stuff and restart
                self._as.current_goal.set_aborted()
                self._as.accept_new_goal()
            else:
                # can't run this animation now
                self._as.next_goal.set_rejected()
                # delete the next goal to make sure, that we can accept something else
                self._as.next_goal = None
                rospy.logwarn("Couldn't start non hcm animation because another one is already running.")

    def update_current_pose(self, msg):
        """Gets the current motor positions and updates the representing pose accordingly."""
        self.current_joint_states = msg

    def update_hcm_state(self, msg):
        self.hcm_state = msg.state

    def send_animation_request(self):
        self.anim_msg.request = True
        self.anim_msg.header.stamp = rospy.Time.now()
        self.hcm_publisher.publish(self.anim_msg)

    def send_animation(self, first, last, hcm, pose):
        #HERE
        self.anim_msg.request = False
        self.anim_msg.first = first
        self.anim_msg.last = last
        self.anim_msg.hcm = hcm
        if pose is not None:
            torque = self.get_torque()
            self.traj_msg.joint_names = []
            self.traj_msg.points = [JointTrajectoryPoint()]
            self.traj_msg.points[0].positions = []
            self.traj_msg.points[0].effort = []
            for joint in pose:
                self.traj_msg.joint_names.append(joint)
                self.traj_msg.points[0].positions.append(pose[joint])
                for t in torque:
                    if joint == t:
                        self.traj_msg.points[0].effort.append(torque[t])
            self.anim_msg.position = self.traj_msg
        self.anim_msg.header.stamp = rospy.Time.now()
        self.hcm_publisher.publish(self.anim_msg)

    def get_torque(self):
        torque = {}
        for kf in self.parsed_animation.keyframes:
            for t in kf.torque:
                torque[t] = kf.torque[t]
        return torque

if __name__ == "__main__":
    rospy.logdebug("starting animation node")
    animation = AnimationNode()<|MERGE_RESOLUTION|>--- conflicted
+++ resolved
@@ -81,23 +81,6 @@
 
         animator = self.get_animation_splines(self.current_animation)
         # start animation
-<<<<<<< HEAD
-        try:
-            with open(find_animation(goal.animation)) as fp:
-                self.parsed_animation = parse(json.load(fp))
-        except IOError:
-            rospy.logwarn("Animation '%s' not found" % goal.animation)
-            self._as.set_aborted(False, "Animation not found")
-            return
-        except ValueError:
-            rospy.logwarn("Animation '%s' had an ValueError. Propably there is a syntax error in the animation file. "
-                          "See traceback" % goal.animation)
-            traceback.print_exc()
-            self._as.set_aborted(False, "Animation not found")
-            return
-        animator = SplineAnimator(self.parsed_animation, self.current_joint_states)
-=======
->>>>>>> f4d91d8c
         rate = rospy.Rate(200)
         start_time = rospy.get_time()
 
