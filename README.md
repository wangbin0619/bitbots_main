--- conflicted
+++ resolved
@@ -1,10 +1,6 @@
 # bitbots_meta
 This git repository contains all RoboCup-related code and documentation from the Hamburg Bit-Bots team as git submodules.
-<<<<<<< HEAD
-All code is written as ROS 2 packages for ROS 2 rolling on Ubuntu.
-=======
 All code is written as ROS 2 packages for ROS 2 on Ubuntu.
->>>>>>> 9d869f84
 
 [![Test if all packages build](https://github.com/bit-bots/bitbots_meta/actions/workflows/build.yml/badge.svg)](https://github.com/bit-bots/bitbots_meta/actions/workflows/build.yml)
 
