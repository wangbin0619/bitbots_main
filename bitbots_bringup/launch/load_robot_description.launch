<?xml version="1.0"?>
<launch>
    
    <arg name="wolfgang" default="true"/>
    <arg name="davros" default="false"/>
    <arg name="sim" default="false"/>
    <arg name="sim_ns" default="sim_robot" />
    <arg name="davros_length" default="0" />
    <!-- fake walk controller for gazebo -->
    <arg name="use_fake_walk" default="False" />
    <!-- defines camera type -->
    <arg name="basler" default="true" doc="Defines the robot camera type"/>



    <group unless="$(arg wolfgang)">
        <group unless="$(arg davros)">
            <node pkg="bitbots_bringup" type="launch_warning.py" name="warning">
            </node>
        </group>
    </group>


    <group if="$(arg wolfgang)">
        <group unless="$(arg basler)">
            <param name="robot_description" command="$(find xacro)/xacro $(find wolfgang_description)/urdf/wolfgang_logitech.urdf.xacro use_fake_walk:=$(arg use_fake_walk) sim_ns:=$(arg sim_ns) --inorder" />                
            <param name="urdf" value="$(find wolfgang_description)/urdf/wolfgang_logitech.urdf.xacro" />
        </group>
        <group if="$(arg basler)">
            <param name="robot_description" command="$(find xacro)/xacro $(find wolfgang_description)/urdf/robot.urdf use_fake_walk:=$(arg use_fake_walk) sim_ns:=$(arg sim_ns) --inorder" />
            <param name="urdf" value="$(find wolfgang_description)/urdf/wolfgang_basler.urdf.xacro" />
        </group>
        <param name="robot_description_semantic" textfile="$(find wolfgang_moveit_config)/config/wolfgang.srdf" />
        <param name="robot_type_name" value="Wolfgang"/>
        <!-- Load updated joint limits (override information from URDF) -->
        <group ns="robot_description_planning">
            <rosparam command="load" file="$(find wolfgang_moveit_config)/config/joint_limits.yaml"/>
        </group>

        <!-- Load default settings for kinematics; these settings are overridden by settings in a node's namespace -->
        <group ns="robot_description_kinematics">
            <rosparam command="load" file="$(find wolfgang_moveit_config)/config/kinematics.yaml"/>
        </group>
    </group>

    <group if="$(arg davros)">
        <param name="robot_description" command="$(find xacro)/xacro $(find davros_description)/urdf/davros.urdf.xacro sim_ns:=$(arg sim_ns) length:=$(arg davros_length) --inorder" />                
        <param name="urdf" value="$(find davros_description)/urdf/davros.urdf.xacro" />
        <param name="robot_description_semantic" textfile="$(find davros_moveit_config)/config/davros.srdf" />
        <param name="robot_type_name" value="Davros"/>
        <!-- Load updated joint limits (override information from URDF) -->
        <group ns="robot_description_planning">
            <rosparam command="load" file="$(find davros_moveit_config)/config/joint_limits.yaml"/>
        </group>

        <!-- Load default settings for kinematics; these settings are overridden by settings in a node's namespace -->
        <group ns="robot_description_kinematics">
            <rosparam command="load" file="$(find davros_moveit_config)/config/kinematics.yaml"/>
        </group>
    </group>


    <!-- publish tfs, change topic depending if the simulation is used -->
    <group if="$(arg sim)">
        <node name="robot_state_publisher" pkg="robot_state_publisher" type="robot_state_publisher" respawn="false" output="screen">        
            <remap from="/joint_states" to="joint_states" />    
        </node>
        <param name="/simulation_active" value="true"/>
        <param name="/use_sim_time" value="true"/>
    </group>

    <group unless="$(arg sim)">
        <node name="robot_state_publisher" pkg="robot_state_publisher" type="robot_state_publisher" respawn="false" output="screen">        
        </node>
        <param name="/simulation_active" value="false"/>
        <param name="/use_sim_time" value="false"/>
    </group>

    <include file="$(find humanoid_base_footprint)/launch/base_footprint.launch"/>
<<<<<<< HEAD
    <include file="$(find bitbots_odometry)/launch/odometry.launch" />

=======
    <include file="$(find bitbots_odometry)/launch/odometry.launch"/>
    <include file="$(find bitbots_convenience_frames)/launch/convenience_frames.launch"/>
>>>>>>> 9be48515
</launch><|MERGE_RESOLUTION|>--- conflicted
+++ resolved
@@ -77,11 +77,7 @@
     </group>
 
     <include file="$(find humanoid_base_footprint)/launch/base_footprint.launch"/>
-<<<<<<< HEAD
-    <include file="$(find bitbots_odometry)/launch/odometry.launch" />
 
-=======
     <include file="$(find bitbots_odometry)/launch/odometry.launch"/>
     <include file="$(find bitbots_convenience_frames)/launch/convenience_frames.launch"/>
->>>>>>> 9be48515
 </launch>