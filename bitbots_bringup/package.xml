--- conflicted
+++ resolved
@@ -1,11 +1,7 @@
 <?xml version="1.0"?>
 <package format="2">
   <name>bitbots_bringup</name>
-<<<<<<< HEAD
-  <version>2.1.1</version>
-=======
-  <version>2.2.1</version>
->>>>>>> e0385d12
+  <version>2.2.2</version>
   <description>The bitbots_bringup package is a collection of util classes used in many ROS packages from
   the Hamburg Bit-Bots.</description>
 
