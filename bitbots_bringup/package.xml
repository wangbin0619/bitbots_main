<?xml version="1.0"?>
<package format="2">
  <name>bitbots_bringup</name>
<<<<<<< HEAD
  <version>1.1.0</version>
=======
  <version>2.0.0</version>
>>>>>>> 4694b511
  <description>The bitbots_bringup package is a collection of util classes used in many ROS packages from
  the Hamburg Bit-Bots.</description>

  <maintainer email="7sell@informatik.uni-hamburg.de">Finn-Thorben Sell</maintainer>
  <maintainer email="info@bit-bots.de">Hamburg Bit-Bots</maintainer>
  <author email="info@bit-bots.de">Hamburg Bit-Bots</author>
  <license>MIT</license>

  <buildtool_depend>catkin</buildtool_depend>
  <depend>bitbots_docs</depend>

  <export>
     <bitbots_documentation>
      <status>unknown</status>
    </bitbots_documentation>
  </export>
</package><|MERGE_RESOLUTION|>--- conflicted
+++ resolved
@@ -1,11 +1,7 @@
 <?xml version="1.0"?>
 <package format="2">
   <name>bitbots_bringup</name>
-<<<<<<< HEAD
-  <version>1.1.0</version>
-=======
-  <version>2.0.0</version>
->>>>>>> 4694b511
+  <version>2.1.0</version>
   <description>The bitbots_bringup package is a collection of util classes used in many ROS packages from
   the Hamburg Bit-Bots.</description>
 
