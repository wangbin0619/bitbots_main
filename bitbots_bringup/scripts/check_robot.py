--- conflicted
+++ resolved
@@ -105,19 +105,11 @@
 ACCEL_LIMIT = 35
 ANGULAR_VEL_LIMIT = 10
 def imu_callback(msg: Imu):
-<<<<<<< HEAD
     for accel in [msg.linear_acceleration.x, msg.linear_acceleration.y, msg.linear_acceleration.z]:
-        if accel < -ACCEL_LIMIT or accel > ACCEL_LIMIT:
+        if abs(accel) > ACCEL_LIMIT:
             print_warn("IMU over accel limit! Orientation estimation will suffer.\n")
     for angular_vel in [msg.angular_velocity.x, msg.angular_velocity.y, msg.angular_velocity.z]:
-        if angular_vel < -ANGULAR_VEL_LIMIT or angular_vel > ANGULAR_VEL_LIMIT:
-=======
-    for accel in msg.linear_acceleration:
-        if abs(accel) > ACCEL_LIMIT:
-            print_warn("IMU over accel limit! Orientation estimation will suffer.\n")
-    for angular_vel in msg.angular_velocity:
         if abs(angular_vel) > ANGULAR_VEL_LIMIT:
->>>>>>> 33a89dbc
             print_warn("IMU over angular vel limit! Orientation estimation will suffer.\n")
 
 if __name__ == '__main__':
