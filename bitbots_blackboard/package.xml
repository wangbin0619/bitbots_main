<?xml version="1.0"?>
<package format="2">
    <name>bitbots_blackboard</name>
<<<<<<< HEAD
    <version>1.3.1</version>
=======
    <version>1.4.0</version>
>>>>>>> 9850653b
    <description>The bitbots_blackboard is used to share information
        between the different classes in the behaviour. It consists
        of several capsules each for there own purpose. For example
        there is a team_data_capsule dealing with messages received
        from other robots, a world_model_capsule containing various
        information about objects (balls, goals) on the field and a
        blackboard capsule containing general information about the
        state of actions or perceptions by the robot.
    </description>

    <maintainer email="5fiedler@informatik.uni-hamburg.de">Niklas Fiedler</maintainer>
    <maintainer email="info@bit-bots.de">Hamburg Bit-Bots</maintainer>
    <author email="info@bit-bots.de">Hamburg Bit-Bots</author>

    <license>MIT</license>

    <buildtool_depend>catkin</buildtool_depend>

    <depend>rospy</depend>

    <exec_depend>tf2</exec_depend>
    <exec_depend>tf2_geometry_msgs</exec_depend>
    <exec_depend>geometry_msgs</exec_depend>
    <exec_depend>bio_ik_msgs</exec_depend>
    <exec_depend>humanoid_league_msgs</exec_depend>    
    <exec_depend>bitbots_msgs</exec_depend>



    <export>
        <bitbots_documentation>
            <status>unknown</status>
            <language>python2</language>
        </bitbots_documentation>
    </export>
</package><|MERGE_RESOLUTION|>--- conflicted
+++ resolved
@@ -1,11 +1,7 @@
 <?xml version="1.0"?>
 <package format="2">
     <name>bitbots_blackboard</name>
-<<<<<<< HEAD
-    <version>1.3.1</version>
-=======
-    <version>1.4.0</version>
->>>>>>> 9850653b
+    <version>1.5.0</version>
     <description>The bitbots_blackboard is used to share information
         between the different classes in the behaviour. It consists
         of several capsules each for there own purpose. For example
