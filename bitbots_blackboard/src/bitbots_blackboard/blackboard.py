--- conflicted
+++ resolved
@@ -24,13 +24,8 @@
         self.gamestate = GameStatusCapsule()
         self.animation = AnimationCapsule()
         self.kick = KickCapsule(self)
-<<<<<<< HEAD
-        self.pathfinding = PathfindingCapsule()
         self.world_model = WorldModelCapsule(self)
-=======
         self.pathfinding = PathfindingCapsule(self)
-        self.world_model = WorldModelCapsule()
->>>>>>> c8f4642b
         self.team_data = TeamDataCapsule()
         # animations
         self.animation_action_client = actionlib.SimpleActionClient('animation', PlayAnimationAction)
