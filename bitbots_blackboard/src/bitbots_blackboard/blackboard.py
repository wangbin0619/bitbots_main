import rospy
from bio_ik_msgs.srv import GetIK
from bitbots_blackboard.capsules.animation_capsule import AnimationCapsule
from bitbots_blackboard.capsules.blackboard_capsule import BlackboardCapsule
from bitbots_blackboard.capsules.game_status_capsule import GameStatusCapsule
from bitbots_blackboard.capsules.head_capsule import HeadCapsule
from bitbots_blackboard.capsules.kick_capsule import KickCapsule
from bitbots_blackboard.capsules.pathfinding_capsule import PathfindingCapsule
from bitbots_blackboard.capsules.team_data_capsule import TeamDataCapsule
from bitbots_blackboard.capsules.world_model_capsule import WorldModelCapsule
from bitbots_blackboard.async_service import AsyncServiceProxy

import actionlib
from humanoid_league_msgs.msg import PlayAnimationAction


class BodyBlackboard:
    def __init__(self):

        self.config = rospy.get_param("behavior/body")
        self.base_footprint_frame = rospy.get_param("~base_footprint_frame", "base_footprint")
        self.map_frame = rospy.get_param("~map_frame", "map")
        self.blackboard = BlackboardCapsule()
        self.gamestate = GameStatusCapsule()
        self.animation = AnimationCapsule()
        self.kick = KickCapsule(self)
        self.world_model = WorldModelCapsule(self)
        self.pathfinding = PathfindingCapsule(self)
<<<<<<< HEAD
        self.world_model = WorldModelCapsule(self)
=======
>>>>>>> 46e735eb
        self.team_data = TeamDataCapsule()
        # animations
        self.animation_action_client = actionlib.SimpleActionClient('animation', PlayAnimationAction)
        self.goalie_arms_animation = rospy.get_param("Animations/Goalie/goalieArms")
        self.goalie_falling_right_animation = rospy.get_param("Animations/Goalie/fallRight")
        self.goalie_falling_left_animation = rospy.get_param("Animations/Goalie/fallLeft")
        self.goalie_falling_center_animation = rospy.get_param("Animations/Goalie/fallCenter")
        self.cheering_animation = rospy.get_param("Animations/Misc/cheering")
        self.init_animation = rospy.get_param("Animations/Misc/init")

        self.dynup_action_client = None
        self.dynup_cancel_pub = None  # type: rospy.Publisher
        self.hcm_deactivate_pub = None  # type: rospy.Publisher

class HeadBlackboard:
    def __init__(self):
        self.config = rospy.get_param("behavior/head")
        self.head_capsule = HeadCapsule(self)
        self.world_model = WorldModelCapsule(self)
        rospy.wait_for_service('bio_ik/get_bio_ik')
        self.bio_ik = rospy.ServiceProxy('bio_ik/get_bio_ik', GetIK)<|MERGE_RESOLUTION|>--- conflicted
+++ resolved
@@ -26,10 +26,7 @@
         self.kick = KickCapsule(self)
         self.world_model = WorldModelCapsule(self)
         self.pathfinding = PathfindingCapsule(self)
-<<<<<<< HEAD
         self.world_model = WorldModelCapsule(self)
-=======
->>>>>>> 46e735eb
         self.team_data = TeamDataCapsule()
         # animations
         self.animation_action_client = actionlib.SimpleActionClient('animation', PlayAnimationAction)
