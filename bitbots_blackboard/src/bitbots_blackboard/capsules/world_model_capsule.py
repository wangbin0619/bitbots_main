--- conflicted
+++ resolved
@@ -282,13 +282,11 @@
         self.ball_seen_time = rospy.Time(0)
         self.ball_seen_time_teammate = rospy.Time(0)
         self.ball = PointStamped()
-<<<<<<< HEAD
+        self.ball_teammate = PointStamped()
+        
         success = self.reset_ball_filter()
         if not success:
             rospy.logwarn("Apparently, ball filter could not be reset...",logger_name='bitbots_blackboard')
-=======
-        self.ball_teammate = PointStamped()
->>>>>>> 433dea4b
 
     ###########
     # ## Goal #
