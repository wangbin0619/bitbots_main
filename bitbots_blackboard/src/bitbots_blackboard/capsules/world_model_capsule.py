--- conflicted
+++ resolved
@@ -417,7 +417,6 @@
     # Obstacle #
     ############
 
-<<<<<<< HEAD
     def robot_obstacle_callback(self, msg):
         # Init a new obstacle costmap
         obstacle_map = np.zeros_like(self.costmap)
@@ -437,35 +436,6 @@
         idx_x = int(min(((self.field_length + self.map_margin * 2) * 10)-1, max(0, (x + self.field_length / 2 + self.map_margin) * 10)))
         idx_y = int(min(((self.field_width + self.map_margin * 2) * 10)-1, max(0, (y + self.field_width / 2 + self.map_margin) * 10)))
         return idx_x, idx_y
-=======
-    def global_costmap_callback(self, msg):
-        self.local_obstacle_map = msg
-        self.local_obstacle_map_numpy = ros_numpy.numpify(self.local_obstacle_map)
-        self.add_obstacles_costmap()
-
-    def global_costmap_update_callback(self, msg):
-        data_np = np.array(msg.data, dtype=np.int8).reshape(msg.height, msg.width)
-        self.local_obstacle_map_numpy[msg.y:msg.y + msg.height, msg.x:msg.x + msg.width] = data_np
-        self.add_obstacles_costmap()
-
-    def add_obstacles_costmap(self):
-        scale = 1 / self.local_obstacle_map.info.resolution / 2
-        obstacle = self.local_obstacle_map_numpy.T[
-                   int(self.local_obstacle_map_numpy.shape[0] / 2 - self.field_length * scale): int(
-                       self.local_obstacle_map_numpy.shape[0] / 2 + self.field_length * scale): 2,
-                   int(self.local_obstacle_map_numpy.shape[1] / 2 - self.field_width * scale): int(
-                       self.local_obstacle_map_numpy.shape[1] / 2 + self.field_width * scale): 2].astype(
-            np.float) / 100 * rospy.get_param("behavior/body/obstacle_cost")
-        # remove ball
-        x, y = self.get_ball_position_xy()
-        x = int((x - (self.field_length / 2)) * 10)
-        y = int((y - (self.field_width / 2)) * 10)
-        obstacle[x - 2: x + 2, y - 2: y + 2] = 0
-
-        # merge costmaps
-        self.costmap = self.base_costmap.copy() + gaussian_filter(obstacle, rospy.get_param(
-            "behavior/body/obstacle_costmap_smoothing_sigma"))
->>>>>>> a6d5f5f2
 
     def calc_gradients(self):
         gradient = np.gradient(self.base_costmap)
@@ -505,14 +475,9 @@
         goal_value = rospy.get_param("behavior/body/goal_value")  # cost in the goal
 
         # Create Grid
-<<<<<<< HEAD
         grid_x, grid_y = np.mgrid[
             0:self.field_length + self.map_margin * 2:(self.field_length + self.map_margin * 2)*10j,
             0:self.field_width + self.map_margin * 2:(self.field_width + self.map_margin * 2)*10j]
-=======
-        grid_x, grid_y = np.mgrid[0:self.field_length:self.field_length * 10j,
-                         0:self.field_width:self.field_width * 10j]
->>>>>>> a6d5f5f2
 
         fix_points = []
 
@@ -535,19 +500,12 @@
 
         # Add goal area (including the dangerous parts on the side of the goal)
         fix_points.extend([
-<<<<<<< HEAD
             [[self.field_length, self.field_width/2 - self.goal_width/2], goalpost_value],
             [[self.field_length, self.field_width/2 + self.goal_width/2], goalpost_value],
             [[self.field_length, self.field_width/2 - self.goal_width/2 + goalpost_safety_distance], goal_value],
             [[self.field_length, self.field_width/2 + self.goal_width/2 - goalpost_safety_distance], goal_value],
             [[self.field_length + self.map_margin, self.field_width/2 - self.goal_width/2 - goalpost_safety_distance], -0.2],
             [[self.field_length + self.map_margin, self.field_width/2 + self.goal_width/2 + goalpost_safety_distance], -0.2],
-=======
-            [[self.field_length, self.field_width / 2 - self.goal_width / 2], goalpost_value],
-            [[self.field_length, self.field_width / 2 - self.goal_width / 2 + goalpost_safety_distance], goal_value],
-            [[self.field_length, self.field_width / 2 + self.goal_width / 2 - goalpost_safety_distance], goal_value],
-            [[self.field_length, self.field_width / 2 + self.goal_width / 2], goalpost_value],
->>>>>>> a6d5f5f2
         ])
 
         # Apply map margin to fixpoints
@@ -572,14 +530,8 @@
         :param x: Field coordiante in the x direction
         :param y: Field coordiante in the y direction
         """
-<<<<<<< HEAD
         idx_x, idx_y = self.field_2_costmap_coord(x, y)
         return -self.gradient_map[0][idx_x, idx_y], -self.gradient_map[1][idx_x, idx_y]
-=======
-        x_map = int(min((self.field_length * 10) - 1, max(0, (x + self.field_length / 2) * 10)))
-        y_map = int(min((self.field_width * 10) - 1, max(0, (y + self.field_width / 2) * 10)))
-        return -self.gradient_map[0][x_map, y_map], -self.gradient_map[1][x_map, y_map]
->>>>>>> a6d5f5f2
 
     def get_cost_at_field_position(self, x, y):
         """
@@ -587,15 +539,8 @@
         :param x: Field coordinate in the x direction
         :param y: Field coordinate in the y direction
         """
-<<<<<<< HEAD
         idx_x, idx_y = self.field_2_costmap_coord(x, y)
         return self.costmap[idx_x, idx_y]
-=======
-        x_map = int(min((self.field_length * 10) - 1, max(0, (x + self.field_length / 2) * 10)))
-        y_map = int(min((self.field_width * 10) - 1, max(0, (y + self.field_width / 2) * 10)))
-
-        return self.costmap[x_map, y_map]
->>>>>>> a6d5f5f2
 
     def get_gradient_direction_at_field_position(self, x, y):
         """
@@ -647,12 +592,7 @@
         maskd = ImageDraw.Draw(mask)
         # axes are switched in pillow
 
-<<<<<<< HEAD
         b, a = self.field_2_costmap_coord(x, y)
-=======
-        b = int(min((self.field_length * 10) - 1, max(0, (x + self.field_length / 2) * 10)))
-        a = int(min((self.field_width * 10) - 1, max(0, (y + self.field_width / 2) * 10)))
->>>>>>> a6d5f5f2
         k = kick_length * 10
         m = a + k * math.sin(direction + 0.5 * angular_range)
         n = b + k * math.sin(0.5 * math.pi - (direction + 0.5 * angular_range))
