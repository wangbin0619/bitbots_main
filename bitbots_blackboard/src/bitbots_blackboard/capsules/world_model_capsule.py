--- conflicted
+++ resolved
@@ -196,22 +196,8 @@
             right_bfp = self.tf_buffer.transform(right, 'base_footprint', timeout=rospy.Duration(0.2)).point
         except tf2.ExtrapolationException as e:
             rospy.logwarn(e)
-<<<<<<< HEAD
-            try:
-                # retrying with latest time stamp available because the time stamp of the goal_odom.header
-                # seems to be to young and an extrapolation would be required.
-                left.header.stamp = rospy.Time(0)
-                right.header.stamp = rospy.Time(0)
-                left_bfp = self.tf_buffer.transform(left, 'base_footprint', timeout=rospy.Duration(0.2)).point
-                right_bfp = self.tf_buffer.transform(right, 'base_footprint', timeout=rospy.Duration(0.2)).point
-            except tf2.ExtrapolationException as e:
-                rospy.logwarn(e)
-                rospy.logerr('Severe transformation problem concerning the goal!')
-                return None
-=======
             rospy.logerr('Severe transformation problem concerning the goal!')
             return None
->>>>>>> 183fb535
 
         return (left_bfp.x + right_bfp.x / 2.0), \
                (left_bfp.y + right_bfp.y / 2.0)
