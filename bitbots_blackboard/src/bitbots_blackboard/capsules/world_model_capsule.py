--- conflicted
+++ resolved
@@ -16,7 +16,8 @@
 import tf2_ros as tf2
 from std_msgs.msg import Header
 from tf2_geometry_msgs import PointStamped
-from geometry_msgs.msg import Point, PoseWithCovarianceStamped, TwistWithCovarianceStamped, TwistStamped, PoseStamped, Quaternion
+from geometry_msgs.msg import Point, PoseWithCovarianceStamped, TwistWithCovarianceStamped, TwistStamped, PoseStamped, \
+    Quaternion
 from tf.transformations import euler_from_quaternion, quaternion_from_euler
 from humanoid_league_msgs.msg import PoseWithCertaintyArray, PoseWithCertainty
 
@@ -90,7 +91,6 @@
         self.local_obstacle_map_numpy = None  # numpy version of the local costmap
         self.gradient_map = None  # global heading map (static) only dependent on field structure
         self.calc_gradient_map()
-
 
     ############
     ### Ball ###
@@ -430,39 +430,27 @@
     def add_obstacles_costmap(self):
         scale = 1 / self.local_obstacle_map.info.resolution / 2
         obstacle = self.local_obstacle_map_numpy.T[
-<<<<<<< HEAD
-                   int(self.local_obstacle_map_numpy.shape[0] / 2 - 9 * scale): int(
-                       self.local_obstacle_map_numpy.shape[0] / 2 + 9 * scale): 2,
-                   int(self.local_obstacle_map_numpy.shape[1] / 2 - 6 * scale): int(
-                       self.local_obstacle_map_numpy.shape[1] / 2 + 6 * scale): 2].astype(np.float) / 100 * 0.4
-        x, y = self.get_ball_position_xy()
-        x = int((x - 4.5) * 10)
-        y = int((y - 3) * 10)
-        obstacle[x - 2: x + 2, y - 2: y + 2] = 0
-        self.costmap = self.base_costmap.copy() + gaussian_filter(obstacle, 3)
-        self.calc_gradients()
-=======
-                    int(self.local_obstacle_map_numpy.shape[0] / 2 - self.field_length * scale) : int(self.local_obstacle_map_numpy.shape[0] / 2 + self.field_length * scale) : 2,
-                    int(self.local_obstacle_map_numpy.shape[1] / 2 - self.field_width * scale) : int(self.local_obstacle_map_numpy.shape[1] / 2 + self.field_width * scale) : 2].astype(np.float) / 100 * rospy.get_param("behavior/body/obstacle_cost")
+                   int(self.local_obstacle_map_numpy.shape[0] / 2 - self.field_length * scale): int(
+                       self.local_obstacle_map_numpy.shape[0] / 2 + self.field_length * scale): 2,
+                   int(self.local_obstacle_map_numpy.shape[1] / 2 - self.field_width * scale): int(
+                       self.local_obstacle_map_numpy.shape[1] / 2 + self.field_width * scale): 2].astype(
+            np.float) / 100 * rospy.get_param("behavior/body/obstacle_cost")
         # remove ball
         x, y = self.get_ball_position_xy()
         x = int((x - (self.field_length / 2)) * 10)
-        y = int((y - (self.field_width/2)) * 10)
+        y = int((y - (self.field_width / 2)) * 10)
         obstacle[x - 2: x + 2, y - 2: y + 2] = 0
 
         # merge costmaps
-        self.costmap = self.base_costmap.copy() + gaussian_filter(obstacle, rospy.get_param("behavior/body/obstacle_costmap_smoothing_sigma"))
->>>>>>> 11c057d4
+        self.costmap = self.base_costmap.copy() + gaussian_filter(obstacle, rospy.get_param(
+            "behavior/body/obstacle_costmap_smoothing_sigma"))
 
     def calc_gradients(self):
         gradient = np.gradient(self.base_costmap)
         norms = np.linalg.norm(gradient, axis=0)
-<<<<<<< HEAD
+
+        # normalize gradient length
         gradient = [np.where(norms == 0, 0, i / norms) for i in gradient]
-=======
-        # normalize gradient length
-        gradient = [np.where(norms==0,0,i/norms) for i in gradient]
->>>>>>> 11c057d4
         self.gradient_map = gradient
 
     def cost_at_relative_xy(self, x, y):
@@ -486,7 +474,8 @@
 
     def calc_gradient_map(self):
 
-        goalpost_safety_distance = rospy.get_param("behavior/body/goalpost_safety_distance")  # offset in y direction from the goalpost
+        goalpost_safety_distance = rospy.get_param(
+            "behavior/body/goalpost_safety_distance")  # offset in y direction from the goalpost
         keep_out_border = rospy.get_param("behavior/body/keep_out_border")  # dangerous border area
         in_field_value_our_side = rospy.get_param("behavior/body/in_field_value_our_side")  # start value on our side
         corner_value = rospy.get_param("behavior/body/corner_value")  # cost in a corner
@@ -494,28 +483,14 @@
         goal_value = rospy.get_param("behavior/body/goal_value")  # cost in the goal
 
         # Create Grid
-<<<<<<< HEAD
-        grid_x, grid_y = np.mgrid[0:field_length:field_length * 10j, 0:field_width:field_width * 10j]
-=======
-        grid_x, grid_y = np.mgrid[0:self.field_length:self.field_length*10j, 0:self.field_width:self.field_width*10j]
->>>>>>> 11c057d4
+        grid_x, grid_y = np.mgrid[0:self.field_length:self.field_length * 10j,
+                         0:self.field_width:self.field_width * 10j]
 
         fix_points = []
 
         # Add base points
         fix_points.extend([
             # Corner points of the field
-<<<<<<< HEAD
-            [[0, 0], 1],
-            [[field_length, 0], 1],
-            [[0, field_width], 1],
-            [[field_length, field_width], 1],
-            # Points in the field that pull the gradient down, so we don't play always in the middle
-            [[keep_out_border, keep_out_border], in_field_value_our_side],
-            # [[field_length - keep_out_border,   keep_out_border],                 in_field_value_enemy_side],
-            [[keep_out_border, field_width - keep_out_border], in_field_value_our_side],
-            # [[field_length - keep_out_border,   field_width - keep_out_border],   in_field_value_enemy_side]
-=======
             [[0, 0], corner_value],
             [[self.field_length, 0], corner_value],
             [[0, self.field_width], corner_value],
@@ -523,22 +498,14 @@
             # Points in the field that pull the gradient down, so we don't play always in the middle
             [[keep_out_border, keep_out_border], in_field_value_our_side],
             [[keep_out_border, self.field_width - keep_out_border], in_field_value_our_side],
->>>>>>> 11c057d4
         ])
 
         # Add goal area (including the dangerous parts on the side of the goal)
         fix_points.extend([
-<<<<<<< HEAD
-            [[field_length, field_width / 2 - goal_width / 2], 0.4],
-            [[field_length, field_width / 2 - goal_width / 2 + goal_factor], 0],
-            [[field_length, field_width / 2 + goal_width / 2 - goal_factor], 0],
-            [[field_length, field_width / 2 + goal_width / 2], 0.4],
-=======
-            [[self.field_length, self.field_width/2 - self.goal_width/2], goalpost_value],
-            [[self.field_length, self.field_width/2 - self.goal_width/2 + goalpost_safety_distance], goal_value],
-            [[self.field_length, self.field_width/2 + self.goal_width/2 - goalpost_safety_distance], goal_value],
-            [[self.field_length, self.field_width/2 + self.goal_width/2], goalpost_value],
->>>>>>> 11c057d4
+            [[self.field_length, self.field_width / 2 - self.goal_width / 2], goalpost_value],
+            [[self.field_length, self.field_width / 2 - self.goal_width / 2 + goalpost_safety_distance], goal_value],
+            [[self.field_length, self.field_width / 2 + self.goal_width / 2 - goalpost_safety_distance], goal_value],
+            [[self.field_length, self.field_width / 2 + self.goal_width / 2], goalpost_value],
         ])
 
         # Interpolate the keypoints from above to form the costmap
@@ -567,15 +534,8 @@
         :param x: Field coordiante in the x direction
         :param y: Field coordiante in the y direction
         """
-<<<<<<< HEAD
-        field_width = rospy.get_param("field_width", 6)
-        field_length = rospy.get_param("field_length", 9)
-        x_map = int(min((field_length * 10) - 1, max(0, (x + field_length / 2) * 10)))
-        y_map = int(min((field_width * 10) - 1, max(0, (y + field_width / 2) * 10)))
-=======
-        x_map = int(min((self.field_length * 10)-1, max(0, (x + self.field_length / 2) * 10)))
-        y_map = int(min((self.field_width * 10)-1, max(0, (y + self.field_width / 2) * 10)))
->>>>>>> 11c057d4
+        x_map = int(min((self.field_length * 10) - 1, max(0, (x + self.field_length / 2) * 10)))
+        y_map = int(min((self.field_width * 10) - 1, max(0, (y + self.field_width / 2) * 10)))
         return -self.gradient_map[0][x_map, y_map], -self.gradient_map[1][x_map, y_map]
 
     def get_cost_at_field_position(self, x, y):
@@ -584,19 +544,9 @@
         :param x: Field coordinate in the x direction
         :param y: Field coordinate in the y direction
         """
-<<<<<<< HEAD
-        field_width = rospy.get_param("field_width", 6)
-        field_length = rospy.get_param("field_length", 9)
-        x_map = int(min((field_length * 10) - 1, max(0, (x + field_length / 2) * 10)))
-        y_map = int(min((field_width * 10) - 1, max(0, (y + field_width / 2) * 10)))
-
-        # plt.imshow(self.costmap[x_map - 20 : x_map + 20, y_map - 20 : y_map + 20], origin='lower')
-        # plt.show()
-=======
-        x_map = int(min((self.field_length * 10)-1, max(0, (x + self.field_length / 2) * 10)))
-        y_map = int(min((self.field_width * 10)-1, max(0, (y + self.field_width / 2) * 10)))
-
->>>>>>> 11c057d4
+        x_map = int(min((self.field_length * 10) - 1, max(0, (x + self.field_length / 2) * 10)))
+        y_map = int(min((self.field_width * 10) - 1, max(0, (y + self.field_width / 2) * 10)))
+
         return self.costmap[x_map, y_map]
 
     def get_gradient_direction_at_field_position(self, x, y):
@@ -608,11 +558,8 @@
         # for debugging only
         if False and self.costmap.sum() > 0:
             # Create Grid
-<<<<<<< HEAD
-            grid_x, grid_y = np.mgrid[0:field_length:field_length * 10j, 0:field_width:field_width * 10j]
-=======
-            grid_x, grid_y = np.mgrid[0:self.field_length:self.field_length*10j, 0:self.field_width:self.field_width*10j]
->>>>>>> 11c057d4
+            grid_x, grid_y = np.mgrid[0:self.field_length:self.field_length * 10j,
+                             0:self.field_width:self.field_width * 10j]
             plt.imshow(self.costmap.T, origin='lower')
             plt.show()
             plt.quiver(grid_x, grid_y, -self.gradient_map[0], -self.gradient_map[1])
@@ -639,7 +586,8 @@
         except (tf2.ConnectivityException, tf2.LookupException, tf2.ExtrapolationException) as e:
             rospy.logwarn(e)
             return 0.0
-        d = euler_from_quaternion([pose.pose.orientation.x, pose.pose.orientation.y, pose.pose.orientation.z, pose.pose.orientation.w])[2]
+        d = euler_from_quaternion(
+            [pose.pose.orientation.x, pose.pose.orientation.y, pose.pose.orientation.z, pose.pose.orientation.w])[2]
         return self.get_cost_of_kick(pose.pose.position.x, pose.pose.position.y, d, kick_length, angular_range)
 
     def get_cost_of_kick(self, x, y, direction, kick_length, angular_range):
@@ -651,8 +599,8 @@
         maskd = ImageDraw.Draw(mask)
         # axes are switched in pillow
 
-        b = int(min((self.field_length * 10)-1, max(0, (x + self.field_length / 2) * 10)))
-        a = int(min((self.field_width * 10)-1, max(0, (y + self.field_width / 2) * 10)))
+        b = int(min((self.field_length * 10) - 1, max(0, (x + self.field_length / 2) * 10)))
+        a = int(min((self.field_width * 10) - 1, max(0, (y + self.field_width / 2) * 10)))
         k = kick_length * 10
         m = a + k * math.sin(direction + 0.5 * angular_range)
         n = b + k * math.sin(0.5 * math.pi - (direction + 0.5 * angular_range))
