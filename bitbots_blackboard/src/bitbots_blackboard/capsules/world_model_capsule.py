--- conflicted
+++ resolved
@@ -585,18 +585,12 @@
         # Add base points
         fix_points.extend([
             # Corner points of the map (including margin)
-<<<<<<< HEAD
-            [[-self.map_margin, -self.map_margin], corner_value + in_field_value_our_side],
-            [[self.field_length + self.map_margin, -self.map_margin], corner_value + in_field_value_our_side],
-            [[-self.map_margin, self.field_width + self.map_margin], corner_value + in_field_value_our_side],
-=======
             [[-self.map_margin, -self.map_margin],
              corner_value + in_field_value_our_side],
             [[self.field_length + self.map_margin, -self.map_margin],
              corner_value + in_field_value_our_side],
             [[-self.map_margin, self.field_width + self.map_margin],
              corner_value + in_field_value_our_side],
->>>>>>> c8f4642b
             [[self.field_length + self.map_margin, self.field_width + self.map_margin],
              corner_value + in_field_value_our_side],
             # Corner points of the field
@@ -617,16 +611,6 @@
 
         # Add goal area (including the dangerous parts on the side of the goal)
         fix_points.extend([
-<<<<<<< HEAD
-            [[self.field_length, self.field_width / 2 - self.goal_width / 2], goalpost_value],
-            [[self.field_length, self.field_width / 2 + self.goal_width / 2], goalpost_value],
-            [[self.field_length, self.field_width / 2 - self.goal_width / 2 + goalpost_safety_distance], goal_value],
-            [[self.field_length, self.field_width / 2 + self.goal_width / 2 - goalpost_safety_distance], goal_value],
-            [[self.field_length + self.map_margin,
-              self.field_width / 2 - self.goal_width / 2 - goalpost_safety_distance], -0.2],
-            [[self.field_length + self.map_margin,
-              self.field_width / 2 + self.goal_width / 2 + goalpost_safety_distance], -0.2],
-=======
             [[self.field_length, self.field_width / 2 - self.goal_width / 2],
              goalpost_value],
             [[self.field_length, self.field_width / 2 + self.goal_width / 2],
@@ -641,7 +625,6 @@
             [[self.field_length + self.map_margin,
               self.field_width / 2 + self.goal_width / 2 + goalpost_safety_distance],
              -0.2],
->>>>>>> c8f4642b
         ])
 
         # Apply map margin to fixpoints
