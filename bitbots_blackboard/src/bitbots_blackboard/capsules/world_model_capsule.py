"""
WorldModelCapsule
^^^^^^^^^^^^^^^^^^

Provides information about the world model.
"""
import math
import ros_numpy
import numpy as np
from scipy.ndimage import gaussian_filter
import matplotlib.pyplot as plt
from scipy.interpolate import griddata
from PIL import Image, ImageDraw

import rospy
import tf2_ros as tf2
from std_msgs.msg import Header
from tf2_geometry_msgs import PointStamped
from geometry_msgs.msg import Point, PoseWithCovarianceStamped, TwistWithCovarianceStamped, TwistStamped, PoseStamped, \
    Quaternion, Pose, TransformStamped
from nav_msgs.msg import OccupancyGrid, MapMetaData
from tf.transformations import euler_from_quaternion, quaternion_from_euler
from humanoid_league_msgs.msg import PoseWithCertaintyArray, PoseWithCertainty
import sensor_msgs.point_cloud2 as pc2


class GoalRelative:
    header = Header()
    left_post = Point()
    right_post = Point()

    def to_pose_with_certainty_array(self):
        p = PoseWithCertaintyArray()
        p.header = self.header
        l = PoseWithCertainty()
        l.pose.pose.position = self.left_post
        r = PoseWithCertainty()
        r.pose.pose.position = self.right_post
        p.poses = [l, r]
        return p


class WorldModelCapsule:
    def __init__(self, blackboard):
<<<<<<< HEAD
=======
        self._blackboard = blackboard
>>>>>>> c395ef63
        # This pose is not supposed to be used as robot pose. Just as precision measurement for the TF position.
        self._blackboard = blackboard
        self.pose = PoseWithCovarianceStamped()
        self.tf_buffer = tf2.Buffer(cache_time=rospy.Duration(30))
        self.tf_listener = tf2.TransformListener(self.tf_buffer)

        self.odom_frame = rospy.get_param('~odom_frame', 'odom')
        self.map_frame = rospy.get_param('~map_frame', 'map')
        self.ball_frame = rospy.get_param('~ball_frame', 'ball')
        self.base_footprint_frame = rospy.get_param('~base_footprint_frame', 'base_footprint')

        self.ball = PointStamped()  # The ball in the base footprint frame
        self.ball_odom = PointStamped()  # The ball in the odom frame (when localization is not usable)
        self.ball_odom.header.stamp = rospy.Time(0)
        self.ball_odom.header.frame_id = self.odom_frame
        self.ball_map = PointStamped()  # The ball in the map frame (when localization is usable)
        self.ball_map.header.stamp = rospy.Time(0)
        self.ball_map.header.frame_id = self.map_frame
        self.ball_teammate = PointStamped()
        self.ball_teammate.header.stamp = rospy.Time(0)
        self.ball_teammate.header.frame_id = self.map_frame
        self.ball_lost_time = rospy.Duration(rospy.get_param('behavior/body/ball_lost_time', 8.0))
        self.ball_twist_map = None
        self.ball_twist_lost_time = rospy.Duration(rospy.get_param('behavior/body/ball_twist_lost_time', 2))
        self.ball_twist_precision_threshold = rospy.get_param('behavior/body/ball_twist_precision_threshold', None)

        self.goal = GoalRelative()  # The goal in the base footprint frame
        self.goal_odom = GoalRelative()
        self.goal_odom.header.stamp = rospy.Time.now()
        self.goal_odom.header.frame_id = self.odom_frame

        self.my_data = dict()
        self.counter = 0
        self.ball_seen_time = rospy.Time(0)
        self.ball_seen_time_teammate = rospy.Time(0)
        self.goal_seen_time = rospy.Time(0)
        self.ball_seen = False
        self.ball_seen_teammate = False
        self.field_length = rospy.get_param('field_length', None)
        self.field_width = rospy.get_param('field_width', None)
        self.goal_width = rospy.get_param('goal_width', None)
        self.map_margin = rospy.get_param('behavior/body/map_margin', 1.0)
        self.obstacle_costmap_smoothing_sigma = rospy.get_param("behavior/body/obstacle_costmap_smoothing_sigma", 1.0)
        self.obstacle_cost = rospy.get_param("behavior/body/obstacle_cost", 1.0)

        self.use_localization = rospy.get_param('behavior/body/use_localization', None)

        self.pose_precision_threshold = rospy.get_param('behavior/body/pose_precision_threshold', None)
        self.pose_lost_time = rospy.get_param('behavior/body/pose_lost_time', None)

        # Publisher for visualization in RViZ
        self.ball_publisher = rospy.Publisher('debug/viz_ball', PointStamped, queue_size=1)
        self.goal_publisher = rospy.Publisher('debug/viz_goal', PoseWithCertaintyArray, queue_size=1)
        self.ball_twist_publisher = rospy.Publisher('debug/ball_twist', TwistStamped, queue_size=1)
        self.used_ball_pub = rospy.Publisher('debug/used_ball', PointStamped, queue_size=1)
        self.which_ball_pub = rospy.Publisher('debug/which_ball_is_used', Header, queue_size=1)
<<<<<<< HEAD
=======
        self.costmap_publisher = rospy.Publisher('debug/costmap', OccupancyGrid, queue_size=1)
>>>>>>> c395ef63

        self.base_costmap = None  # generated once in constructor field features
        self.costmap = None  # updated on the fly based on the base_costmap
        self.gradient_map = None  # global heading map (static) only dependent on field structure

        # Calculates the base costmap and gradient map based on it
        self.calc_base_costmap()
        self.calc_gradients()

    ############
    ### Ball ###
    ############

    def ball_seen_self(self):
        """Returns true if we have seen the ball recently (less than ball_lost_time ago)"""
        return rospy.Time.now() - self.ball_seen_time < self.ball_lost_time

    def ball_last_seen(self):
        """
        Returns the time at which the ball was last seen if it is in the threshold or
        the more recent ball from either the teammate or itself if teamcom is available
        """
        if self.ball_seen_self() or not hasattr(self._blackboard, "team_data"):
            return self.ball_seen_time
        else:
            return max(self.ball_seen_time, self._blackboard.team_data.get_teammate_ball_seen_time())

<<<<<<< HEAD
    def ball_seen(self):
=======
    def ball_has_been_seen(self):
>>>>>>> c395ef63
        """Returns true if we or a teammate has seen the ball recently (less than ball_lost_time ago)"""
        return rospy.Time.now() - self.ball_last_seen() < self.ball_lost_time

    def get_ball_position_xy(self):
        """Return the ball saved in the map or odom frame"""
        ball = self.get_best_ball_point_stamped()
        return ball.point.x, ball.point.y

    def get_ball_stamped_relative(self):
        """ Returns the ball in the base_footprint frame i.e. relative to the robot projected on the ground"""
        return self.ball

    def get_best_ball_point_stamped(self):
        """
        Returns the best ball, either its own ball has been in the ball_lost_lost time
        or from teammate if the robot itself has lost it and teamcom is available
        """
        if self.use_localization and self.localization_precision_in_threshold():
            if self.ball_seen_self() or not hasattr(self._blackboard, "team_data"):
                self.used_ball_pub.publish(self.ball_map)
                h = Header()
                h.stamp = self.ball_map.header.stamp
                h.frame_id = "own_ball_map"
                self.which_ball_pub.publish(h)
                return self.ball_map
            else:
                teammate_ball = self._blackboard.team_data.get_teammate_ball()
                if teammate_ball is not None and self.tf_buffer.can_transform(self.base_footprint_frame,
                                                                              teammate_ball.header.frame_id,
                                                                              teammate_ball.header.stamp,
                                                                              timeout=rospy.Duration(0.2)):
                    rospy.logerr("using teammate ball, we are so fancy")
                    self.used_ball_pub.publish(teammate_ball)
                    h = Header()
                    h.stamp = teammate_ball.header.stamp
                    h.frame_id = "teammate_ball"
                    self.which_ball_pub.publish(h)
                    return teammate_ball
                else:
                    rospy.logerr("our ball is bad but the teammates ball is worse or cant be transformed")
                    h = Header()
                    h.stamp = self.ball_map.header.stamp
                    h.frame_id = "own_ball_map"
                    self.which_ball_pub.publish(h)
                    self.used_ball_pub.publish(self.ball_map)
                    return self.ball_map
        else:
            h = Header()
            h.stamp = self.ball_odom.header.stamp
            h.frame_id = "own_ball_odom"
            self.which_ball_pub.publish(h)
            self.used_ball_pub.publish(self.ball_odom)
            return self.ball_odom

    def get_ball_position_uv(self):
        ball = self.get_best_ball_point_stamped()
        try:
            ball_bfp = self.tf_buffer.transform(ball, self.base_footprint_frame, timeout=rospy.Duration(0.2)).point
        except (tf2.ExtrapolationException) as e:
            rospy.logwarn(e)
            rospy.logerr('Severe transformation problem concerning the ball!')
            return None
        return ball_bfp.x, ball_bfp.y

    def get_ball_distance(self, filtered=False):
        if filtered:
            u = self.ball_filtered.pose.pose.position.x
            v = self.ball_filtered.pose.pose.position.y
        else:
            u, v = self.get_ball_position_uv()
        return math.sqrt(u ** 2 + v ** 2)

    def get_ball_angle(self):
        u, v = self.get_ball_position_uv()
        return math.atan2(v, u)

    def get_ball_speed(self):
        raise NotImplementedError

    def balls_callback(self, msg: PoseWithCertaintyArray):
        if msg.poses:
            balls = sorted(msg.poses, reverse=True, key=lambda ball: ball.confidence)  # Sort all balls by confidence
            ball = balls[0]  # Ball with highest confidence

            if ball.confidence == 0:
                return

            ball_buffer = PointStamped(msg.header, ball.pose.pose.position)
            try:
                self.ball = self.tf_buffer.transform(ball_buffer, self.base_footprint_frame,
                                                     timeout=rospy.Duration(0.3))
                self.ball_odom = self.tf_buffer.transform(ball_buffer, self.odom_frame, timeout=rospy.Duration(0.3))
                self.ball_map = self.tf_buffer.transform(ball_buffer, self.map_frame, timeout=rospy.Duration(0.3))
                # Set timestamps to zero to get the newest transform when this is transformed later
                self.ball_odom.header.stamp = rospy.Time(0)
                self.ball_map.header.stamp = rospy.Time(0)
                self.ball_seen_time = rospy.Time.now()
                self.ball_seen = True

            except (tf2.ConnectivityException, tf2.LookupException, tf2.ExtrapolationException) as e:
                rospy.logwarn(e)

            self.ball_publisher.publish(self.ball)
        else:
            return

    def ball_filtered_callback(self, msg: PoseWithCovarianceStamped):
        self.ball_filtered = msg

    def recent_ball_twist_available(self):
        if self.ball_twist_map is None:
            return False
        return rospy.Time.now() - self.ball_twist_map.header.stamp < self.ball_twist_lost_time

    def ball_twist_callback(self, msg: TwistWithCovarianceStamped):
        x_sdev = msg.twist.covariance[0]  # position 0,0 in a 6x6-matrix
        y_sdev = msg.twist.covariance[7]  # position 1,1 in a 6x6-matrix
        if x_sdev > self.ball_twist_precision_threshold['x_sdev'] or \
                y_sdev > self.ball_twist_precision_threshold['y_sdev']:
            return
        if msg.header.frame_id != self.map_frame:
            try:
                # point (0,0,0)
                point_a = PointStamped()
                point_a.header = msg.header
                # linear velocity vector
                point_b = PointStamped()
                point_b.header = msg.header
                point_b.point.x = msg.twist.twist.linear.x
                point_b.point.y = msg.twist.twist.linear.y
                point_b.point.z = msg.twist.twist.linear.z
                # transform start and endpoint of velocity vector
                point_a = self.tf_buffer.transform(point_a, self.map_frame, timeout=rospy.Duration(0.3))
                point_b = self.tf_buffer.transform(point_b, self.map_frame, timeout=rospy.Duration(0.3))
                # build new twist using transform vector
                self.ball_twist_map = TwistStamped(header=msg.header)
                self.ball_twist_map.header.frame_id = self.map_frame
                self.ball_twist_map.twist.linear.x = point_b.point.x - point_a.point.x
                self.ball_twist_map.twist.linear.y = point_b.point.y - point_a.point.y
                self.ball_twist_map.twist.linear.z = point_b.point.z - point_a.point.z
            except (tf2.ConnectivityException, tf2.LookupException, tf2.ExtrapolationException) as e:
                rospy.logwarn(e)
        else:
            self.ball_twist_map = TwistStamped(header=msg.header, twist=msg.twist.twist)
        if self.ball_twist_map is not None:
            self.ball_twist_publisher.publish(self.ball_twist_map)

    def forget_ball(self):
        """Forget that we and the best teammate saw a ball"""
        self.ball_seen_time = rospy.Time(0)
        self.ball_seen_time_teammate = rospy.Time(0)
        self.ball = PointStamped()
        self.ball_teammate = PointStamped()

    ###########
    # ## Goal #
    ###########

    def goal_last_seen(self):
        # We are currently not seeing any goal, we know where they are based
        # on the localisation. Therefore, any_goal_last_seen returns the time
        # from the stamp of the last position update
        return self.goal_seen_time

    def get_map_based_opp_goal_center_uv(self):
        x, y = self.get_map_based_opp_goal_center_xy()
        return self.get_uv_from_xy(x, y)

    def get_map_based_opp_goal_center_xy(self):
        return self.field_length / 2, 0

    def get_map_based_own_goal_center_uv(self):
        x, y = self.get_map_based_own_goal_center_xy()
        return self.get_uv_from_xy(x, y)

    def get_map_based_own_goal_center_xy(self):
        return -self.field_length / 2, 0

    def get_map_based_opp_goal_angle_from_ball(self):
        ball_x, ball_y = self.get_ball_position_xy()
        goal_x, goal_y = self.get_map_based_opp_goal_center_xy()
        return math.atan2(goal_y - ball_y, goal_x - ball_x)

    def get_map_based_opp_goal_distance(self):
        x, y = self.get_map_based_opp_goal_center_xy()
        return self.get_distance_to_xy(x, y)

    def get_map_based_opp_goal_angle(self):
        x, y = self.get_map_based_opp_goal_center_uv()
        return math.atan2(y, x)

    def get_map_based_opp_goal_left_post_uv(self):
        x, y = self.get_map_based_opp_goal_center_xy()
        return self.get_uv_from_xy(x, y - self.goal_width / 2)

    def get_map_based_opp_goal_right_post_uv(self):
        x, y = self.get_map_based_opp_goal_center_xy()
        return self.get_uv_from_xy(x, y + self.goal_width / 2)

    def get_detection_based_goal_position_uv(self):
        """
        returns the position of the goal relative to the robot.
        if only a single post is detected, the position of the post is returned.
        else, it is the point between the posts
        :return:
        """
        left = PointStamped(self.goal_odom.header, self.goal_odom.left_post)
        right = PointStamped(self.goal_odom.header, self.goal_odom.right_post)
        left.header.stamp = rospy.Time(0)
        right.header.stamp = rospy.Time(0)
        try:
            left_bfp = self.tf_buffer.transform(left, self.base_footprint_frame, timeout=rospy.Duration(0.2)).point
            right_bfp = self.tf_buffer.transform(right, self.base_footprint_frame, timeout=rospy.Duration(0.2)).point
        except tf2.ExtrapolationException as e:
            rospy.logwarn(e)
            rospy.logerr('Severe transformation problem concerning the goal!')
            return None

        return (left_bfp.x + right_bfp.x / 2.0), \
               (left_bfp.y + right_bfp.y / 2.0)

    def goal_parts_callback(self, msg):
        # type: (GoalPartsRelative) -> None
        goal_parts = msg

    def goalposts_callback(self, goal_parts: PoseWithCertaintyArray):
        # todo: transform to base_footprint too!
        # adding a minor delay to timestamp to ease transformations.
        goal_parts.header.stamp = goal_parts.header.stamp + rospy.Duration.from_sec(0.01)

        # Tuple(First Post, Second Post, Distance)
        goal_combination = (-1, -1, -1)
        # Enumerate all goalpost combinations, this also combines each post with itself,
        # to get the special case that only one post was detected and the maximum distance is 0.
        for first_post_id, first_post in enumerate(goal_parts.poses):
            for second_post_id, second_post in enumerate(goal_parts.poses):
                # Get the minimal angular difference between the two posts
                first_post_pos = first_post.pose.pose.position
                second_post_pos = second_post.pose.pose.position
                angular_distance = abs((math.atan2(first_post_pos.x, first_post_pos.y) - math.atan2(
                    second_post_pos.x, second_post_pos.y) + math.pi) % (2 * math.pi) - math.pi)
                # Set a new pair of posts if the distance is bigger than the previous ones
                if angular_distance > goal_combination[2]:
                    goal_combination = (first_post_id, second_post_id, angular_distance)
        # Catch the case, that no posts are detected
        if goal_combination[2] == -1:
            return
        # Define right and left post
        first_post = goal_parts.poses[goal_combination[0]].pose.pose.position
        second_post = goal_parts.poses[goal_combination[1]].pose.pose.position
        if math.atan2(first_post.y, first_post.x) > \
                math.atan2(first_post.y, first_post.x):
            left_post = first_post
            right_post = second_post
        else:
            left_post = second_post
            right_post = first_post

        self.goal.header = goal_parts.header
        self.goal.left_post = left_post
        self.goal.right_post = right_post

        self.goal_odom.header = goal_parts.header
        if goal_parts.header.frame_id != self.odom_frame:
            goal_left_buffer = PointStamped(goal_parts.header, left_post)
            goal_right_buffer = PointStamped(goal_parts.header, right_post)
            try:
                self.goal_odom.left_post = self.tf_buffer.transform(goal_left_buffer, self.odom_frame,
                                                                    timeout=rospy.Duration(0.2)).point
                self.goal_odom.right_post = self.tf_buffer.transform(goal_right_buffer, self.odom_frame,
                                                                     timeout=rospy.Duration(0.2)).point
                self.goal_odom.header.frame_id = self.odom_frame
                self.goal_seen_time = rospy.Time.now()
            except (tf2.ConnectivityException, tf2.LookupException, tf2.ExtrapolationException) as e:
                rospy.logwarn(e)
        else:
            self.goal_odom.left_post = left_post
            self.goal_odom.right_post = right_post
            self.goal_seen_time = rospy.Time.now()
        self.goal_publisher.publish(self.goal_odom.to_pose_with_certainty_array())

    ###########
    # ## Pose #
    ###########

    def pose_callback(self, pos: PoseWithCovarianceStamped):
        self.pose = pos

    def get_current_position(self):
        """
        Returns the current position as determined by the localization
        :returns x,y,theta
        """
        transform = self.get_current_position_transform()
        if transform is None:
            return None
        orientation = transform.transform.rotation
        theta = euler_from_quaternion([orientation.x, orientation.y, orientation.z, orientation.w])[2]
        return transform.transform.translation.x, transform.transform.translation.y, theta

    def get_current_position_pose_stamped(self) -> PoseStamped:
        """
        Returns the current position as determined by the localization as a PoseStamped
        """
        transform = self.get_current_position_transform()
        if transform is None:
            return None
        ps = PoseStamped()
        ps.header = transform.header
        ps.pose.position.x = transform.transform.translation.x
        ps.pose.position.y = transform.transform.translation.y
        ps.pose.position.z = transform.transform.translation.z
        ps.pose.orientation = transform.transform.rotation
        return ps

    def get_current_position_transform(self) -> TransformStamped:
        """
        Returns the current position as determined by the localization as a TransformStamped
        """
        try:
            # get the most recent transform
            transform = self.tf_buffer.lookup_transform(self.map_frame, self.base_footprint_frame, rospy.Time(0))
        except (tf2.LookupException, tf2.ConnectivityException, tf2.ExtrapolationException) as e:
            rospy.logwarn(e)
            return None
        return transform

    def get_localization_precision(self):
        """
        Returns the current localization precision based on the covariance matrix.
        """
        x_sdev = self.pose.pose.covariance[0]  # position 0,0 in a 6x6-matrix
        y_sdev = self.pose.pose.covariance[7]  # position 1,1 in a 6x6-matrix
        theta_sdev = self.pose.pose.covariance[35]  # position 5,5 in a 6x6-matrix
        return (x_sdev, y_sdev, theta_sdev)

    def localization_precision_in_threshold(self) -> bool:
        """
        Returns whether the last localization precision values were in the threshold defined in the settings.
        """
        # Check whether we received a message in the last pose_lost_time seconds.
        if not self.localization_pose_current():
            return False
        # get the standard deviation values of the covariance matrix
        precision = self.get_localization_precision()
        # return whether those values are in the threshold
        return precision[0] < self.pose_precision_threshold['x_sdev'] and \
               precision[1] < self.pose_precision_threshold['y_sdev'] and \
               precision[2] < self.pose_precision_threshold['theta_sdev']

    def localization_pose_current(self) -> bool:
        """
        Returns whether the last localization pose was received in the last pose_lost_time-setting seconds.
        """
        return rospy.Time.now() - self.pose.header.stamp < rospy.Duration.from_sec(self.pose_lost_time)

    #############
    # ## Common #
    #############

    def get_uv_from_xy(self, x, y):
        """ Returns the relativ positions of the robot to this absolute position"""
        current_position = self.get_current_position()
        x2 = x - current_position[0]
        y2 = y - current_position[1]
        theta = -1 * current_position[2]
        u = math.cos(theta) * x2 + math.sin(theta) * y2
        v = math.cos(theta) * y2 - math.sin(theta) * x2
        return u, v

    def get_xy_from_uv(self, u, v):
        """ Returns the absolute position from the given relative position to the robot"""
        pos_x, pos_y, theta = self.get_current_position()
        angle = math.atan2(v, u) + theta
        hypotenuse = math.sqrt(u ** 2 + v ** 2)
        return pos_x + math.sin(angle) * hypotenuse, pos_y + math.cos(angle) * hypotenuse

    def get_distance_to_xy(self, x, y):
        """ Returns distance from robot to given position """
        u, v = self.get_uv_from_xy(x, y)
        dist = math.sqrt(u ** 2 + v ** 2)
        return dist

    ############
    # Obstacle #
    ############

    def robot_obstacle_callback(self, msg):
        """
        Callback with new obstacles
        """
        # Init a new obstacle costmap
        obstacle_map = np.zeros_like(self.costmap)
        # Iterate over all obstacles
        for p in pc2.read_points(msg, field_names=("x", "y", "z"), skip_nans=True):
            # Convert position to array index
            idx_x, idx_y = self.field_2_costmap_coord(p[0], p[1])
            # Draw obstacle with smoothing independent weight on obstacle costmap
            obstacle_map[idx_x, idx_y] = \
                self.obstacle_cost * self.obstacle_costmap_smoothing_sigma
        # Smooth obstacle map
        obstacle_map = gaussian_filter(obstacle_map, self.obstacle_costmap_smoothing_sigma)
        # Get pass offsets
        self.pass_map = self.get_pass_regions()
        # Merge costmaps
        self.costmap = self.base_costmap.copy() + obstacle_map - self.pass_map
        # Publish debug costmap
        self.costmap_debug_draw()

    def costmap_debug_draw(self):
        """
        Publishes the costmap for rviz
        """
        # Normalize costmap to match the rviz color scheme in a good way
        normalized_costmap = (255 - ((self.costmap - np.min(self.costmap)) / (np.max(self.costmap) - np.min(self.costmap))) * 255 / 2.1).astype(np.int8).T
        # Build the OccupancyGrid message
        msg = ros_numpy.msgify(
            OccupancyGrid,
            normalized_costmap,
            info=MapMetaData(
                resolution=0.1,
                origin=Pose(
                    position=Point(
                        x=-self.field_length/2 - self.map_margin,
                        y=-self.field_width/2 - self.map_margin,
                    )
                )))
        # Change the frame to allow namespaces
        msg.header.frame_id = self.map_frame
        # Publish
        self.costmap_publisher.publish(msg)

    def get_pass_regions(self):
        """
        Draws a costmap for the pass regions
        """
        pass_dist = 1.0
        pass_weight = 20.0
        pass_smooth = 4.0
        # Init a new costmap
        costmap = np.zeros_like(self.costmap)
        # Iterate over possible team mate poses
        for pose in self._blackboard.team_data.get_active_teammate_poses(count_goalies=False):
            # Get positions
            goal_position = np.array([self.field_length / 2, 0, 0])  # position of the opponent goal
            teammate_position = ros_numpy.numpify(pose.position)
            # Get vector
            vector_teammate_to_goal = goal_position - ros_numpy.numpify(pose.position)
            # Position between robot and goal but 1m away from the robot
            pass_pos = vector_teammate_to_goal / np.linalg.norm(vector_teammate_to_goal) * pass_dist + teammate_position
            # Convert position to array index
            idx_x, idx_y = self.field_2_costmap_coord(pass_pos[0], pass_pos[1])
            # Draw pass position with smoothing independent weight on costmap
            costmap[idx_x, idx_y] = pass_weight * pass_smooth
        # Smooth obstacle map
        return gaussian_filter(costmap, pass_smooth)

    def field_2_costmap_coord(self, x, y):
        """
        Converts a field position to the coresponding indices for the costmap.

        :param x: X Position relative to the center point. (Positive is towards the enemy goal)
        :param y: Y Position relative to the center point. (Positive is towards the left when we face the enemy goal)
        :return: The x index of the coresponding costmap slot, The y index of the coresponding costmap slot
        """
        idx_x = int(min(((self.field_length + self.map_margin * 2) * 10) - 1,
                        max(0, (x + self.field_length / 2 + self.map_margin) * 10)))
        idx_y = int(min(((self.field_width + self.map_margin * 2) * 10) - 1,
                        max(0, (y + self.field_width / 2 + self.map_margin) * 10)))
        return idx_x, idx_y

    def calc_gradients(self):
        """
        Recalculates the gradient map based on the current costmap.
        """
        gradient = np.gradient(self.base_costmap)
        norms = np.linalg.norm(gradient, axis=0)

        # normalize gradient length
        gradient = [np.where(norms == 0, 0, i / norms) for i in gradient]
        self.gradient_map = gradient

    def cost_at_relative_xy(self, x, y):
        """
        Returns cost at relative position to the base footprint.
        """
        if self.costmap is None:
            return 0.0

        point = PointStamped()
        point.header.stamp = rospy.Time(0)
        point.header.frame_id = self.base_footprint_frame
        point.point.x = x
        point.point.y = y

        try:
            # Transform point of interest to the map
            point = self.tf_buffer.transform(point, self.map_frame, timeout=rospy.Duration(0.3))
        except (tf2.ConnectivityException, tf2.LookupException, tf2.ExtrapolationException) as e:
            rospy.logwarn(e)
            return 0.0

        return self.get_cost_at_field_position(point.point.x, point.point.y)

    def calc_base_costmap(self):
        """
        Builds the base costmap based on the bahavior parameters.
        This costmap includes a gradient towards the enemy goal and high costs outside the playable area
        """
        # Get parameters
        goalpost_safety_distance = rospy.get_param(
            "behavior/body/goalpost_safety_distance")  # offset in y direction from the goalpost
        keep_out_border = rospy.get_param("behavior/body/keep_out_border")  # dangerous border area
        in_field_value_our_side = rospy.get_param("behavior/body/in_field_value_our_side")  # start value on our side
        corner_value = rospy.get_param("behavior/body/corner_value")  # cost in a corner
        goalpost_value = rospy.get_param("behavior/body/goalpost_value")  # cost at a goalpost
        goal_value = rospy.get_param("behavior/body/goal_value")  # cost in the goal

        # Create Grid
        grid_x, grid_y = np.mgrid[
                         0:self.field_length + self.map_margin * 2:(self.field_length + self.map_margin * 2) * 10j,
                         0:self.field_width + self.map_margin * 2:(self.field_width + self.map_margin * 2) * 10j]

        fix_points = []

        # Add base points
        fix_points.extend([
            # Corner points of the map (including margin)
            [[-self.map_margin, -self.map_margin],
             corner_value + in_field_value_our_side],
            [[self.field_length + self.map_margin, -self.map_margin],
             corner_value + in_field_value_our_side],
            [[-self.map_margin, self.field_width + self.map_margin],
             corner_value + in_field_value_our_side],
            [[self.field_length + self.map_margin, self.field_width + self.map_margin],
             corner_value + in_field_value_our_side],
            # Corner points of the field
            [[0, 0],
             corner_value + in_field_value_our_side],
            [[self.field_length, 0],
             corner_value],
            [[0, self.field_width],
             corner_value + in_field_value_our_side],
            [[self.field_length, self.field_width],
             corner_value],
            # Points in the field that pull the gradient down, so we don't play always in the middle
            [[keep_out_border, keep_out_border],
             in_field_value_our_side],
            [[keep_out_border, self.field_width - keep_out_border],
             in_field_value_our_side],
        ])

        # Add goal area (including the dangerous parts on the side of the goal)
        fix_points.extend([
            [[self.field_length, self.field_width / 2 - self.goal_width / 2],
             goalpost_value],
            [[self.field_length, self.field_width / 2 + self.goal_width / 2],
             goalpost_value],
            [[self.field_length, self.field_width / 2 - self.goal_width / 2 + goalpost_safety_distance],
             goal_value],
            [[self.field_length, self.field_width / 2 + self.goal_width / 2 - goalpost_safety_distance],
             goal_value],
            [[self.field_length + self.map_margin,
              self.field_width / 2 - self.goal_width / 2 - goalpost_safety_distance],
             -0.2],
            [[self.field_length + self.map_margin,
              self.field_width / 2 + self.goal_width / 2 + goalpost_safety_distance],
             -0.2],
        ])

        # Apply map margin to fixpoints
        fix_points = [[[p[0][0] + self.map_margin, p[0][1] + self.map_margin], p[1]] for p in fix_points]

        # Interpolate the keypoints from above to form the costmap
        interpolated = griddata([p[0] for p in fix_points], [p[1] for p in fix_points], (grid_x, grid_y),
                                method='linear')

        # Smooth the costmap to get more continus gradients
        self.base_costmap = gaussian_filter(interpolated, rospy.get_param("behavior/body/base_costmap_smoothing_sigma"))
        self.costmap = self.base_costmap.copy()

        # plt.imshow(self.costmap, origin='lower')
        # plt.show()

    def get_gradient_at_field_position(self, x, y):
        """
        Gets the gradient tuple at a given field position
        :param x: Field coordiante in the x direction
        :param y: Field coordiante in the y direction
        """
        idx_x, idx_y = self.field_2_costmap_coord(x, y)
        return -self.gradient_map[0][idx_x, idx_y], -self.gradient_map[1][idx_x, idx_y]

    def get_cost_at_field_position(self, x, y):
        """
        Gets the costmap value at a given field position
        :param x: Field coordinate in the x direction
        :param y: Field coordinate in the y direction
        """
        idx_x, idx_y = self.field_2_costmap_coord(x, y)
        return self.costmap[idx_x, idx_y]

    def get_gradient_direction_at_field_position(self, x, y):
        """
        Returns the gradient direction at the given position
        :param x: Field coordiante in the x direction
        :param y: Field coordiante in the y direction
        """
        # for debugging only
        if False and self.costmap.sum() > 0:
            # Create Grid
            grid_x, grid_y = np.mgrid[0:self.field_length:self.field_length * 10j,
                             0:self.field_width:self.field_width * 10j]
            plt.imshow(self.costmap.T, origin='lower')
            plt.show()
            plt.quiver(grid_x, grid_y, -self.gradient_map[0], -self.gradient_map[1])
            plt.show()

        grad = self.get_gradient_at_field_position(x, y)
        return math.atan2(grad[1], grad[0])

    def get_cost_of_kick_relative(self, x, y, direction, kick_length, angular_range):
        if self.costmap is None:
            return 0.0

        pose = PoseStamped()
        pose.header.stamp = rospy.Time(0)
        pose.header.frame_id = self.base_footprint_frame
        pose.pose.position.x = x
        pose.pose.position.y = y

        pose.pose.orientation = Quaternion(*quaternion_from_euler(0, 0, direction))
        try:
            # Transform point of interest to the map
            pose = self.tf_buffer.transform(pose, self.map_frame, timeout=rospy.Duration(0.3))

        except (tf2.ConnectivityException, tf2.LookupException, tf2.ExtrapolationException) as e:
            rospy.logwarn(e)
            return 0.0
        d = euler_from_quaternion(
            [pose.pose.orientation.x, pose.pose.orientation.y, pose.pose.orientation.z, pose.pose.orientation.w])[2]
        return self.get_cost_of_kick(pose.pose.position.x, pose.pose.position.y, d, kick_length, angular_range)

    def get_cost_of_kick(self, x, y, direction, kick_length, angular_range):

        # create a mask in the size of the costmap consisting of 8-bit values initialized as 0
        mask = Image.new('L', (self.costmap.shape[1], self.costmap.shape[0]))

        # draw kick area on mask with ones
        maskd = ImageDraw.Draw(mask)
        # axes are switched in pillow

        b, a = self.field_2_costmap_coord(x, y)
        k = kick_length * 10
        m = a + k * math.sin(direction + 0.5 * angular_range)
        n = b + k * math.sin(0.5 * math.pi - (direction + 0.5 * angular_range))
        o = a + k * math.sin(direction - 0.5 * angular_range)
        p = b + k * math.sin(0.5 * math.pi - (direction - 0.5 * angular_range))
        maskd.polygon(((a, b), (m, n), (o, p)), fill=1)

        mask_array = np.array(mask)

        masked_costmap = self.costmap * mask_array

        # plt.imshow(self.costmap, origin='lower')
        # plt.show()
        # plt.imshow(masked_costmap, origin='lower')
        # plt.show()

        # The main influence should be the maximum cost in the area which is covered by the kick. This could be the field boundary, robots, ...
        # But we also want prio directions with lower min cost. This could be the goal area or the pass accept area of an teammate
        # This should contribute way less than the max and should have an impact if the max values are similar in all directions.
        return masked_costmap.max() * 0.75 + masked_costmap.min() * 0.25

    def get_current_cost_of_kick(self, direction, kick_length, angular_range):
        return self.get_cost_of_kick_relative(0, 0, direction, kick_length, angular_range)

    def get_best_kick_direction(self, min_angle, max_angle, num_kick_angles, kick_length, angular_range):
        # list of possible kick directions, sorted by absolute value to
        # prefer forward kicks to side kicks if their costs are equal
        kick_directions = sorted(np.linspace(min_angle,
                                             max_angle,
                                             num=num_kick_angles), key=abs)

        # get the kick direction with the least cost
        kick_direction = kick_directions[np.argmin([self.get_current_cost_of_kick(direction=direction,
                                                                                  kick_length=kick_length,
                                                                                  angular_range=angular_range)
                                                    for direction in kick_directions])]
        return kick_direction<|MERGE_RESOLUTION|>--- conflicted
+++ resolved
@@ -42,10 +42,7 @@
 
 class WorldModelCapsule:
     def __init__(self, blackboard):
-<<<<<<< HEAD
-=======
         self._blackboard = blackboard
->>>>>>> c395ef63
         # This pose is not supposed to be used as robot pose. Just as precision measurement for the TF position.
         self._blackboard = blackboard
         self.pose = PoseWithCovarianceStamped()
@@ -102,10 +99,7 @@
         self.ball_twist_publisher = rospy.Publisher('debug/ball_twist', TwistStamped, queue_size=1)
         self.used_ball_pub = rospy.Publisher('debug/used_ball', PointStamped, queue_size=1)
         self.which_ball_pub = rospy.Publisher('debug/which_ball_is_used', Header, queue_size=1)
-<<<<<<< HEAD
-=======
         self.costmap_publisher = rospy.Publisher('debug/costmap', OccupancyGrid, queue_size=1)
->>>>>>> c395ef63
 
         self.base_costmap = None  # generated once in constructor field features
         self.costmap = None  # updated on the fly based on the base_costmap
@@ -133,11 +127,7 @@
         else:
             return max(self.ball_seen_time, self._blackboard.team_data.get_teammate_ball_seen_time())
 
-<<<<<<< HEAD
-    def ball_seen(self):
-=======
     def ball_has_been_seen(self):
->>>>>>> c395ef63
         """Returns true if we or a teammate has seen the ball recently (less than ball_lost_time ago)"""
         return rospy.Time.now() - self.ball_last_seen() < self.ball_lost_time
 
