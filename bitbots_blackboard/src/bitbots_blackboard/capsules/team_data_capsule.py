--- conflicted
+++ resolved
@@ -104,24 +104,11 @@
                 if use_time_to_ball:
                     distances.append(data.time_to_position_at_ball)
                 else:
-<<<<<<< HEAD
                     distances.append(self.get_robot_ball_euclidian_distance(data))
-        sorted_times = sorted(distances)
-        rank = 1
-        for distances in sorted_times:
-            if own_ball_distance < distances:
-                return rank
-            rank += 1
-        return rank
-=======
-                    ball_rel_x = data.ball_absolute.pose.position.x - data.robot_position.pose.position.x
-                    ball_rel_y = data.ball_absolute.pose.position.y - data.robot_position.pose.position.y
-                    distances.append(math.sqrt(ball_rel_x ** 2 + ball_rel_y ** 2))
         for rank, distance in enumerate(sorted(distances)):
             if own_ball_distance < distance:
                 return rank + 1
         return len(distances) + 1
->>>>>>> 46e735eb
 
     def get_robot_ball_euclidian_distance(self, robot_teamdata):
         ball_rel_x = robot_teamdata.ball_absolute.pose.position.x - robot_teamdata.robot_position.pose.position.x
