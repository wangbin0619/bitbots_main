<?xml version="1.0"?>
<package format="2">
  <name>humanoid_league_game_controller</name>
<<<<<<< HEAD
  <version>1.1.0</version>
=======
  <version>1.0.3</version>
>>>>>>> 4f502432
  <description>
      The humanoid_league_game_controller packages receives packets from the GameController and
      republishes them as humanoid_league_msgs/GameState ROS messages. It sends response packets
      back to the GameController.
  </description>

  <maintainer email="7engelke@informatik.uni-hamburg.de">Timon Engelke</maintainer>
  <maintainer email="info@bit-bots.de">Hamburg Bit-Bots</maintainer>

  <author email="7engelke@informatik.uni-hamburg.de">Timon Engelke</author>

  <license>MIT</license>

  <buildtool_depend>catkin</buildtool_depend>
  <depend>roscpp</depend>
  <depend>rospy</depend>
  <depend>std_msgs</depend>
  <depend>humanoid_league_msgs</depend>
  <!--depend>python3-construct</depend-->
  <depend>bitbots_docs</depend>

  <export>
    <bitbots_documentation>
      <status>tested_integration</status>
      <language>python</language>
  </bitbots_documentation>
  </export>
</package><|MERGE_RESOLUTION|>--- conflicted
+++ resolved
@@ -1,11 +1,7 @@
 <?xml version="1.0"?>
 <package format="2">
   <name>humanoid_league_game_controller</name>
-<<<<<<< HEAD
   <version>1.1.0</version>
-=======
-  <version>1.0.3</version>
->>>>>>> 4f502432
   <description>
       The humanoid_league_game_controller packages receives packets from the GameController and
       republishes them as humanoid_league_msgs/GameState ROS messages. It sends response packets
