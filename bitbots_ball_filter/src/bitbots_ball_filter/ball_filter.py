--- conflicted
+++ resolved
@@ -165,8 +165,6 @@
                 self.publish_data(state, huge_cov_mat)
                 self.last_state = state, huge_cov_mat
 
-<<<<<<< HEAD
-
     def distance_to_ball(self, state):
         state_x = state[0]
         state_y = state[1]
@@ -174,8 +172,6 @@
         ball_y = self.ball.point.y
         # math.dist is implemented in Python 3.8
         return math.sqrt((state_x - ball_x) ** 2 + (state_y - ball_y) ** 2)
-=======
->>>>>>> dc91d3c0
 
     def get_ball_measurement(self):
         """extracts filter measurement from ball message"""
