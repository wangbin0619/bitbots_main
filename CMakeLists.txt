--- conflicted
+++ resolved
@@ -40,9 +40,5 @@
 )
 
 catkin_package(
-<<<<<<< HEAD
-  CATKIN_DEPENDS roscpp std_msgs sensor_msgs actionlib_msgs
-=======
   CATKIN_DEPENDS roscpp std_msgs sensor_msgs actionlib_msgs message_runtime
->>>>>>> cd68eb59
 )