cmake_minimum_required(VERSION 2.8.3)
project(bitbots_msgs)

find_package(catkin REQUIRED COMPONENTS
  actionlib_msgs
  roscpp
  rospy
  message_generation
  std_msgs
  sensor_msgs
)

add_action_files(
  DIRECTORY action
<<<<<<< HEAD
  FILES DynUp.action
=======
  FILES Kick.action
>>>>>>> b59abc6c
)

add_message_files(
  FILES
  ColorSpace.msg
  Config.msg
  Cpu.msg
  FootPressure.msg
  JointCommand.msg
  JointTorque.msg
)

add_service_files(
   FILES
   ManualPenalize.srv
   FootScale.srv
)


generate_messages(
  DEPENDENCIES
  actionlib_msgs
  std_msgs
  sensor_msgs
)

catkin_package(
  CATKIN_DEPENDS roscpp std_msgs sensor_msgs actionlib_msgs
)<|MERGE_RESOLUTION|>--- conflicted
+++ resolved
@@ -12,11 +12,9 @@
 
 add_action_files(
   DIRECTORY action
-<<<<<<< HEAD
-  FILES DynUp.action
-=======
-  FILES Kick.action
->>>>>>> b59abc6c
+  FILES
+  DynUp.action
+  Kick.action
 )
 
 add_message_files(
