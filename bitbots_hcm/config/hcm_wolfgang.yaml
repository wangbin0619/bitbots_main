--- conflicted
+++ resolved
@@ -15,13 +15,8 @@
   anim_server_wait_time: 1 # time the hcm waits for animation server
   animations:
     walkready: "walkready"
-<<<<<<< HEAD
     walkready_sim: "walkready_sim"
-    falling_front: "falling_front" # TODO Animation Falling
-=======
-    walkready_sim: "walkready"
     falling_front: "falling_front"
->>>>>>> 39485a3e
     falling_back: "falling_back"
     falling_left: "falling_left"
     falling_right: "falling_right"
