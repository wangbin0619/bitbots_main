hcm:

  #IMU
  imu_timeout_duration: 0.1 # time without messages from the IMU till error is produced [s]

  #Pressure sensors
  pressure_timeout_duration: 0.1 # time without messages from the foot pressure sensors till error is produced [s]
  pressure_sensors_installed: false

  # Motors
  motor_off_time: 30000000 # time of no use or updates when the hcm goes to soft off
  motor_timeout_duration: 0.1 # time without messages from the servos till error is produced [s]

  #Animations
  anim_server_wait_time: 1 # time the hcm waits for animation server
  animations:
    walkready: "walkready"
    walkready_sim: "walkready"
<<<<<<< HEAD
    falling_front: "falling_front" # TODO Animation Falling
=======
    falling_front: "falling_front"
>>>>>>> 420dd442
    falling_back: "falling_back"
    falling_left: "falling_left"
    falling_right: "falling_right"
    stand_up_front: "stand_up_front_fast"
    stand_up_back: "stand_up_back_fast"
    stand_up_left: "turning_back_left"
    stand_up_right: "turning_back_right"
    sit_down: "walkready"
    penalty: "walkready"
    motor_off: "walkready"
    init: "init"
    anim_package: "wolfgang_animations"
    walkready_pose_threshold: 5 # [deg]

  # Falling
  stand_up_active: true # enables the robot to stand up automatically
  falling_active: true # enables the check for falling and coresponding counter meassurements
  #Grenzwerte schärfer --> fruehere Reaktion aber haeufigere Fehlinterpretation, zb. beim Laufen
  #Grenzwerte sanfter --> zu spaete Raktion
  threshold_gyro_y_front: 7 # > gyroY
  threshold_gyro_x_side: 7 # > gyroX
  falling_threshold_orientation_left_right: 60 # > Point of no return in degrees
  falling_threshold_orientation_front_back: 45 # < Point of no return in degrees
  falling_new_front: 32
  falling_new_back: -6
  falling_new_left: -18
  falling_new_right: 18

  falling:

    #falling animations
    "falling_front": "falling_front"
    "falling_back": "falling_back"
    "falling_left": "falling_left"
    "falling_right": "falling_right"

    "wolfgang":

      #Grenzwerte müssen auf härterem boden auch härter eingestellt werden,
      #dies erfolgt mit dem boden_koeffizient
      "ground_coefficient": 1.0  #WEICH(kunstrasen Spielfeld)= 1.0 , HART(teppich Spielfeld)= 1.25

      #false = motoren werden bei fallerkennung abgeschaltet
      "dyn_falling_active": true<|MERGE_RESOLUTION|>--- conflicted
+++ resolved
@@ -16,11 +16,7 @@
   animations:
     walkready: "walkready"
     walkready_sim: "walkready"
-<<<<<<< HEAD
-    falling_front: "falling_front" # TODO Animation Falling
-=======
     falling_front: "falling_front"
->>>>>>> 420dd442
     falling_back: "falling_back"
     falling_left: "falling_left"
     falling_right: "falling_right"
