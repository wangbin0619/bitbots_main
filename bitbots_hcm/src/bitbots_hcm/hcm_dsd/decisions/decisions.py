--- conflicted
+++ resolved
@@ -192,14 +192,6 @@
             # robot is not fallen
             return "NOT_FALLEN"
 
-<<<<<<< HEAD
-=======
-    def is_fallen(self):
-        if self.blackboard.fall_checker.check_fallen(self.blackboard.smooth_accel, self.blackboard.gyro) is None:
-            return False
-        return True
-
->>>>>>> 0ea60d15
     def get_reevaluate(self):
         return True
 
@@ -227,14 +219,6 @@
             # robot is not fallen
             return "NOT_FALLING"
 
-<<<<<<< HEAD
-=======
-    def is_falling(self):
-        if self.blackboard.fall_checker.check_falling(self.blackboard.gyro, self.blackboard.quaternion) is None:
-            return False
-        return True
-
->>>>>>> 0ea60d15
     def get_reevaluate(self):
         return True
 
