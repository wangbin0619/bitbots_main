--- conflicted
+++ resolved
@@ -14,15 +14,11 @@
             FREE --> $Walking
                 STOP_WALKING --> @StopWalking
                 STAY_WALKING --> @StayWalking
-<<<<<<< HEAD
-                NOT_WALKING --> @StayControlable
-=======
                 NOT_WALKING --> $Kicking
                     NOT_KICKING --> $Controlable
                         NOT_WALKREADY --> @PlayAnimationWalkready
                         WALKREADY --> @StayControlable
                     KICKING --> @StayKicking
->>>>>>> b1fa1a48
 
 #Penalty
 $Penalty
