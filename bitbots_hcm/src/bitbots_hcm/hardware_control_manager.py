--- conflicted
+++ resolved
@@ -90,21 +90,12 @@
         self.state_machine = HcmStateMachine(dieflag, standupflag, softoff_flag, softstart, start_test,
                                              self.hcm_state_publisher)
 
-<<<<<<< HEAD
-        rospy.Subscriber("imu/data", Imu, self.update_imu, queue_size=1)
-        rospy.Subscriber("walking_motor_goals", JointTrajectory, self.walking_goal_callback, queue_size=1)
-        rospy.Subscriber("animation", AnimationMsg, self.animation_callback, queue_size=1)
-        rospy.Subscriber("head_motor_goals", JointTrajectory, self.head_goal_callback, queue_size=1)
-        rospy.Subscriber("record_motor_goals", JointTrajectory, self.record_goal_callback, queue_size=1)
-        rospy.Subscriber("pause", Bool, self.pause, queue_size=1)
-=======
-        rospy.Subscriber("imu", Imu, self.update_imu, queue_size=1, tcp_nodelay=True)
+        rospy.Subscriber("imu/data", Imu, self.update_imu, queue_size=1, tcp_nodelay=True)
         rospy.Subscriber("walking_motor_goals", JointTrajectory, self.walking_goal_callback, queue_size=1, tcp_nodelay=True)
         rospy.Subscriber("animation", AnimationMsg, self.animation_callback, queue_size=1, tcp_nodelay=True)
         rospy.Subscriber("head_motor_goals", JointTrajectory, self.head_goal_callback, queue_size=1, tcp_nodelay=True)
         rospy.Subscriber("record_motor_goals", JointTrajectory, self.record_goal_callback, queue_size=1, tcp_nodelay=True)
         rospy.Subscriber("pause", Bool, self.pause, queue_size=1, tcp_nodelay=True)
->>>>>>> 268f1905
 
         self.animation_action_client = actionlib.SimpleActionClient('animation', PlayAnimationAction)
         VALUES.animation_client = self.animation_action_client
