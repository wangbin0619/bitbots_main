--- conflicted
+++ resolved
@@ -36,12 +36,8 @@
 
 	mGame->isAllowedToMove();
 
-<<<<<<< HEAD
-	ros::Publisher gameStatePub = n.advertise<humanoid_league_msgs::GameState>("GameState", 1);
     ros::Publisher networkStatePub = n.advertise<std_msgs::Bool>("WifiConnected",1);
-=======
 	ros::Publisher gameStatePub = n.advertise<humanoid_league_msgs::GameState>("gamestate", 1);
->>>>>>> 2a93e7aa
 	ros::Rate r(3);
 	 while (ros::ok())
 	 {
