walking:
  engine:
    # Full walk cycle frequency
    # (in Hz, > 0)
    freq: 1.3
    # Length of double support phase in half cycle
    # (ratio, [0:1])
    double_support_ratio: 0.05
    # Lateral distance between the feet center
    # (in m, >= 0)
    foot_distance: 0.2
    # Maximum flying foot height
    # (in m, >= 0)
    foot_rise: 0.06
    # Pause of Z movement on highest point
    # (single support cycle ratio, [0,1])
    foot_z_pause: 0.0
    # Phase of flying foot apex
    # (single support cycle phase, [0:1])
    foot_apex_phase: 0.5
    # Let the foot's downward trajectory end above the ground
    # this is helpful if the support leg bends
    # (in m, >= 0)
    foot_put_down_z_offset: 0.0
    #Phase time for moving the foot from Z offset to ground
    #(in half cycle ratio [0:1])
    foot_put_down_phase: 1.0
    # Foot X/Y overshoot in ratio of step length
    # (ratio, >= 0)
    foot_overshoot_ratio: 0.1
    # Foot X/Y overshoot phase
    # (single support cycle phase, [foot_apex_phase:1]
    foot_overshoot_phase: 0.85
    # Height of the trunk from ground
    # (in m, > 0)
    trunk_height: 0.40
    # Trunk pitch orientation
    # (in rad)
    trunk_pitch: 0.18
    # Phase offset of trunk oscillation
    # (half cycle phase, [-1:1])
    trunk_phase: -0.1
    # Trunk forward offset
    # (in m)
    trunk_x_offset: 0.0
    # Trunk lateral offset
    # (in m)
    trunk_y_offset: 0.0
    # Trunk lateral oscillation amplitude ratio
    # (ratio, >= 0)
    trunk_swing: 0.2
    # Trunk swing pause length in phase at apex
    # (half cycle ratio, [0:1])
    trunk_pause: 0.0
    # Trunk forward offset proportional to forward step
    # (in 1)
    trunk_x_offset_p_coef_forward: 0.0
    # Trunk forward offset proportional to rotation step
    # (in m/rad)
    trunk_x_offset_p_coef_turn: 0.0
    # Trunk pitch orientation proportional to forward step
    # (in rad/m)
    trunk_pitch_p_coef_forward: 1.2
    # Trunk pitch orientation proportional to rotation step
    # (in 1)
    trunk_pitch_p_coef_turn: -0.05

    kick_length: 0.09
    kick_vel: 0.2
    kick_phase: 0.75

    first_step_swing_factor: 1.0
    first_step_trunk_phase: 0.0

  node:
    # update frequency of the engine
    engine_freq: 1000.0

    # parameters for bioIK
    ik_timeout: 0.01

    debug_active: True

    trunkYOnlyInDoubleSupport: False

    max_step_x: 0.06
    max_step_y: 0.05
    max_step_xy: 0.09
    max_step_z: 0.45

    vel: -1
    acc: -1
    pwm: -1

    imu_active: False
    imu_pitch_threshold: 0.19
    imu_roll_threshold: 0.4
    imu_pitch_vel_threshold: 1.3
    imu_roll_vel_threshold: 5.7
    pause_duration: 3.0

    publish_odom_tf: False

<<<<<<< HEAD
    phase_reset_active: False
    ground_min_pressure: 1.5
    phase_reset_phase: 0.25

    publish_odom_tf: False
=======
  pid_trunk:
    p: 1
    i: 0
    d: 0
    i_clamp: 0
    i_clamp_min: 0
    i_clamp_max: 0
    antiwindup: False
    publish_state: True
>>>>>>> ba808ecf
<|MERGE_RESOLUTION|>--- conflicted
+++ resolved
@@ -99,15 +99,12 @@
     imu_roll_vel_threshold: 5.7
     pause_duration: 3.0
 
-    publish_odom_tf: False
-
-<<<<<<< HEAD
     phase_reset_active: False
     ground_min_pressure: 1.5
     phase_reset_phase: 0.25
 
     publish_odom_tf: False
-=======
+
   pid_trunk:
     p: 1
     i: 0
@@ -116,5 +113,4 @@
     i_clamp_min: 0
     i_clamp_max: 0
     antiwindup: False
-    publish_state: True
->>>>>>> ba808ecf
+    publish_state: True