walking:
  engine:
    # Full walk cycle frequency
    # (in Hz, > 0)
    freq: 1.3
    # Length of double support phase in half cycle
    # (ratio, [0:1])
    double_support_ratio: 0.05
    # Lateral distance between the feet center
    # (in m, >= 0)
    foot_distance: 0.2
    # Maximum flying foot height
    # (in m, >= 0)
    foot_rise: 0.06
    # Pause of Z movement on highest point
    # (single support cycle ratio, [0,1])
    foot_z_pause: 0.0
    # Phase of flying foot apex
    # (single support cycle phase, [0:1])
    foot_apex_phase: 0.5
    # Let the foot's downward trajectory end above the ground
    # this is helpful if the support leg bends
    # (in m, >= 0)
    foot_put_down_z_offset: 0.0
    #Phase time for moving the foot from Z offset to ground
    #(in half cycle ratio [0:1])
    foot_put_down_phase: 1.0
    # Foot X/Y overshoot in ratio of step length
    # (ratio, >= 0)
    foot_overshoot_ratio: 0.1
    # Foot X/Y overshoot phase
    # (single support cycle phase, [foot_apex_phase:1]
    foot_overshoot_phase: 0.85
    # Height of the trunk from ground
    # (in m, > 0)
    trunk_height: 0.40
    # Trunk pitch orientation
    # (in rad)
    trunk_pitch: 0.18
    # Phase offset of trunk oscillation
    # (half cycle phase, [-1:1])
    trunk_phase: -0.1
    # Trunk forward offset
    # (in m)
    trunk_x_offset: 0.0
    # Trunk lateral offset
    # (in m)
    trunk_y_offset: 0.0
    # Trunk lateral oscillation amplitude ratio
    # (ratio, >= 0)
    trunkSwing: 0.2
    # Trunk swing pause length in phase at apex
    # (half cycle ratio, [0:1])
    trunk_pause: 0.0
    # Trunk forward offset proportional to forward step
    # (in 1)
    trunk_x_offset_p_coef_forward: 0.0
    # Trunk forward offset proportional to rotation step
    # (in m/rad)
    trunk_x_offset_p_coef_turn: 0.0
    # Trunk pitch orientation proportional to forward step
    # (in rad/m)
    trunk_pitch_p_coef_forward: 1.2
    # Trunk pitch orientation proportional to rotation step
    # (in 1)
    trunk_pitch_p_coef_turn: -0.05

    kick_length: 0.09
    kick_vel: 0.2
    kick_phase: 0.75

    first_step_swing_factor: 1.0
    first_step_trunk_phase: 0.0

  node:
    # update frequency of the engine
    engine_freq: 1000.0

    # parameters for bioIK
    ik_timeout: 0.01

    debug_active: True

    trunkYOnlyInDoubleSupport: False

    max_step_x: 0.06
    max_step_y: 0.05
    max_step_xy: 0.09
    max_step_z: 0.45

    vel: -1
    acc: -1
    pwm: -1

    imu_active: False
    imu_pitch_threshold: 0.19
    imu_roll_threshold: 0.4
    imu_pitch_vel_threshold: 1.3
    imu_roll_vel_threshold: 5.7
    pause_duration: 3.0

<<<<<<< HEAD
    publish_odom_tf: False
=======
    publish_odom_tf: False

    first_step_swing_factor: 1.0
    startMovements: 1

  pid_trunk:
    p: 1
    i: 0
    d: 0
    i_clamp: 0
    i_clamp_min: 0
    i_clamp_max: 0
    antiwindup: False
    publish_state: True
>>>>>>> e52bd5e4
<|MERGE_RESOLUTION|>--- conflicted
+++ resolved
@@ -99,13 +99,7 @@
     imu_roll_vel_threshold: 5.7
     pause_duration: 3.0
 
-<<<<<<< HEAD
     publish_odom_tf: False
-=======
-    publish_odom_tf: False
-
-    first_step_swing_factor: 1.0
-    startMovements: 1
 
   pid_trunk:
     p: 1
@@ -115,5 +109,4 @@
     i_clamp_min: 0
     i_clamp_max: 0
     antiwindup: False
-    publish_state: True
->>>>>>> e52bd5e4
+    publish_state: True