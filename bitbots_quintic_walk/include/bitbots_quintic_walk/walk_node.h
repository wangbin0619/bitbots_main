--- conflicted
+++ resolved
@@ -117,11 +117,8 @@
 
   void publishOdometry(WalkResponse response);
 
-<<<<<<< HEAD
   std::vector<double> get_step_from_vel(const geometry_msgs::Twist msg);
-=======
   void stepCb(const geometry_msgs::Twist msg);
->>>>>>> 08b78cce
   void cmdVelCb(geometry_msgs::Twist msg);
 
   void imuCb(const sensor_msgs::Imu &msg);
