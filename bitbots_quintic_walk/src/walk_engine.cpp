--- conflicted
+++ resolved
@@ -274,12 +274,6 @@
   trunk_orientation_pos_at_last_foot_change_ = tf2::Vector3(roll, pitch, yaw);
 
   // convert the velocities and accelerations in next support foot frame and save
-<<<<<<< HEAD
-  // we use a transformation with a 0 origin, since we only want to do rotation
-  tf2::Transform rotation_to_next(support_to_next_);
-  rotation_to_next.setOrigin({0, 0, 0});
-=======
->>>>>>> e2127fe6
   trunk_pos_vel_at_foot_change_ = rotation_to_next * trunk_pos_vel;
   trunk_pos_acc_at_foot_change_ = rotation_to_next * trunk_pos_acc;
   trunk_orientation_vel_at_last_foot_change_ = rotation_to_next * trunk_axis_vel;
