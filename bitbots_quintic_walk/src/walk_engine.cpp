--- conflicted
+++ resolved
@@ -225,21 +225,10 @@
 }
 
 void WalkEngine::reset() {
-<<<<<<< HEAD
   reset(WalkState::IDLE, 0.0, false, false);
 }
 
 void WalkEngine::reset(WalkState state, double phase, bool walkable_state, bool reset_odometry) {
-=======
-  reset(WalkState::IDLE, 0.0, {0, 0, 0}, 0, true, false, false);
-}
-
-void WalkEngine::reset(WalkState state, double phase, tf2::Vector3 linear_orders, double angular_z, bool stop_walk,
-                              bool walkable_state, bool reset_odometry) {
-  request_.linear_orders = linear_orders;
-  request_.angular_z = angular_z;
-  request_.stop_walk = stop_walk;
->>>>>>> d2ac6857
   request_.walkable_state = walkable_state;
   engine_state_ = state;
   time_paused_ = 0.0;
