--- conflicted
+++ resolved
@@ -12,53 +12,18 @@
   pid_trunk_pitch_.reset();
 }
 
-std::unique_ptr<bio_ik::BioIKKinematicsQueryOptions> WalkStabilizer::stabilize(const WalkResponse &response, const ros::Duration &dt) {
-  auto ik_options = std::make_unique<bio_ik::BioIKKinematicsQueryOptions>();
-<<<<<<< HEAD
-  ik_options->replace = true;
-  ik_options->return_approximate_solution = true;
-
-  //// trunk goal
-  auto *trunk_goal = new ReferencePoseGoal();
-  trunk_goal->setPosition(response.support_foot_to_trunk.getOrigin());
-
+WalkResponse WalkStabilizer::stabilize(const WalkResponse &response, const ros::Duration &dt) {
   // compute orientation with PID control
   double goal_pitch, goal_roll, goal_yaw;
   tf2::Matrix3x3(response.support_foot_to_trunk.getRotation()).getRPY(goal_roll, goal_pitch, goal_yaw);
   // first adapt trunk pitch value based on PID controller
   double corrected_pitch = pid_trunk_pitch_.computeCommand(goal_pitch - response.current_pitch, dt);
-  ROS_WARN("goal %f, current %f, correct %f, %f", goal_pitch, response.current_pitch, corrected_pitch, dt);
   tf2::Quaternion corrected_orientation;
   corrected_orientation.setRPY(goal_roll, corrected_pitch, goal_yaw);
 
-  trunk_goal->setOrientation(corrected_orientation);
-  trunk_goal->setLinkName("base_link");
-  if (response.is_left_support_foot) {
-    trunk_goal->setReferenceLinkName("l_sole");
-  } else {
-    trunk_goal->setReferenceLinkName("r_sole");
-  }
-  trunk_goal->setWeight(1);
-  ik_options->goals.emplace_back(trunk_goal);
+  WalkResponse stabilized_response = response;
+  stabilized_response.support_foot_to_trunk.setRotation(corrected_orientation);
 
-
-  //// flying foot goal
-  auto *fly_goal = new ReferencePoseGoal();
-  fly_goal->setPosition(response.support_foot_to_flying_foot.getOrigin());
-  fly_goal->setOrientation(response.support_foot_to_flying_foot.getRotation());
-  if (response.is_left_support_foot) {
-    fly_goal->setLinkName("r_sole");
-    fly_goal->setReferenceLinkName("l_sole");
-  } else {
-    fly_goal->setLinkName("l_sole");
-    fly_goal->setReferenceLinkName("r_sole");
-  }
-  fly_goal->setWeight(1);
-  ik_options->goals.emplace_back(fly_goal);
-
-=======
-  //todo this class currently not doing anything and has to be refactored after merging PID control
->>>>>>> e2127fe6
-  return std::move(ik_options);
+  return stabilized_response;
 }
 }