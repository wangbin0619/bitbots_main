#include "bitbots_quintic_walk/QuinticWalkingNode.hpp"


QuinticWalkingNode::QuinticWalkingNode(){        
    // init variables
    _robotState = humanoid_league_msgs::RobotControlState::CONTROLABLE;
    _walkEngine = bitbots_quintic_walk::QuinticWalk();
    _isLeftSupport = true;
    _currentOrders[0] = 0.0;
    _currentOrders[1] = 0.0;
    _currentOrders[2] = 0.0;

    _marker_id = 1;
    _odom_broadcaster = tf::TransformBroadcaster();
    
    // read config
    _nh.param<double>("engineFrequency", _engineFrequency, 100.0);
    _nh.param<bool>("/simulation_active", _simulation_active, false);

    /* init publisher and subscriber */
    _command_msg = bitbots_msgs::JointCommand();
    _pubControllerCommand = _nh.advertise<bitbots_msgs::JointCommand>("walking_motor_goals", 1);
    _odom_msg = nav_msgs::Odometry();
    _pubOdometry = _nh.advertise<nav_msgs::Odometry>("walk_odometry", 1);
<<<<<<< HEAD

=======
    _pubSupport = _nh.advertise<std_msgs::Char>("walk_support_state", 1);
>>>>>>> 938a6dd3
    _subCmdVel = _nh.subscribe("cmd_vel", 1, &QuinticWalkingNode::cmdVelCb, this, ros::TransportHints().tcpNoDelay());
    _subRobState = _nh.subscribe("robot_state", 1, &QuinticWalkingNode::robStateCb, this, ros::TransportHints().tcpNoDelay());
    //todo not really needed
    //_subJointStates = _nh.subscribe("joint_states", 1, &QuinticWalkingNode::jointStateCb, this, ros::TransportHints().tcpNoDelay());
    _subKick = _nh.subscribe("kick", 1, &QuinticWalkingNode::kickCb, this, ros::TransportHints().tcpNoDelay());
    _subImu = _nh.subscribe("imu/data", 1, &QuinticWalkingNode::imuCb, this, ros::TransportHints().tcpNoDelay());
    _subPressure = _nh.subscribe("pressure", 1, &QuinticWalkingNode::pressureCb, this, ros::TransportHints().tcpNoDelay());

    /* debug publisher */
    _pubDebug = _nh.advertise<bitbots_quintic_walk::WalkingDebug>("walk_debug", 1);
    _pubDebugMarker = _nh.advertise<visualization_msgs::Marker>("walk_debug_marker",1);
    
    //load MoveIt! model    
    _robot_model_loader = robot_model_loader::RobotModelLoader("/robot_description", false);
    _robot_model_loader.loadKinematicsSolvers(
            kinematics_plugin_loader::KinematicsPluginLoaderPtr(
                    new kinematics_plugin_loader::KinematicsPluginLoader()));
    _kinematic_model = _robot_model_loader.getModel();
    _all_joints_group = _kinematic_model->getJointModelGroup("All");
    _legs_joints_group = _kinematic_model->getJointModelGroup("Legs");
    _lleg_joints_group = _kinematic_model->getJointModelGroup("LeftLeg");
    _rleg_joints_group = _kinematic_model->getJointModelGroup("RightLeg");
    _goal_state.reset( new robot_state::RobotState( _kinematic_model ));
    _goal_state->setToDefaultValues();
    _current_state.reset(new robot_state::RobotState( _kinematic_model ));
    _current_state->setToDefaultValues();

    // initilize IK solver
    _bioIK_solver = bitbots_ik::BioIKSolver(*_all_joints_group, *_lleg_joints_group, *_rleg_joints_group);    

}


void QuinticWalkingNode::run(){
    /* 
    This is the main loop which takes care of stopping and starting of the walking.
    A small state machine is tracking in which state the walking is and builds the trajectories accordingly.
    */

   int odom_counter = 0;

    while (ros::ok()){
        ros::Rate loopRate(_engineFrequency);
        double dt = getTimeDelta();

        if(_robotState == humanoid_league_msgs::RobotControlState::FALLING){
            // the robot fell, we have to reset everything and do nothing else
            _walkEngine.reset();
        }else{
            // we don't want to walk, even if we have orders, if we are not in the right state
            bool walkableState = _robotState == humanoid_league_msgs::RobotControlState::CONTROLABLE ||
                                 _robotState == humanoid_league_msgs::RobotControlState::WALKING
                                 || _robotState == humanoid_league_msgs::RobotControlState::MOTOR_OFF;
            // see if the walk engine has new goals for us
            bool newGoals = _walkEngine.updateState(dt, _currentOrders, walkableState);
            if (true) {
                calculateJointGoals();
            }
        }

        // publish odometry
        odom_counter++;
        if (odom_counter > _odomPubFactor){
            publishOdometry();
            odom_counter = 0;
        }                
        ros::spinOnce();
        loopRate.sleep();
    }
}

void QuinticWalkingNode::calculateJointGoals(){
    /*
    This method computes the next motor goals and publishes them.
    */

    // read the cartesian positions and orientations for trunk and fly foot
    _walkEngine.computeCartesianPosition(_trunkPos, _trunkAxis, _footPos, _footAxis, _isLeftSupport);

    // change goals from support foot based coordinate system to trunk based coordinate system
    tf::Vector3 tf_vec;
    tf::vectorEigenToTF(_trunkPos, tf_vec);
    tf::Quaternion tf_quat = tf::Quaternion();
    tf_quat.setRPY(_trunkAxis[0], _trunkAxis[1], _trunkAxis[2]);
    tf_quat.normalize();
    tf::Transform support_foot_to_trunk(tf_quat, tf_vec);
    tf::Transform trunk_to_support_foot_goal = support_foot_to_trunk.inverse();

    tf::vectorEigenToTF(_footPos, tf_vec);
    tf_quat.setRPY(_footAxis[0], _footAxis[1], _footAxis[2]);
    tf_quat.normalize();
    tf::Transform support_to_flying_foot(tf_quat, tf_vec);
    tf::Transform trunk_to_flying_foot_goal = trunk_to_support_foot_goal * support_to_flying_foot;

    // call ik solver
    bool success = _bioIK_solver.solve(trunk_to_support_foot_goal, trunk_to_flying_foot_goal, _walkEngine.getFootstep().isLeftSupport(), _goal_state);

    // publish goals if sucessfull
    if(success){
        std::vector<std::string> joint_names = _legs_joints_group->getActiveJointModelNames();
        std::vector<double> joint_goals;
        _goal_state->copyJointGroupPositions(_legs_joints_group, joint_goals);
        publishControllerCommands(joint_names, joint_goals);
    }

<<<<<<< HEAD
    // publish debug
=======
    // publish current support state
    std_msgs::Char support_state;
    if(_walkEngine.isDoubleSupport()){
        support_state.data = 'd';
    }else if(_walkEngine.isLeftSupport()){
        support_state.data = 'l';
    }else{
        support_state.data = 'r';
    }
    _pubSupport.publish(support_state);

    // publish debug information
>>>>>>> 938a6dd3
    if(_debugActive){
        publishDebug(trunk_to_support_foot_goal, trunk_to_flying_foot_goal);
        publishMarkers();
    }

}

double QuinticWalkingNode::getTimeDelta(){
    // compute time delta depended if we are currently in simulation or reality
    double dt = 0.01;
    if(!_simulation_active){
        std::chrono::time_point<std::chrono::steady_clock> current_time = std::chrono::steady_clock::now();
        // only take real time difference if walking was not stopped before
        // using c++ time since it is more performant than ros time. We only need a local difference, so it doesnt matter as long as we are not simulating
        auto time_diff_ms = std::chrono::duration_cast<std::chrono::milliseconds>(current_time - _last_update_time);
        dt = time_diff_ms.count() / 1000.0;
        if(dt == 0){
            ROS_WARN("dt was 0");
            dt = 0.001;
        }
        _last_update_time = current_time;
    }else{
        ROS_WARN_ONCE("Simulation active, using ROS time");
        // use ros time for simulation
        double current_ros_time = ros::Time::now().toSec();
        dt = current_ros_time - _last_ros_update_time;
        _last_ros_update_time = current_ros_time;
    }
    return dt;
}

void QuinticWalkingNode::cmdVelCb(const geometry_msgs::Twist msg){
    // we use only 3 values from the twist messages, as the robot is not capable of jumping or spinning around its
    // other axis. 
    // the engine expects orders in [m] not [m/s]. We have to compute by dividing by step frequency which is a double step
    double factor =  1.0/ (_params.freq);
    _currentOrders = {msg.linear.x * factor, msg.linear.y * factor, msg.angular.z * factor};
    // the orders should not extend beyond a maximal step size
    for(int i = 0; i < 3; i++){
        if (_currentOrders[i] >= 0){
            _currentOrders[i] = std::min(_currentOrders[i], _max_step[i]);
        }else{
            _currentOrders[i] = std::max(_currentOrders[i], _max_step[i] * -1);
        }
    }
}

void QuinticWalkingNode::imuCb(const sensor_msgs::Imu msg){
    if(_imuActive) {
        // the incoming geometry_msgs::Quaternion is transformed to a tf::Quaterion
        tf::Quaternion quat;
        tf::quaternionMsgToTF(msg.orientation, quat);

        // the tf::Quaternion has a method to acess roll pitch and yaw
        double roll, pitch, yaw;
        tf::Matrix3x3(quat).getRPY(roll, pitch, yaw);

       if(abs(roll) > _imu_roll_threshold || abs(pitch) > _imu_pitch_threshold){
           _walkEngine.requestPause();
       }
    }
}

void QuinticWalkingNode::pressureCb(const bitbots_msgs::FootPressure msg){

    // we only want to check stuff if we are walking and in single support
    if(_walkEngine.getState() == "walking" && !_walkEngine.isDoubleSupport()){

        // we just want to look at the support foot. choose the 4 values from the message accordingly
        // s = support, n = not support, i = inside, o = outside, f = front, b = back
        double sob;
        double sof;
        double sif;
        double sib;

        double nob;
        double nof;
        double nif;
        double nib;

        if(_walkEngine.isLeftSupport()){
            sob = msg.l_l_b;
            sof = msg.l_l_f;
            sif = msg.l_r_f;
            sib = msg.l_r_b;

            nib = msg.r_l_b;
            nif = msg.r_l_f;
            nof = msg.r_r_f;
            nob = msg.r_r_b;
        }else{
            sib = msg.r_l_b;
            sif = msg.r_l_f;
            sof = msg.r_r_f;
            sob = msg.r_r_b;

            nob = msg.l_l_b;
            nof = msg.l_l_f;
            nif = msg.l_r_f;
            nib = msg.l_r_b;
        }

        // sum to get overall pressure on foot
        double s_sum = sob + sof + sif + sib;
        double n_sum = nob + nof + nif + nib;

        // ratios between pressures to get relative position of CoP
        double s_io_ratio = (sif + sib) / (sof + sob);
        double s_fb_ratio = (sif + sof) / (sib + sob);

        // check for early step end
        // phase has to be far enough to have right foot lifted
        // foot has to have ground contact
        double phase = _walkEngine.getPhase();
        if(_phaseResetActive && ((phase > 0.3 && phase < 0.5) || (phase > 0.7)) && n_sum > _groundMinPressure){
            ROS_WARN("Phase resetted!");
            _walkEngine.endStep();
        }

        // check if robot is unstable and should pause
        // this is true if the robot is falling to the outside or to front or back
        if(_copStopActive && (s_io_ratio < _ioPressureThreshold || s_fb_ratio < 1/_fbPressureThreshold || s_fb_ratio > _fbPressureThreshold)){
            _walkEngine.requestPause();
            ROS_WARN("CoP stop!");
       }
    }
}

void QuinticWalkingNode::robStateCb(const humanoid_league_msgs::RobotControlState msg){    
    _robotState = msg.state;
}

void QuinticWalkingNode::jointStateCb(const sensor_msgs::JointState msg){
    std::vector<std::string> names_vec = msg.name;
    std::string* names = names_vec.data();    

    _current_state->setJointPositions(*names, msg.position.data());
}

void QuinticWalkingNode::kickCb(const std_msgs::BoolConstPtr msg){
    _walkEngine.requestKick(true); //todo decide foot
}

void QuinticWalkingNode::reconf_callback(bitbots_quintic_walk::bitbots_quintic_walk_paramsConfig &config, uint32_t level) {
    _params.freq =  config.freq;
    _params.doubleSupportRatio =  config.doubleSupportRatio;
    _params.footDistance =  config.footDistance;
    _params.footRise =  config.footRise;
    _params.footZPause = config.footZPause;
    _params.footPutDownZOffset =  config.footPutDownZOffset;
    _params.footPutDownPhase =  config.footPutDownPhase;
    _params.footApexPhase =  config.footApexPhase;
    _params.footOvershootRatio =  config.footOvershootRatio;
    _params.footOvershootPhase =  config.footOvershootPhase;
    _params.trunkHeight =  config.trunkHeight;
    _params.trunkPitch =  config.trunkPitch;
    _params.trunkPhase =  config.trunkPhase;
    _params.trunkXOffset =  config.trunkXOffset;
    _params.trunkYOffset =  config.trunkYOffset;
    _params.trunkSwing =  config.trunkSwing;
    _params.trunkPause =  config.trunkPause;
    _params.trunkXOffsetPCoefForward =  config.trunkXOffsetPCoefForward;
    _params.trunkXOffsetPCoefTurn =  config.trunkXOffsetPCoefTurn;
    _params.trunkPitchPCoefForward =  config.trunkPitchPCoefForward;
    _params.trunkPitchPCoefTurn =  config.trunkPitchPCoefTurn;

    _params.kickLength = config.kickLength;
    _params.kickPhase = config.kickPhase;
    _params.footPutDownRollOffset = config.footPutDownRollOffset;
    _params.kickVel = config.kickVel;

    _walkEngine.setParameters(_params);    
    _bioIK_solver.set_bioIK_timeout(config.bioIKTime);
    _bioIK_solver.set_use_approximate(config.bioIKApprox);
    
    _debugActive = config.debugActive;
    _engineFrequency = config.engineFreq;
    _odomPubFactor = config.odomPubFactor;

    _max_step[0] = config.maxStepX;
    _max_step[1] = config.maxStepY;
    _max_step[2] = config.maxStepZ;

    _imuActive = config.imuActive;
    _imu_pitch_threshold = config.imuPitchThreshold;
    _imu_roll_threshold = config.imuRollThreshold;

    _phaseResetActive = config.phaseResetActive;
    _groundMinPressure = config.groundMinPressure;
    _copStopActive = config.copStopActive;
    _ioPressureThreshold = config.ioPressureThreshold;
    _fbPressureThreshold = config.fbPressureThreshold;
    _params.pauseDuration = config.pauseDuration;
}


void QuinticWalkingNode::publishControllerCommands(std::vector <std::string> joint_names, std::vector<double> positions){
    // publishes the commands to the GroupedPositionController
    _command_msg.joint_names = joint_names;
    _command_msg.positions = positions;
    std::vector<double> ones(joint_names.size(),-1.0);
    std::vector<double> vels(joint_names.size(), -1.0);
    std::vector<double> accs(joint_names.size(), -1.0);
    std::vector<double> pwms(joint_names.size(), -1.0);
    _command_msg.velocities = vels;
    _command_msg.accelerations = accs;
    _command_msg.max_currents = pwms;

    _pubControllerCommand.publish(_command_msg);
}

void QuinticWalkingNode::publishOdometry(){
    // transformation from support leg to trunk
    Eigen::Affine3d trunk_to_support;
    if(_walkEngine.getFootstep().isLeftSupport()){
        trunk_to_support = _goal_state->getGlobalLinkTransform("l_sole");
    }else{
        trunk_to_support = _goal_state->getGlobalLinkTransform("r_sole");
    }
    Eigen::Affine3d support_to_trunk = trunk_to_support.inverse();
    tf::Transform tf_support_to_trunk;
    tf::transformEigenToTF(support_to_trunk, tf_support_to_trunk);

    // odometry to trunk is transform to support foot * transform from support to trunk    
    double x;
    double y;
    double yaw;
    if(_walkEngine.getFootstep().isLeftSupport()){
        x = _walkEngine.getFootstep().getLeft()[0];
        y = _walkEngine.getFootstep().getLeft()[1];
        yaw = _walkEngine.getFootstep().getLeft()[2];
    }else{
        x = _walkEngine.getFootstep().getRight()[0];
        y = _walkEngine.getFootstep().getRight()[1];
        yaw = _walkEngine.getFootstep().getRight()[2];
    }

    tf::Transform supportFootTf;
    supportFootTf.setOrigin(tf::Vector3{x, y, 0.0});
    tf::Quaternion supportFootQuat = tf::Quaternion();
    supportFootQuat.setRPY(0, 0, yaw);
    supportFootTf.setRotation(supportFootQuat);
    tf::Transform odom_to_trunk = supportFootTf * tf_support_to_trunk;    
    tf::Vector3 pos = odom_to_trunk.getOrigin();
    geometry_msgs::Quaternion quat_msg;
    
    tf::quaternionTFToMsg(odom_to_trunk.getRotation().normalize(), quat_msg);    

    ros::Time current_time = ros::Time::now();
    _odom_trans = geometry_msgs::TransformStamped();
    _odom_trans.header.stamp = current_time;
    _odom_trans.header.frame_id = "odom";
    _odom_trans.child_frame_id = "base_link";

    _odom_trans.transform.translation.x = pos[0];
    _odom_trans.transform.translation.y = pos[1];
    _odom_trans.transform.translation.z = pos[2];
    _odom_trans.transform.rotation = quat_msg;

    //send the transform
    //todo this kills rviz?
    _odom_broadcaster.sendTransform(_odom_trans);

    // send the odometry also as message
    _odom_msg.header.stamp = current_time;
    _odom_msg.header.frame_id = "odom";
    _odom_msg.child_frame_id = "base_link";
    _odom_msg.pose.pose.position.x = pos[0];
    _odom_msg.pose.pose.position.y = pos[1];
    _odom_msg.pose.pose.position.z = pos[2];    

    _odom_msg.pose.pose.orientation = quat_msg;
    geometry_msgs::Twist twist;
    twist.linear.x = _currentOrders[0] * _params.freq;
    twist.linear.y = _currentOrders[1] * _params.freq;
    twist.angular.z = _currentOrders[2] * _params.freq;
    _odom_msg.twist.twist = twist;
    _pubOdometry.publish(_odom_msg);
}

void QuinticWalkingNode::publishDebug(tf::Transform& trunk_to_support_foot_goal, tf::Transform& trunk_to_flying_foot_goal) {
    /*
    This method publishes various debug / visualization information.
    */
    bitbots_quintic_walk::WalkingDebug msg;   
    bool is_left_support = _walkEngine.isLeftSupport();
    msg.is_left_support = is_left_support;
    msg.is_double_support = _walkEngine.isDoubleSupport();
    msg.header.stamp = ros::Time::now();

    // times
    msg.phase_time = _walkEngine.getPhase();    
    msg.traj_time = _walkEngine.getTrajsTime();    

    msg.engine_state.data = _walkEngine.getState();

    // engine output
    geometry_msgs::Pose pose_msg;
    tf::pointEigenToMsg(_footPos, pose_msg.position);
    pose_msg.orientation = tf::createQuaternionMsgFromRollPitchYaw(_footAxis[0], _footAxis[1], _footAxis[2]);
    msg.engine_fly_goal = pose_msg;
    tf::pointEigenToMsg(_trunkPos, pose_msg.position);
    pose_msg.orientation = tf::createQuaternionMsgFromRollPitchYaw(_trunkAxis[0], _trunkAxis[1], _trunkAxis[2]);
    msg.engine_trunk_goal = pose_msg;

    // goals
    geometry_msgs::Pose pose_support_foot_goal;
    tf::pointTFToMsg (trunk_to_support_foot_goal.getOrigin(), pose_support_foot_goal.position);
    tf::quaternionTFToMsg (trunk_to_support_foot_goal.getRotation(), pose_support_foot_goal.orientation);
    msg.support_foot_goal = pose_support_foot_goal;
    geometry_msgs::Pose pose_fly_foot_goal;
    tf::pointTFToMsg (trunk_to_flying_foot_goal.getOrigin(), pose_fly_foot_goal.position);
    tf::quaternionTFToMsg (trunk_to_flying_foot_goal.getRotation(), pose_fly_foot_goal.orientation);
    msg.fly_foot_goal = pose_fly_foot_goal;
    if(is_left_support){
        msg.left_foot_goal = pose_support_foot_goal;
        msg.right_foot_goal = pose_fly_foot_goal;
    }else{
        msg.left_foot_goal = pose_fly_foot_goal;
        msg.right_foot_goal = pose_support_foot_goal;        
    }

    // IK results     
    geometry_msgs::Pose pose_left_result;
    tf::poseEigenToMsg (_goal_state->getGlobalLinkTransform("l_sole"), pose_left_result);
    msg.left_foot_ik_result = pose_left_result;
    geometry_msgs::Pose pose_right_result;
    tf::poseEigenToMsg (_goal_state->getGlobalLinkTransform("r_sole"), pose_right_result);
    msg.right_foot_ik_result = pose_right_result;
    if(is_left_support){
        msg.support_foot_ik_result = pose_left_result;
        msg.fly_foot_ik_result = pose_right_result;
    }else{
        msg.support_foot_ik_result = pose_right_result;
        msg.fly_foot_ik_result = pose_left_result;
    }    

    // IK offsets
    tf::Vector3 support_off;
    tf::Vector3 fly_off;
    tf::Vector3 tf_vec_left;
    tf::Vector3 tf_vec_right;
    tf::vectorEigenToTF(_goal_state->getGlobalLinkTransform("l_sole").translation(), tf_vec_left);
    tf::vectorEigenToTF(_goal_state->getGlobalLinkTransform("r_sole").translation(), tf_vec_right);
    geometry_msgs::Vector3 vect_msg;
    if (is_left_support) {
        support_off = trunk_to_support_foot_goal.getOrigin() - tf_vec_left;
        fly_off     = trunk_to_flying_foot_goal.getOrigin()  - tf_vec_right;
        tf::vector3TFToMsg(support_off, vect_msg);
        msg.left_foot_ik_offset = vect_msg;
        tf::vector3TFToMsg(fly_off, vect_msg);
        msg.right_foot_ik_offset = vect_msg;
    }else{
        support_off = trunk_to_support_foot_goal.getOrigin() - tf_vec_right;
        fly_off     = trunk_to_flying_foot_goal.getOrigin()  - tf_vec_left;
        tf::vector3TFToMsg(fly_off, vect_msg);
        msg.left_foot_ik_offset = vect_msg;
        tf::vector3TFToMsg(support_off, vect_msg);
        msg.right_foot_ik_offset = vect_msg;
    }
    tf::vector3TFToMsg(support_off, vect_msg);
    msg.support_foot_ik_offset = vect_msg;
    tf::vector3TFToMsg(fly_off, vect_msg);
    msg.fly_foot_ik_offset = vect_msg;

    // actual positions
    geometry_msgs::Pose pose_left_actual;
    tf::poseEigenToMsg (_current_state->getGlobalLinkTransform("l_sole"), pose_left_actual);
    msg.left_foot_position = pose_left_actual;
    geometry_msgs::Pose pose_right_actual;
    tf::poseEigenToMsg (_current_state->getGlobalLinkTransform("r_sole"), pose_right_actual);
    msg.right_foot_position = pose_right_actual;
    if(is_left_support){
        msg.support_foot_position = pose_left_actual;
        msg.fly_foot_position = pose_right_actual;
    }else{
        msg.support_foot_position = pose_right_actual;
        msg.fly_foot_position = pose_left_actual;
    }    

    // actual offsets
    tf::vectorEigenToTF(_current_state->getGlobalLinkTransform("l_sole").translation(), tf_vec_left);
    tf::vectorEigenToTF(_current_state->getGlobalLinkTransform("r_sole").translation(), tf_vec_right);
    if (is_left_support) {
        support_off = trunk_to_support_foot_goal.getOrigin() - tf_vec_left;
        fly_off     = trunk_to_flying_foot_goal.getOrigin()  - tf_vec_right;
        tf::vector3TFToMsg(support_off, vect_msg);
        msg.left_foot_actual_offset = vect_msg;
        tf::vector3TFToMsg(fly_off, vect_msg);
        msg.right_foot_actual_offset = vect_msg;
    }else{
        support_off = trunk_to_support_foot_goal.getOrigin() - tf_vec_right;
        fly_off     = trunk_to_flying_foot_goal.getOrigin()  - tf_vec_left;
        tf::vector3TFToMsg(fly_off, vect_msg);
        msg.left_foot_actual_offset = vect_msg;
        tf::vector3TFToMsg(support_off, vect_msg);
        msg.right_foot_actual_offset = vect_msg;
    }
    tf::vector3TFToMsg(support_off, vect_msg);
    msg.support_foot_actual_offset = vect_msg;
    tf::vector3TFToMsg(fly_off, vect_msg);
    msg.fly_foot_actual_offset = vect_msg;

    _pubDebug.publish(msg);
}

void QuinticWalkingNode::publishMarkers(){
    //publish markers
    visualization_msgs::Marker marker_msg;
    marker_msg.header.stamp = ros::Time::now();
    if(_walkEngine.getFootstep().isLeftSupport()) {
        marker_msg.header.frame_id = "l_sole";
    }else{
        marker_msg.header.frame_id = "r_sole";
    }
    marker_msg.type = marker_msg.CUBE;
    marker_msg.action = 0;
    marker_msg.lifetime = ros::Duration(0.0);
    geometry_msgs::Vector3 scale;
    scale.x = 0.20;
    scale.y = 0.10;
    scale.z = 0.01;
    marker_msg.scale = scale;
    //last step
    marker_msg.ns = "last_step";
    marker_msg.id = 1;
    std_msgs::ColorRGBA color;
    color.r = 0;
    color.g = 0;
    color.b = 0;
    color.a = 1;
    marker_msg.color = color;
    geometry_msgs::Pose pose;
    Eigen::Vector3d step_pos = _walkEngine.getFootstep().getLast();
    geometry_msgs::Point point;
    point.x = step_pos[0];
    point.y = step_pos[1];
    point.z = 0;
    pose.position = point;
    pose.orientation = tf::createQuaternionMsgFromYaw(step_pos[2]);
    marker_msg.pose = pose;
    _pubDebugMarker.publish(marker_msg);

    //last step center
    marker_msg.ns = "step_center";
    marker_msg.id = _marker_id;
    scale.x = 0.01;
    scale.y = 0.01;
    scale.z = 0.01;
    marker_msg.scale = scale;
    _pubDebugMarker.publish(marker_msg);

    // next step
    marker_msg.id = _marker_id ;
    marker_msg.ns = "next_step";
    scale.x = 0.20;
    scale.y = 0.10;
    scale.z = 0.01;
    marker_msg.scale = scale;
    color.r = 1;
    color.g = 1;
    color.b = 1;
    color.a = 0.5;
    marker_msg.color = color;
    step_pos = _walkEngine.getFootstep().getNext();
    point.x = step_pos[0];
    point.y = step_pos[1];
    pose.position = point;
    pose.orientation = tf::createQuaternionMsgFromYaw(step_pos[2]);
    marker_msg.pose = pose;
    _pubDebugMarker.publish(marker_msg);



    //trunk
    marker_msg.type = marker_msg.SPHERE;
    marker_msg.ns = "trunk";
    scale.x = 0.01;
    scale.y = 0.01;
    scale.z = 0.01;
    if(_walkEngine.isDoubleSupport()){
        color.r = 0;
        color.g = 0;
        color.b = 1;
        color.a = 1;
    }else if(_walkEngine.isLeftSupport()){
        color.r = 1;
        color.g = 0;
        color.b = 0;
        color.a = 1;
    }else{
        color.r = 1;
        color.g = 1;
        color.b = 0;
        color.a = 1;
    }
    marker_msg.color = color;
    marker_msg.scale = scale;
    marker_msg.id = _marker_id; 
    marker_msg.header.frame_id = "base_link";
    point.x = 0;
    point.y = 0;
    point.z = 0;
    pose.position = point;
    marker_msg.pose = pose;
    _pubDebugMarker.publish(marker_msg);

    _marker_id++;
    if(_marker_id > 10000){
        _marker_id = 1;
    }

}

int main(int argc, char **argv){
    ros::init(argc, argv, "quintic_walking");
    // init node
    QuinticWalkingNode node = QuinticWalkingNode();
    // set the dynamic reconfigure and load standard params
    dynamic_reconfigure::Server<bitbots_quintic_walk::bitbots_quintic_walk_paramsConfig> server;
    dynamic_reconfigure::Server<bitbots_quintic_walk::bitbots_quintic_walk_paramsConfig>::CallbackType f;
    f = boost::bind(&QuinticWalkingNode::reconf_callback,&node, _1, _2);
    server.setCallback(f);
    // run the node
    node.run();
}
<|MERGE_RESOLUTION|>--- conflicted
+++ resolved
@@ -22,11 +22,7 @@
     _pubControllerCommand = _nh.advertise<bitbots_msgs::JointCommand>("walking_motor_goals", 1);
     _odom_msg = nav_msgs::Odometry();
     _pubOdometry = _nh.advertise<nav_msgs::Odometry>("walk_odometry", 1);
-<<<<<<< HEAD
-
-=======
     _pubSupport = _nh.advertise<std_msgs::Char>("walk_support_state", 1);
->>>>>>> 938a6dd3
     _subCmdVel = _nh.subscribe("cmd_vel", 1, &QuinticWalkingNode::cmdVelCb, this, ros::TransportHints().tcpNoDelay());
     _subRobState = _nh.subscribe("robot_state", 1, &QuinticWalkingNode::robStateCb, this, ros::TransportHints().tcpNoDelay());
     //todo not really needed
@@ -132,9 +128,6 @@
         publishControllerCommands(joint_names, joint_goals);
     }
 
-<<<<<<< HEAD
-    // publish debug
-=======
     // publish current support state
     std_msgs::Char support_state;
     if(_walkEngine.isDoubleSupport()){
@@ -147,7 +140,6 @@
     _pubSupport.publish(support_state);
 
     // publish debug information
->>>>>>> 938a6dd3
     if(_debugActive){
         publishDebug(trunk_to_support_foot_goal, trunk_to_flying_foot_goal);
         publishMarkers();
