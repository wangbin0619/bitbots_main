--- conflicted
+++ resolved
@@ -189,16 +189,12 @@
 void QuinticWalkingNode::cmdVelCb(const geometry_msgs::Twist msg){
     // we use only 3 values from the twist messages, as the robot is not capable of jumping or spinning around its
     // other axis. 
-<<<<<<< HEAD
+
     // the engine expects orders in [m] not [m/s]. We have to compute by dividing by step frequency which is a double step
-    double factor =  1.0/ (_params.freq);
+    // factor 2 since the order distance is only for a single step, not double step
+    double factor =  1.0/ (_params.freq) / 2;
     _currentOrders = {msg.linear.x * factor, msg.linear.y * factor, msg.angular.z * factor};
-=======
-    // the engine ecepts orders in [m] not [m/s]. We have to compute by dividing by step frequency which is a double step
-    // factor 2 since the order distance is only for a single step, not double step
-    double factor =  (1.0/ (_params.freq)) / 2;
-    _orders = {msg.linear.x * factor, msg.linear.y * factor, msg.angular.z * factor};       
->>>>>>> 325af2a5
+
     // the orders should not extend beyond a maximal step size
     for(int i = 0; i < 3; i++){
         if (_currentOrders[i] >= 0){
@@ -436,16 +432,11 @@
 
     _odom_msg.pose.pose.orientation = quat_msg;
     geometry_msgs::Twist twist;
-<<<<<<< HEAD
-    twist.linear.x = _currentOrders[0] * _params.freq;
-    twist.linear.y = _currentOrders[1] * _params.freq;
-    twist.angular.z = _currentOrders[2] * _params.freq;
-=======
-    // multiply by freq and by two (double step)
-    twist.linear.x = _orders[0] * _params.freq * 2;
-    twist.linear.y = _orders[1] * _params.freq * 2;
-    twist.angular.z = _orders[2] * _params.freq * 2;
->>>>>>> 325af2a5
+
+    twist.linear.x = _currentOrders[0] * _params.freq * 2;
+    twist.linear.y = _currentOrders[1] * _params.freq * 2;
+    twist.angular.z = _currentOrders[2] * _params.freq * 2;
+    
     _odom_msg.twist.twist = twist;
     _pubOdometry.publish(_odom_msg);
 }
