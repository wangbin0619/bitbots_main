#define M_TAU M_PI * 2

#include "bitbots_quintic_walk/walk_node.h"

#include <memory>
#include <iostream>

namespace bitbots_quintic_walk {

WalkNode::WalkNode(const std::string ns) :
    walk_engine_(ns),
    robot_model_loader_(ns + "robot_description", false),
    stabilizer_(ns) {
  nh_ = ros::NodeHandle(ns);
  pnh_ = ros::NodeHandle("~");

  pnh_.param<std::string>("base_link_frame", base_link_frame_, "base_link");
  pnh_.param<std::string>("r_sole_frame", r_sole_frame_, "r_sole");
  pnh_.param<std::string>("l_sole_frame", l_sole_frame_, "l_sole");
  pnh_.param<std::string>("odom_frame", odom_frame_, "odom");

  // init variables
  robot_state_ = humanoid_league_msgs::RobotControlState::CONTROLLABLE;
  current_request_.linear_orders = {0, 0, 0};
  current_request_.angular_z = 0;
  current_trunk_fused_pitch_ = 0;
  current_trunk_fused_roll_ = 0;
  current_fly_pressure_ = 0;
  current_fly_effort_ = 0;

  x_speed_multiplier_ = 1;
  y_speed_multiplier_ = 1;
  yaw_speed_multiplier_ = 1;

  // read config
  pnh_.param<double>("engine_frequency", engine_frequency_, 100.0);
  pnh_.param<bool>("simulation_active", simulation_active_, false);

  /* init publisher and subscriber */
  pub_controller_command_ = nh_.advertise<bitbots_msgs::JointCommand>("walking_motor_goals", 1);
  pub_odometry_ = nh_.advertise<nav_msgs::Odometry>("walk_engine_odometry", 1);
  pub_support_ = nh_.advertise<bitbots_msgs::SupportState>("walk_support_state", 1, true);
  cmd_vel_sub_ = nh_.subscribe("cmd_vel", 1, &WalkNode::cmdVelCb, this,
                               ros::TransportHints().tcpNoDelay());
  robot_state_sub_ = nh_.subscribe("robot_state", 1, &WalkNode::robotStateCb, this,
                                   ros::TransportHints().tcpNoDelay());
  joint_state_sub_ =
      nh_.subscribe("joint_states", 1, &WalkNode::jointStateCb, this, ros::TransportHints().tcpNoDelay());
  kick_sub_ = nh_.subscribe("kick", 1, &WalkNode::kickCb, this, ros::TransportHints().tcpNoDelay());
  imu_sub_ = nh_.subscribe("imu/data", 1, &WalkNode::imuCb, this, ros::TransportHints().tcpNoDelay());
  pressure_sub_left_ = nh_.subscribe("foot_pressure_left/filtered", 1, &WalkNode::pressureLeftCb, this,
                                     ros::TransportHints().tcpNoDelay());
  pressure_sub_right_ = nh_.subscribe("foot_pressure_right/filtered", 1, &WalkNode::pressureRightCb, this,
                                      ros::TransportHints().tcpNoDelay());

  //load MoveIt! model
  robot_model_loader_.loadKinematicsSolvers(std::make_shared<kinematics_plugin_loader::KinematicsPluginLoader>());
  kinematic_model_ = robot_model_loader_.getModel();
  if (!kinematic_model_) {
    ROS_FATAL("No robot model loaded, killing quintic walk.");
    exit(1);
  }
  //stabilizer_.setRobotModel(kinematic_model_);
  ik_.init(kinematic_model_);
  visualizer_.init(kinematic_model_);

  current_state_.reset(new robot_state::RobotState(kinematic_model_));
  current_state_->setToDefaultValues();

  first_run_ = true;

  // initialize dynamic-reconfigure
  dyn_reconf_server_ =
      new dynamic_reconfigure::Server<bitbots_quintic_walk::bitbots_quintic_walk_paramsConfig>(ros::NodeHandle(
          ns + "walking/node"));
  dynamic_reconfigure::Server<bitbots_quintic_walk::bitbots_quintic_walk_paramsConfig>::CallbackType f;
  f = boost::bind(&bitbots_quintic_walk::WalkNode::reconfCallback, this, _1, _2);
  dyn_reconf_server_->setCallback(f);
}

void WalkNode::run() {
  int odom_counter = 0;
  walk_engine_.reset();
  WalkResponse response;
  // publish the starting support state once, especially for odometry. we always start with the same foot
  bitbots_msgs::SupportState sup_state;
  sup_state.state = bitbots_msgs::SupportState::LEFT;
  pub_support_.publish(sup_state);

  ros::Rate loop_rate(engine_frequency_);
  double dt;
  while (ros::ok()) {
    ros::spinOnce();
    if (loop_rate.sleep()) {
      dt = getTimeDelta();

      if (robot_state_ == humanoid_league_msgs::RobotControlState::FALLING
      || robot_state_ == humanoid_league_msgs::RobotControlState::GETTING_UP) {
        // the robot fell, we have to reset everything and do nothing else
        walk_engine_.reset();
        stabilizer_.reset();
      } else {
        // we don't want to walk, even if we have orders, if we are not in the right state
        /* Our robots will soon^TM be able to sit down and stand up autonomously, when sitting down the motors are
         * off but will turn on automatically which is why MOTOR_OFF is a valid walkable state. */
        // TODO Figure out a better way than having integration knowledge that HCM will play an animation to stand up
        current_request_.walkable_state = robot_state_ == humanoid_league_msgs::RobotControlState::CONTROLLABLE ||
            robot_state_ == humanoid_league_msgs::RobotControlState::WALKING ||
            robot_state_ == humanoid_league_msgs::RobotControlState::MOTOR_OFF;

        // perform all the actual calculations
        bitbots_msgs::JointCommand joint_goals = step(dt);

        // only publish goals if we are not idle
        if (walk_engine_.getState() != WalkState::IDLE) {
          pub_controller_command_.publish(joint_goals);

          // publish current support state
          bitbots_msgs::SupportState support_state;
          if (walk_engine_.isDoubleSupport()) {
            support_state.state = bitbots_msgs::SupportState::DOUBLE;
          } else if (walk_engine_.isLeftSupport()) {
            support_state.state = bitbots_msgs::SupportState::LEFT;
          } else {
            support_state.state = bitbots_msgs::SupportState::RIGHT;
          }
          // publish if foot changed
          if (current_support_foot_ != support_state.state) {
            pub_support_.publish(support_state);
            current_support_foot_ = support_state.state;
          }

          // publish debug information
          if (debug_active_) {
            visualizer_.publishIKDebug(current_stabilized_response_, current_state_, motor_goals_);
            visualizer_.publishWalkMarkers(current_stabilized_response_);
            visualizer_.publishEngineDebug(current_response_);
          }
        }
      }
      // always publish odometry to not confuse odometry fuser
      odom_counter++;
      if (odom_counter > odom_pub_factor_) {
        pub_odometry_.publish(getOdometry());
        odom_counter = 0;
      }
    }else{
      sleep(0.0001);
    }
  }
}

bitbots_msgs::JointCommand WalkNode::step(double dt) {
  WalkRequest request(current_request_);

  // update walk engine response
  walk_engine_.setGoals(request);
  checkPhaseRestAndReset();
  current_response_ = walk_engine_.update(dt);

  // only calculate joint goals from this if the engine is not idle
  current_response_.current_fused_roll = current_trunk_fused_roll_;
  current_response_.current_fused_pitch = current_trunk_fused_pitch_;

  // get stabilized goals from stabilizer
  current_stabilized_response_ = stabilizer_.stabilize(current_response_, ros::Duration(dt));

  // compute motor goals from IK
  motor_goals_ = ik_.calculate(current_stabilized_response_);

  // change to joint command message type
  bitbots_msgs::JointCommand command;
  command.header.stamp = ros::Time::now();
  /*
   * Since our JointGoals type is a vector of strings
   *  combined with a vector of numbers (motor name -> target position)
   *  and bitbots_msgs::JointCommand needs both vectors as well,
   *  we can just assign them
   */
  command.joint_names = motor_goals_.first;
  command.positions = motor_goals_.second;

  /* And because we are setting position goals and not movement goals, these vectors are set to -1.0*/
  std::vector<double> vels(motor_goals_.first.size(), -1.0);
  std::vector<double> accs(motor_goals_.first.size(), -1.0);
  std::vector<double> pwms(motor_goals_.first.size(), -1.0);
  command.velocities = vels;
  command.accelerations = accs;
  command.max_currents = pwms;

  return command;
}

double WalkNode::getTimeDelta() {
  // compute time delta depended if we are currently in simulation or reality
  double dt;
  double current_ros_time = ros::Time::now().toSec();
  dt = current_ros_time - last_ros_update_time_;
  if (dt == 0) {
    ROS_WARN("dt was 0");
    dt = 0.001;
  }
  last_ros_update_time_ = current_ros_time;

  // time is wrong when we run it for the first time
  if (first_run_) {
    first_run_ = false;
    dt = 0.0001;
  }
  return dt;
}

void WalkNode::reset() {
  walk_engine_.reset();
  stabilizer_.reset();
}

void WalkNode::reset(WalkState state, double phase, geometry_msgs::Twist cmd_vel, bool reset_odometry) {
<<<<<<< HEAD
=======
  walk_engine_.reset(state, phase, {cmd_vel.linear.x, cmd_vel.linear.y, cmd_vel.linear.z}, cmd_vel.angular.z,
                     true, reset_odometry);
  stabilizer_.reset();
>>>>>>> 0110aebb
  cmdVelCb(cmd_vel);
  walk_engine_.reset(state, phase, true, reset_odometry);
  stabilizer_.reset();
}

bitbots_msgs::JointCommand WalkNode::step(double dt,
                                          const geometry_msgs::Twist &cmdvel_msg,
                                          const sensor_msgs::Imu &imu_msg,
                                          const sensor_msgs::JointState &jointstate_msg,
                                          const bitbots_msgs::FootPressure &pressure_left,
                                          const bitbots_msgs::FootPressure &pressure_right) {
  // method for python interface. take all messages as parameters instead of using ROS
  cmdVelCb(cmdvel_msg);
  imuCb(imu_msg);
  jointStateCb(jointstate_msg);
  pressureLeftCb(pressure_left);
  pressureRightCb(pressure_right);
  // we don't use external robot state
  current_request_.walkable_state = true;
  // update walk engine response
  bitbots_msgs::JointCommand joint_goals = step(dt);
  return joint_goals;
}

geometry_msgs::PoseArray WalkNode::step_open_loop(double dt, const geometry_msgs::Twist &cmdvel_msg){
  cmdVelCb(cmdvel_msg);
  // get cartesian goals from open loop engine
  WalkRequest request(current_request_);
  walk_engine_.setGoals(request);
  current_response_ = walk_engine_.update(dt);

  // change goals from support foot based coordinate system to trunk based coordinate system
  tf2::Transform trunk_to_support_foot_goal = current_response_.support_foot_to_trunk.inverse();
  tf2::Transform trunk_to_flying_foot_goal = trunk_to_support_foot_goal * current_response_.support_foot_to_flying_foot;
  geometry_msgs::Pose left_foot_goal_msg;
  geometry_msgs::Pose right_foot_goal_msg;
  // decide which foot is which
  if (current_response_.is_left_support_foot) {
    tf2::toMsg(trunk_to_support_foot_goal, left_foot_goal_msg);
    tf2::toMsg(trunk_to_flying_foot_goal, right_foot_goal_msg);
  } else {
    tf2::toMsg(trunk_to_support_foot_goal, right_foot_goal_msg);
    tf2::toMsg(trunk_to_flying_foot_goal, left_foot_goal_msg);
  }
  geometry_msgs::PoseArray pose_array;
  pose_array.poses = {left_foot_goal_msg, right_foot_goal_msg};
  return pose_array;
}

geometry_msgs::Pose WalkNode::get_left_foot_pose() {
  robot_state::RobotStatePtr goal_state = ik_.get_goal_state();
  geometry_msgs::Pose pose;
  tf2::convert(goal_state->getGlobalLinkTransform("l_sole"), pose);
  return pose;
}

geometry_msgs::Pose WalkNode::get_right_foot_pose() {
  robot_state::RobotStatePtr goal_state = ik_.get_goal_state();
  geometry_msgs::Pose pose;
  tf2::convert(goal_state->getGlobalLinkTransform("r_sole"), pose);
  return pose;
}

void WalkNode::cmdVelCb(const geometry_msgs::Twist msg) {
  // we use only 3 values from the twist messages, as the robot is not capable of jumping or spinning around its
  // other axis.

  // the engine expects orders in [m] not [m/s]. We have to compute by dividing by step frequency which is a double step
  // factor 2 since the order distance is only for a single step, not double step
  double factor = (1.0 / (walk_engine_.getFreq())) / 2.0;
  // the sidewards movement only does one step per double step, since the second foot only goes back to the initial pose
  // therefore we need to multiply it by 2
  // furthermore, the engine does not really reach the correct goal speed, dependent on the parameters
  current_request_.linear_orders =
      {msg.linear.x * factor * x_speed_multiplier_, msg.linear.y * factor * 2 * y_speed_multiplier_,
       msg.linear.z * factor};
  current_request_.angular_z = msg.angular.z * factor * yaw_speed_multiplier_;

  // the orders should not extend beyond a maximal step size
  for (int i = 0; i < 3; i++) {
    current_request_.linear_orders[i] =
        std::max(std::min(current_request_.linear_orders[i], max_step_linear_[i]), max_step_linear_[i] * -1);
  }
  current_request_.angular_z =
      std::max(std::min(current_request_.angular_z, max_step_angular_), max_step_angular_ * -1);
  // translational orders (x+y) should not exceed combined limit. scale if necessary
  if (max_step_xy_ != 0) {
    double scaling_factor = (current_request_.linear_orders[0] + current_request_.linear_orders[1]) / max_step_xy_;
    for (int i = 0; i < 2; i++) {
      current_request_.linear_orders[i] = current_request_.linear_orders[i] / std::max(scaling_factor, 1.0);
    }
  }

  // warn user that speed was limited
  if (msg.linear.x * factor * x_speed_multiplier_ != current_request_.linear_orders[0] ||
      msg.linear.y * factor * y_speed_multiplier_ != current_request_.linear_orders[1] / 2 ||
      msg.linear.z * factor != current_request_.linear_orders[2] ||
      msg.angular.z * factor * yaw_speed_multiplier_ != current_request_.angular_z) {
    ROS_WARN(
        "Speed command was x: %.2f y: %.2f z: %.2f angular: %.2f xy: %.2f but maximum is x: %.2f y: %.2f z: %.2f angular: %.2f xy: %.2f",
        msg.linear.x,
        msg.linear.y,
        msg.linear.z,
        msg.angular.z,
        msg.linear.x + msg.linear.y,
        max_step_linear_[0] / factor,
        max_step_linear_[1] / factor / 2,
        max_step_linear_[2] / factor,
        max_step_angular_ / factor,
        max_step_xy_ / factor);
  }
}

void WalkNode::imuCb(const sensor_msgs::Imu &msg) {
  // the incoming geometry_msgs::Quaternion is transformed to a tf2::Quaternion
  tf2::Quaternion quat;
  tf2::convert(msg.orientation, quat);
  // the tf2::Quaternion has a method to access roll pitch and yaw
  double roll, pitch, yaw;
  tf2::Matrix3x3(quat).getRPY(roll, pitch, yaw);

  Eigen::Quaterniond imu_orientation_eigen;
  tf2::convert(quat, imu_orientation_eigen);
  rot_conv::FusedAngles imu_fused = rot_conv::FusedFromQuat(imu_orientation_eigen);

  current_trunk_fused_pitch_ = imu_fused.fusedPitch;
  current_trunk_fused_roll_ = imu_fused.fusedRoll;

  // get angular velocities
  roll_vel_ = msg.angular_velocity.x;
  pitch_vel_ = msg.angular_velocity.y;

  if (imu_active_) {
    // compute the pitch offset to the currently wanted pitch of the engine
    double wanted_pitch = walk_engine_.getWantedTrunkPitch();

    double pitch_delta = pitch - wanted_pitch;
    if (abs(roll) > imu_roll_threshold_ || abs(pitch_delta) > imu_pitch_threshold_ ||
        abs(pitch_vel_) > imu_pitch_vel_threshold_ || abs(roll_vel_) > imu_roll_vel_threshold_) {
      walk_engine_.requestPause();
      if (abs(roll) > imu_roll_threshold_) {
        ROS_WARN("imu roll angle stop");
      } else if (abs(pitch_delta) > imu_pitch_threshold_) {
        ROS_WARN("imu pitch angle stop");
      } else if (abs(pitch_vel_) > imu_pitch_vel_threshold_) {
        ROS_WARN("imu roll vel stop");
      } else {
        ROS_WARN("imu pitch vel stop");
      }
    }
  }
}

void WalkNode::pressureLeftCb(const bitbots_msgs::FootPressure msg) {
  // only check if this foot is not the current support foot
  if (!walk_engine_.isLeftSupport()) {
    current_fly_pressure_ = msg.left_back + msg.left_front + msg.right_back + msg.right_front;
  }
}

void WalkNode::pressureRightCb(const bitbots_msgs::FootPressure msg) {
  // only check if this foot is not the current support foot
  if (walk_engine_.isLeftSupport()) {
    current_fly_pressure_ = msg.left_back + msg.left_front + msg.right_back + msg.right_front;
  }
}

void WalkNode::checkPhaseRestAndReset() {
  /**
   * This method checks if the foot made contact to the ground and ends the step earlier by resetting the phase ("phase reset")
     or lets the robot rest until it makes ground contact ("phase rest").
   */
  // phase has to be far enough (almost at end of step) so that the foot has already lifted from the ground
  // otherwise we will always do phase reset in the beginning of the step
  double phase = walk_engine_.getPhase();
  double phase_reset_phase = walk_engine_.getPhaseResetPhase();

  if ((phase > phase_reset_phase && phase < 0.5) || (phase > 0.5 + phase_reset_phase)) {
    // check if we want to perform a phase reset
    if (pressure_phase_reset_active_ && current_fly_pressure_ > ground_min_pressure_) {
      // reset phase by using pressure sensors
      walk_engine_.endStep();
    } else if (effort_phase_reset_active_ && current_fly_effort_ > joint_min_effort_) {
      // reset phase by using joint efforts
      walk_engine_.endStep();
    }
  }
}

void WalkNode::robotStateCb(const humanoid_league_msgs::RobotControlState msg) {
  robot_state_ = msg.state;
}

void WalkNode::jointStateCb(const sensor_msgs::JointState &msg) {
  std::vector<std::string> names = msg.name;
  std::vector<double> goals = msg.position;
  for (size_t i = 0; i < names.size(); i++) {
    // besides its name, this method only changes a single joint position...
    current_state_->setJointPositions(names[i], &goals[i]);
  }

  // compute the effort that is currently on the flying leg to check if it has ground contact
  // only if we have the necessary data
  if (msg.effort.size() == msg.name.size()) {
    double effort_sum = 0;
    const std::vector<std::string>
        &fly_joint_names = (walk_engine_.isLeftSupport()) ? ik_.getRightLegJointNames() : ik_.getLeftLegJointNames();
    for (size_t i = 0; i < names.size(); i++) {
      // add effort on this joint to sum, if it is part of the flying leg
      if (std::find(fly_joint_names.begin(), fly_joint_names.end(), names[i]) != fly_joint_names.end()) {
        effort_sum = effort_sum + abs(msg.effort[i]);
      }
    }
    current_fly_effort_ = effort_sum;
  } else {
    ROS_WARN_ONCE("Joint states have no effort information. Phase reset based on this will not work.");
  }
}

void WalkNode::kickCb(const std_msgs::BoolConstPtr &msg) {
  walk_engine_.requestKick(msg->data);
}

void WalkNode::reconfCallback(bitbots_quintic_walk::bitbots_quintic_walk_paramsConfig &config, uint32_t level) {
  params_ = config;

  ik_.setIKTimeout(config.ik_timeout);

  debug_active_ = config.debug_active;
  engine_frequency_ = config.engine_freq;
  odom_pub_factor_ = config.odom_pub_factor;

  max_step_linear_[0] = config.max_step_x;
  max_step_linear_[1] = config.max_step_y;
  max_step_linear_[2] = config.max_step_z;
  max_step_angular_ = config.max_step_angular;
  max_step_xy_ = config.max_step_xy;

  x_speed_multiplier_ = config.x_speed_multiplier;
  y_speed_multiplier_ = config.y_speed_multiplier;
  yaw_speed_multiplier_ = config.yaw_speed_multiplier;

  imu_active_ = config.imu_active;
  imu_pitch_threshold_ = config.imu_pitch_threshold;
  imu_roll_threshold_ = config.imu_roll_threshold;
  imu_pitch_vel_threshold_ = config.imu_pitch_vel_threshold;
  imu_roll_vel_threshold_ = config.imu_roll_vel_threshold;

  pressure_phase_reset_active_ = config.pressure_phase_reset_active;
  effort_phase_reset_active_ = config.effort_phase_reset_active;
  ground_min_pressure_ = config.ground_min_pressure;
  joint_min_effort_ = config.joint_min_effort;
  // phase rest can only work if one phase resetting method is active
  if (effort_phase_reset_active_ || pressure_phase_reset_active_) {
    walk_engine_.setPhaseRest(config.phase_rest_active);
  } else {
    walk_engine_.setPhaseRest(false);
  }

  params_.pause_duration = config.pause_duration;
  walk_engine_.setPauseDuration(params_.pause_duration);
}

nav_msgs::Odometry WalkNode::getOdometry() {
  // odometry to trunk is transform to support foot * transform from support to trunk
  tf2::Transform support_foot_tf;
  if (walk_engine_.isLeftSupport()) {
    support_foot_tf = walk_engine_.getLeft();
  } else {
    support_foot_tf = walk_engine_.getRight();
  }

  tf2::Transform odom_to_trunk = support_foot_tf * current_response_.support_foot_to_trunk;
  tf2::Vector3 pos = odom_to_trunk.getOrigin();
  geometry_msgs::Quaternion quat_msg;
  tf2::convert(odom_to_trunk.getRotation().normalize(), quat_msg);

  ros::Time current_time = ros::Time::now();

  // send the odometry as message
  odom_msg_.header.stamp = current_time;
  odom_msg_.header.frame_id = odom_frame_;
  odom_msg_.child_frame_id = base_link_frame_;
  odom_msg_.pose.pose.position.x = pos[0];
  odom_msg_.pose.pose.position.y = pos[1];
  odom_msg_.pose.pose.position.z = pos[2];

  odom_msg_.pose.pose.orientation = quat_msg;
  geometry_msgs::Twist twist;

  twist.linear.x = current_request_.linear_orders.x() * walk_engine_.getFreq() * 2;
  twist.linear.y = current_request_.linear_orders.y() * walk_engine_.getFreq() * 2;
  twist.linear.z = current_request_.linear_orders.z() * walk_engine_.getFreq() * 2;
  twist.angular.z = current_request_.angular_z * walk_engine_.getFreq() * 2;

  odom_msg_.twist.twist = twist;
  return odom_msg_;
}

void WalkNode::initializeEngine() {
  walk_engine_.reset();
}

WalkEngine *WalkNode::getEngine() {
  return &walk_engine_;
}

} // namespace bitbots_quintic_walk

int main(int argc, char **argv) {
  ros::init(argc, argv, "walking");
  // init node
  bitbots_quintic_walk::WalkNode node("");

  // run the node
  node.initializeEngine();
  node.run();
}<|MERGE_RESOLUTION|>--- conflicted
+++ resolved
@@ -216,12 +216,6 @@
 }
 
 void WalkNode::reset(WalkState state, double phase, geometry_msgs::Twist cmd_vel, bool reset_odometry) {
-<<<<<<< HEAD
-=======
-  walk_engine_.reset(state, phase, {cmd_vel.linear.x, cmd_vel.linear.y, cmd_vel.linear.z}, cmd_vel.angular.z,
-                     true, reset_odometry);
-  stabilizer_.reset();
->>>>>>> 0110aebb
   cmdVelCb(cmd_vel);
   walk_engine_.reset(state, phase, true, reset_odometry);
   stabilizer_.reset();
