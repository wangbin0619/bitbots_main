#define M_TAU M_PI * 2

#include "bitbots_quintic_walk/walk_node.h"

#include <memory>
#include <iostream>

namespace bitbots_quintic_walk {

WalkNode::WalkNode(const std::string ns) :
    robot_model_loader_(ns + "robot_description", false),
    stabilizer_(ns),
    walk_engine_(ns) {
  nh_ = ros::NodeHandle(ns);
  pnh_ = ros::NodeHandle("~");

  pnh_.param<std::string>("base_link_frame", base_link_frame_, "base_link");
  pnh_.param<std::string>("r_sole_frame", r_sole_frame_, "r_sole");
  pnh_.param<std::string>("l_sole_frame", l_sole_frame_, "l_sole");
  pnh_.param<std::string>("odom_frame", odom_frame_, "odom");

  // init variables
  robot_state_ = humanoid_league_msgs::RobotControlState::CONTROLLABLE;
  current_request_.linear_orders = {0, 0, 0};
  current_request_.angular_z = 0;
  current_trunk_fused_pitch_ = 0;
  current_trunk_fused_roll_ = 0;
  current_fly_pressure_ = 0;
  current_fly_effort_ = 0;

  x_speed_multiplier_ = 1;
  y_speed_multiplier_ = 1;
  yaw_speed_multiplier_ = 1;

  // read config
  pnh_.param<double>("engine_frequency", engine_frequency_, 100.0);
  pnh_.param<bool>("simulation_active", simulation_active_, false);

  /* init publisher and subscriber */
  pub_controller_command_ = nh_.advertise<bitbots_msgs::JointCommand>("walking_motor_goals", 1);
  pub_odometry_ = nh_.advertise<nav_msgs::Odometry>("walk_engine_odometry", 1);
  pub_support_ = nh_.advertise<bitbots_msgs::SupportState>("walk_support_state", 1, true);
  cmd_vel_sub_ = nh_.subscribe("cmd_vel", 1, &WalkNode::cmdVelCb, this,
                               ros::TransportHints().tcpNoDelay());
  robot_state_sub_ = nh_.subscribe("robot_state", 1, &WalkNode::robotStateCb, this,
                                   ros::TransportHints().tcpNoDelay());
  joint_state_sub_ =
      nh_.subscribe("joint_states", 1, &WalkNode::jointStateCb, this, ros::TransportHints().tcpNoDelay());
  kick_sub_ = nh_.subscribe("kick", 1, &WalkNode::kickCb, this, ros::TransportHints().tcpNoDelay());
  imu_sub_ = nh_.subscribe("imu/data", 1, &WalkNode::imuCb, this, ros::TransportHints().tcpNoDelay());
  pressure_sub_left_ = nh_.subscribe("foot_pressure_left/filtered", 1, &WalkNode::pressureLeftCb, this,
                                     ros::TransportHints().tcpNoDelay());
  pressure_sub_right_ = nh_.subscribe("foot_pressure_right/filtered", 1, &WalkNode::pressureRightCb, this,
                                      ros::TransportHints().tcpNoDelay());

  //load MoveIt! model
  robot_model_loader_.loadKinematicsSolvers(std::make_shared<kinematics_plugin_loader::KinematicsPluginLoader>());
  kinematic_model_ = robot_model_loader_.getModel();
  if (!kinematic_model_) {
    ROS_FATAL("No robot model loaded, killing quintic walk.");
    exit(1);
  }
  //stabilizer_.setRobotModel(kinematic_model_);
  ik_.init(kinematic_model_);
  visualizer_.init(kinematic_model_);

  current_state_.reset(new robot_state::RobotState(kinematic_model_));
  current_state_->setToDefaultValues();

  first_run_ = true;

  // initialize dynamic-reconfigure
  dyn_reconf_server_ =
      new dynamic_reconfigure::Server<bitbots_quintic_walk::bitbots_quintic_walk_paramsConfig>(ros::NodeHandle(
          ns + "walking/node"));
  dynamic_reconfigure::Server<bitbots_quintic_walk::bitbots_quintic_walk_paramsConfig>::CallbackType f;
  f = boost::bind(&bitbots_quintic_walk::WalkNode::reconfCallback, this, _1, _2);
  dyn_reconf_server_->setCallback(f);

  // this has to be done to prevent strange initilization bugs
  walk_engine_ = WalkEngine(ns);
}

void WalkNode::run() {
  int odom_counter = 0;
  walk_engine_.reset();
  WalkResponse response;
  // publish the starting support state once, especially for odometry. we always start with the same foot
  bitbots_msgs::SupportState sup_state;
  sup_state.state = bitbots_msgs::SupportState::LEFT;
  pub_support_.publish(sup_state);

  ros::Rate loop_rate(engine_frequency_);
  double dt;
  while (ros::ok()) {
    dt = getTimeDelta();

    if (robot_state_ == humanoid_league_msgs::RobotControlState::FALLING) {
      // the robot fell, we have to reset everything and do nothing else
      walk_engine_.reset();
      stabilizer_.reset();
    } else {
      // we don't want to walk, even if we have orders, if we are not in the right state
      /* Our robots will soon^TM be able to sit down and stand up autonomously, when sitting down the motors are
       * off but will turn on automatically which is why MOTOR_OFF is a valid walkable state. */
      // TODO Figure out a better way than having integration knowledge that HCM will play an animation to stand up
      current_request_.walkable_state = robot_state_ == humanoid_league_msgs::RobotControlState::CONTROLLABLE ||
          robot_state_ == humanoid_league_msgs::RobotControlState::WALKING ||
          robot_state_ == humanoid_league_msgs::RobotControlState::MOTOR_OFF;

      // perform all the actual calculations
      bitbots_msgs::JointCommand joint_goals = step(dt);

      // only publish goals if we are not idle
      if (walk_engine_.getState() != WalkState::IDLE) {
        pub_controller_command_.publish(joint_goals);

        // publish current support state
        bitbots_msgs::SupportState support_state;
        if (walk_engine_.isDoubleSupport()) {
          support_state.state = bitbots_msgs::SupportState::DOUBLE;
        } else if (walk_engine_.isLeftSupport()) {
          support_state.state = bitbots_msgs::SupportState::LEFT;
        } else {
          support_state.state = bitbots_msgs::SupportState::RIGHT;
        }
        // publish if foot changed
        if (current_support_foot_ != support_state.state) {
          pub_support_.publish(support_state);
          current_support_foot_ = support_state.state;
        }

        // publish debug information
        if (debug_active_) {
          visualizer_.publishIKDebug(current_stabilized_response_, current_state_, motor_goals_);
          visualizer_.publishWalkMarkers(current_stabilized_response_);
          visualizer_.publishEngineDebug(current_response_);
        }
      }
    }
    // always publish odometry to not confuse odometry fuser
    odom_counter++;
    if (odom_counter > odom_pub_factor_) {
      pub_odometry_.publish(getOdometry());
      odom_counter = 0;
    }
    ros::spinOnce();
    loop_rate.sleep();
  }
}

bitbots_msgs::JointCommand WalkNode::step(double dt) {
  WalkRequest request(current_request_);

  // update walk engine response
  walk_engine_.setGoals(request);
  checkPhaseRestAndReset();
  current_response_ = walk_engine_.update(dt);

  // only calculate joint goals from this if the engine is not idle
  current_response_.current_fused_roll = current_trunk_fused_roll_;
  current_response_.current_fused_pitch = current_trunk_fused_pitch_;

  // get stabilized goals from stabilizer
  current_stabilized_response_ = stabilizer_.stabilize(current_response_, ros::Duration(dt));

  // compute motor goals from IK
  motor_goals_ = ik_.calculate(current_stabilized_response_);

  // change to joint command message type
  bitbots_msgs::JointCommand command;
  command.header.stamp = ros::Time::now();
  /*
   * Since our JointGoals type is a vector of strings
   *  combined with a vector of numbers (motor name -> target position)
   *  and bitbots_msgs::JointCommand needs both vectors as well,
   *  we can just assign them
   */
  command.joint_names = motor_goals_.first;
  command.positions = motor_goals_.second;

  /* And because we are setting position goals and not movement goals, these vectors are set to -1.0*/
  std::vector<double> vels(motor_goals_.first.size(), -1.0);
  std::vector<double> accs(motor_goals_.first.size(), -1.0);
  std::vector<double> pwms(motor_goals_.first.size(), -1.0);
  command.velocities = vels;
  command.accelerations = accs;
  command.max_currents = pwms;

  return command;
}

double WalkNode::getTimeDelta() {
  // compute time delta depended if we are currently in simulation or reality
  double dt;
  double current_ros_time = ros::Time::now().toSec();
  dt = current_ros_time - last_ros_update_time_;
  if (dt == 0) {
    ROS_WARN("dt was 0");
    dt = 0.001;
  }
  last_ros_update_time_ = current_ros_time;

  // time is wrong when we run it for the first time
  if (first_run_) {
    first_run_ = false;
    dt = 0.0001;
  }
  return dt;
}

void WalkNode::reset() {
  walk_engine_.reset();
  stabilizer_.reset();
}

<<<<<<< HEAD
void WalkNode::specialReset(WalkState state, double phase, geometry_msgs::Twist cmd_vel, bool reset_odometry) {
=======
void WalkNode::reset(WalkState state, double phase, geometry_msgs::Twist cmd_vel, bool reset_odometry) {
  walk_engine_.reset(state, phase, {cmd_vel.linear.x, cmd_vel.linear.y, cmd_vel.linear.z}, cmd_vel.angular.z,
                            true, reset_odometry);
  stabilizer_.reset();
>>>>>>> 2b061786
  cmdVelCb(cmd_vel);
  walk_engine_.specialReset(state, phase, true, reset_odometry);
  stabilizer_.reset();
}

bitbots_msgs::JointCommand WalkNode::step(double dt,
                                          const geometry_msgs::Twist &cmdvel_msg,
                                          const sensor_msgs::Imu &imu_msg,
                                          const sensor_msgs::JointState &jointstate_msg,
                                          const bitbots_msgs::FootPressure &pressure_left,
                                          const bitbots_msgs::FootPressure &pressure_right) {
  // method for python interface. take all messages as parameters instead of using ROS
  cmdVelCb(cmdvel_msg);
  imuCb(imu_msg);
  jointStateCb(jointstate_msg);
  pressureLeftCb(pressure_left);
  pressureRightCb(pressure_right);
  // we don't use external robot state
  current_request_.walkable_state = true;
  // update walk engine response
  bitbots_msgs::JointCommand joint_goals = step(dt);
  return joint_goals;
}

geometry_msgs::PoseArray WalkNode::step_open_loop(double dt, const geometry_msgs::Twist &cmdvel_msg){
  cmdVelCb(cmdvel_msg);
  // get cartesian goals from open loop engine
  WalkRequest request(current_request_);
  walk_engine_.setGoals(request);
  current_response_ = walk_engine_.update(dt);

  // change goals from support foot based coordinate system to trunk based coordinate system
  tf2::Transform trunk_to_support_foot_goal = current_response_.support_foot_to_trunk.inverse();
  tf2::Transform trunk_to_flying_foot_goal = trunk_to_support_foot_goal * current_response_.support_foot_to_flying_foot;
  geometry_msgs::Pose left_foot_goal_msg;
  geometry_msgs::Pose right_foot_goal_msg;
  // decide which foot is which
  if (current_response_.is_left_support_foot) {
    tf2::toMsg(trunk_to_support_foot_goal, left_foot_goal_msg);
    tf2::toMsg(trunk_to_flying_foot_goal, right_foot_goal_msg);
  } else {
    tf2::toMsg(trunk_to_support_foot_goal, right_foot_goal_msg);
    tf2::toMsg(trunk_to_flying_foot_goal, left_foot_goal_msg);
  }
  geometry_msgs::PoseArray pose_array;
  pose_array.poses = {left_foot_goal_msg, right_foot_goal_msg};
  return pose_array;
}

geometry_msgs::Pose WalkNode::get_left_foot_pose() {
  robot_state::RobotStatePtr goal_state = ik_.get_goal_state();
  geometry_msgs::Pose pose;
  tf2::convert(goal_state->getGlobalLinkTransform("l_sole"), pose);
  return pose;
}

geometry_msgs::Pose WalkNode::get_right_foot_pose() {
  robot_state::RobotStatePtr goal_state = ik_.get_goal_state();
  geometry_msgs::Pose pose;
  tf2::convert(goal_state->getGlobalLinkTransform("r_sole"), pose);
  return pose;
}

void WalkNode::cmdVelCb(const geometry_msgs::Twist msg) {
  // we use only 3 values from the twist messages, as the robot is not capable of jumping or spinning around its
  // other axis.

  // the engine expects orders in [m] not [m/s]. We have to compute by dividing by step frequency which is a double step
  // factor 2 since the order distance is only for a single step, not double step
  double factor = (1.0 / (walk_engine_.getFreq())) / 2.0;
  // the sidewards movement only does one step per double step, since the second foot only goes back to the initial pose
  // therefore we need to multiply it by 2
  // furthermore, the engine does not really reach the correct goal speed, dependent on the parameters
  current_request_.linear_orders =
      {msg.linear.x * factor * x_speed_multiplier_, msg.linear.y * factor * 2 * y_speed_multiplier_,
       msg.linear.z * factor};
  current_request_.angular_z = msg.angular.z * factor * yaw_speed_multiplier_;

  // the orders should not extend beyond a maximal step size
  for (int i = 0; i < 3; i++) {
    current_request_.linear_orders[i] =
        std::max(std::min(current_request_.linear_orders[i], max_step_linear_[i]), max_step_linear_[i] * -1);
  }
  current_request_.angular_z =
      std::max(std::min(current_request_.angular_z, max_step_angular_), max_step_angular_ * -1);
  // translational orders (x+y) should not exceed combined limit. scale if necessary
  if (max_step_xy_ != 0) {
    double scaling_factor = (current_request_.linear_orders[0] + current_request_.linear_orders[1]) / max_step_xy_;
    for (int i = 0; i < 2; i++) {
      current_request_.linear_orders[i] = current_request_.linear_orders[i] / std::max(scaling_factor, 1.0);
    }
  }

  // warn user that speed was limited
  if (msg.linear.x * factor * x_speed_multiplier_ != current_request_.linear_orders[0] ||
      msg.linear.y * factor * y_speed_multiplier_ != current_request_.linear_orders[1] / 2 ||
      msg.linear.z * factor != current_request_.linear_orders[2] ||
      msg.angular.z * factor * yaw_speed_multiplier_ != current_request_.angular_z) {
    ROS_WARN(
        "Speed command was x: %.2f y: %.2f z: %.2f angular: %.2f xy: %.2f but maximum is x: %.2f y: %.2f z: %.2f angular: %.2f xy: %.2f",
        msg.linear.x,
        msg.linear.y,
        msg.linear.z,
        msg.angular.z,
        msg.linear.x + msg.linear.y,
        max_step_linear_[0] / factor,
        max_step_linear_[1] / factor / 2,
        max_step_linear_[2] / factor,
        max_step_angular_ / factor,
        max_step_xy_ / factor);
  }
}

void WalkNode::imuCb(const sensor_msgs::Imu &msg) {
  // the incoming geometry_msgs::Quaternion is transformed to a tf2::Quaternion
  tf2::Quaternion quat;
  tf2::convert(msg.orientation, quat);
  // the tf2::Quaternion has a method to access roll pitch and yaw
  double roll, pitch, yaw;
  tf2::Matrix3x3(quat).getRPY(roll, pitch, yaw);

  Eigen::Quaterniond imu_orientation_eigen;
  tf2::convert(quat, imu_orientation_eigen);
  rot_conv::FusedAngles imu_fused = rot_conv::FusedFromQuat(imu_orientation_eigen);

  current_trunk_fused_pitch_ = imu_fused.fusedPitch;
  current_trunk_fused_roll_ = imu_fused.fusedRoll;

  // get angular velocities
  roll_vel_ = msg.angular_velocity.x;
  pitch_vel_ = msg.angular_velocity.y;

  if (imu_active_) {
    // compute the pitch offset to the currently wanted pitch of the engine
    double wanted_pitch = walk_engine_.getWantedTrunkPitch();

    double pitch_delta = pitch - wanted_pitch;
    if (abs(roll) > imu_roll_threshold_ || abs(pitch_delta) > imu_pitch_threshold_ ||
        abs(pitch_vel_) > imu_pitch_vel_threshold_ || abs(roll_vel_) > imu_roll_vel_threshold_) {
      walk_engine_.requestPause();
      if (abs(roll) > imu_roll_threshold_) {
        ROS_WARN("imu roll angle stop");
      } else if (abs(pitch_delta) > imu_pitch_threshold_) {
        ROS_WARN("imu pitch angle stop");
      } else if (abs(pitch_vel_) > imu_pitch_vel_threshold_) {
        ROS_WARN("imu roll vel stop");
      } else {
        ROS_WARN("imu pitch vel stop");
      }
    }
  }
}

void WalkNode::pressureLeftCb(const bitbots_msgs::FootPressure msg) {
  // only check if this foot is not the current support foot
  if (!walk_engine_.isLeftSupport()) {
    current_fly_pressure_ = msg.left_back + msg.left_front + msg.right_back + msg.right_front;
  }
}

void WalkNode::pressureRightCb(const bitbots_msgs::FootPressure msg) {
  // only check if this foot is not the current support foot
  if (walk_engine_.isLeftSupport()) {
    current_fly_pressure_ = msg.left_back + msg.left_front + msg.right_back + msg.right_front;
  }
}

void WalkNode::checkPhaseRestAndReset() {
  /**
   * This method checks if the foot made contact to the ground and ends the step earlier by resetting the phase ("phase reset")
     or lets the robot rest until it makes ground contact ("phase rest").
   */
  // phase has to be far enough (almost at end of step) so that the foot has already lifted from the ground
  // otherwise we will always do phase reset in the beginning of the step
  double phase = walk_engine_.getPhase();
  double phase_reset_phase = walk_engine_.getPhaseResetPhase();

  if ((phase > phase_reset_phase && phase < 0.5) || (phase > 0.5 + phase_reset_phase)) {
    // check if we want to perform a phase reset
    if (pressure_phase_reset_active_ && current_fly_pressure_ > ground_min_pressure_) {
      // reset phase by using pressure sensors
      walk_engine_.endStep();
    } else if (effort_phase_reset_active_ && current_fly_effort_ > joint_min_effort_) {
      // reset phase by using joint efforts
      walk_engine_.endStep();
    }
  }
}

void WalkNode::robotStateCb(const humanoid_league_msgs::RobotControlState msg) {
  robot_state_ = msg.state;
}

void WalkNode::jointStateCb(const sensor_msgs::JointState &msg) {
  std::vector<std::string> names = msg.name;
  std::vector<double> goals = msg.position;
  for (int i = 0; i < names.size(); i++) {
    // besides its name, this method only changes a single joint position...
    current_state_->setJointPositions(names[i], &goals[i]);
  }

  // compute the effort that is currently on the flying leg to check if it has ground contact
  // only if we have the necessary data
  if (msg.effort.size() == msg.name.size()) {
    double effort_sum = 0;
    const std::vector<std::string>
        &fly_joint_names = (walk_engine_.isLeftSupport()) ? ik_.getRightLegJointNames() : ik_.getLeftLegJointNames();
    for (int i = 0; i < names.size(); i++) {
      // add effort on this joint to sum, if it is part of the flying leg
      if (std::find(fly_joint_names.begin(), fly_joint_names.end(), names[i]) != fly_joint_names.end()) {
        effort_sum = effort_sum + abs(msg.effort[i]);
      }
    }
    current_fly_effort_ = effort_sum;
  } else {
    ROS_WARN_ONCE("Joint states have no effort information. Phase reset based on this will not work.");
  }
}

void WalkNode::kickCb(const std_msgs::BoolConstPtr &msg) {
  walk_engine_.requestKick(msg->data);
}

void WalkNode::reconfCallback(bitbots_quintic_walk::bitbots_quintic_walk_paramsConfig &config, uint32_t level) {
  params_ = config;

  ik_.setIKTimeout(config.ik_timeout);

  debug_active_ = config.debug_active;
  engine_frequency_ = config.engine_freq;
  odom_pub_factor_ = config.odom_pub_factor;

  max_step_linear_[0] = config.max_step_x;
  max_step_linear_[1] = config.max_step_y;
  max_step_linear_[2] = config.max_step_z;
  max_step_angular_ = config.max_step_angular;
  max_step_xy_ = config.max_step_xy;

  x_speed_multiplier_ = config.x_speed_multiplier;
  y_speed_multiplier_ = config.y_speed_multiplier;
  yaw_speed_multiplier_ = config.yaw_speed_multiplier;

  imu_active_ = config.imu_active;
  imu_pitch_threshold_ = config.imu_pitch_threshold;
  imu_roll_threshold_ = config.imu_roll_threshold;
  imu_pitch_vel_threshold_ = config.imu_pitch_vel_threshold;
  imu_roll_vel_threshold_ = config.imu_roll_vel_threshold;

  pressure_phase_reset_active_ = config.pressure_phase_reset_active;
  effort_phase_reset_active_ = config.effort_phase_reset_active;
  ground_min_pressure_ = config.ground_min_pressure;
  joint_min_effort_ = config.joint_min_effort;
  // phase rest can only work if one phase resetting method is active
  if (effort_phase_reset_active_ || pressure_phase_reset_active_) {
    walk_engine_.setPhaseRest(config.phase_rest_active);
  } else {
    walk_engine_.setPhaseRest(false);
  }

  params_.pause_duration = config.pause_duration;
  walk_engine_.setPauseDuration(params_.pause_duration);
}

nav_msgs::Odometry WalkNode::getOdometry() {
  // odometry to trunk is transform to support foot * transform from support to trunk
  tf2::Transform support_foot_tf;
  if (walk_engine_.isLeftSupport()) {
    support_foot_tf = walk_engine_.getLeft();
  } else {
    support_foot_tf = walk_engine_.getRight();
  }

  tf2::Transform odom_to_trunk = support_foot_tf * current_response_.support_foot_to_trunk;
  tf2::Vector3 pos = odom_to_trunk.getOrigin();
  geometry_msgs::Quaternion quat_msg;
  tf2::convert(odom_to_trunk.getRotation().normalize(), quat_msg);

  ros::Time current_time = ros::Time::now();

  // send the odometry as message
  odom_msg_.header.stamp = current_time;
  odom_msg_.header.frame_id = odom_frame_;
  odom_msg_.child_frame_id = base_link_frame_;
  odom_msg_.pose.pose.position.x = pos[0];
  odom_msg_.pose.pose.position.y = pos[1];
  odom_msg_.pose.pose.position.z = pos[2];

  odom_msg_.pose.pose.orientation = quat_msg;
  geometry_msgs::Twist twist;

  twist.linear.x = current_request_.linear_orders.x() * walk_engine_.getFreq() * 2;
  twist.linear.y = current_request_.linear_orders.y() * walk_engine_.getFreq() * 2;
  twist.linear.z = current_request_.linear_orders.z() * walk_engine_.getFreq() * 2;
  twist.angular.z = current_request_.angular_z * walk_engine_.getFreq() * 2;

  odom_msg_.twist.twist = twist;
  return odom_msg_;
}

void WalkNode::initializeEngine() {
  walk_engine_.reset();
}

WalkEngine *WalkNode::getEngine() {
  return &walk_engine_;
}

} // namespace bitbots_quintic_walk

int main(int argc, char **argv) {
  ros::init(argc, argv, "walking");
  // init node
  bitbots_quintic_walk::WalkNode node("");

  // run the node
  node.initializeEngine();
  node.run();
}<|MERGE_RESOLUTION|>--- conflicted
+++ resolved
@@ -214,16 +214,9 @@
   stabilizer_.reset();
 }
 
-<<<<<<< HEAD
-void WalkNode::specialReset(WalkState state, double phase, geometry_msgs::Twist cmd_vel, bool reset_odometry) {
-=======
 void WalkNode::reset(WalkState state, double phase, geometry_msgs::Twist cmd_vel, bool reset_odometry) {
-  walk_engine_.reset(state, phase, {cmd_vel.linear.x, cmd_vel.linear.y, cmd_vel.linear.z}, cmd_vel.angular.z,
-                            true, reset_odometry);
-  stabilizer_.reset();
->>>>>>> 2b061786
   cmdVelCb(cmd_vel);
-  walk_engine_.specialReset(state, phase, true, reset_odometry);
+  walk_engine_.reset(state, phase, true, reset_odometry);
   stabilizer_.reset();
 }
 
