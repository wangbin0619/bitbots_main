--- conflicted
+++ resolved
@@ -49,13 +49,9 @@
     ros-kinetic-velocity-controllers \
     ros-kinetic-yocs-velocity-smoother \
     vim \
-<<<<<<< HEAD
     screen \
-    setserial\
-=======
-    screen\
-    uvcdynctrl\
->>>>>>> c48f9691
+    setserial \
+    uvcdynctrl \
 
 # Python3 dependencies
 DIR="$(dirname $(dirname $(realpath $0)))"
